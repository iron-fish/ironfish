/* This Source Code Form is subject to the terms of the Mozilla Public
 * License, v. 2.0. If a copy of the MPL was not distributed with this
 * file, You can obtain one at https://mozilla.org/MPL/2.0/. */

import type { WorkerRequestMessage, WorkerResponseMessage } from './messages'
import { generateKey } from '@ironfish/rust-nodejs'
import bufio from 'bufio'
import path from 'path'
import { MessagePort, parentPort, Worker as WorkerThread } from 'worker_threads'
import { Assert } from '../assert'
import { createRootLogger, Logger } from '../logger'
import { Job } from './job'
import { CreateMinersFeeRequest, CreateMinersFeeResponse } from './tasks'
<<<<<<< HEAD
import { JobAbortedError, SerializableJobAbortedError } from './tasks/jobAbort'
=======
import { CreateTransactionRequest, CreateTransactionResponse } from './tasks'
>>>>>>> 48e3a28f
import { JobError, SerializableJobError } from './tasks/jobError'
import { SleepRequest, SleepResponse } from './tasks/sleep'
import { SubmitTelemetryRequest, SubmitTelemetryResponse } from './tasks/submitTelemetry'
import { VerifyTransactionRequest, VerifyTransactionResponse } from './tasks/verifyTransaction'
import { WorkerMessage, WorkerMessageType } from './tasks/workerMessage'

export class Worker {
  thread: WorkerThread | null = null
  parent: MessagePort | null = null
  path: string
  jobs: Map<number, Job>
  maxJobs: number
  started: boolean
  logger: Logger

  get executing(): boolean {
    return this.jobs.size > 0
  }

  get canTakeJobs(): boolean {
    return this.jobs.size < this.maxJobs
  }

  constructor(options: {
    parent?: MessagePort
    path?: string
    maxJobs?: number
    logger?: Logger
  }) {
    this.path = options.path ?? ''
    this.maxJobs = options.maxJobs ?? 1
    this.parent = options.parent ?? null
    this.jobs = new Map<number, Job>()
    this.started = true
    this.logger = options.logger || createRootLogger()

    if (options.parent) {
      this.spawned()
    } else {
      this.spawn()
    }
  }

  execute(job: Job): void {
    this.jobs.set(job.id, job)
    job.execute(this)
  }

  send(message: WorkerRequestMessage | WorkerResponseMessage | WorkerMessage): void {
    if (this.thread) {
      if ('body' in message) {
        this.thread.postMessage(message)
      } else {
        this.thread.postMessage(message.serializeWithMetadata())
      }
    } else if (this.parent) {
      if ('body' in message) {
        this.parent.postMessage(message)
      } else {
        this.parent.postMessage(message.serializeWithMetadata())
      }
    } else {
      throw new Error(`Cannot send message: no thread or worker`)
    }
  }

  async stop(): Promise<void> {
    if (!this.started) {
      return
    }

    this.started = false

    const jobs = Array.from(this.jobs.values())
    this.jobs.clear()

    for (const job of jobs) {
      job.abort()
    }

    if (this.thread) {
      this.thread.removeAllListeners()
      await this.thread.terminate()
      this.thread = null
    }

    if (this.parent) {
      this.parent.removeAllListeners()
      this.parent = null
    }
  }

  /**
   * Called from the main process to spawn a worker thread
   */
  private spawn() {
    Assert.isNull(this.parent)
    this.thread = new WorkerThread(this.path)
    this.thread.on('message', this.onMessageFromWorker)
  }

  /**
   * Called from the worker thread once the worker spawns in the thread
   */
  private spawned() {
    Assert.isNotNull(this.parent)
    this.parent.on('message', this.onMessageFromParent)

    // Trigger loading of Sapling parameters if we're in a worker thread
    generateKey()
  }

  private onMessageFromParent = (request: WorkerRequestMessage | Uint8Array): void => {
    let job: Job
    if (!('body' in request)) {
      const message = Buffer.from(request)
      const { jobId, type, body } = this.parseHeader(message)
      const requestBody = this.parseRequest(jobId, type, body)

      if (type === WorkerMessageType.JobAbort) {
        const job = this.jobs.get(jobId)
        if (job) {
          this.jobs.delete(job.id)
          job.abort()
        }
      }

      job = new Job(requestBody)
    } else {
      job = new Job(request)
    }

    this.jobs.set(job.id, job)

    job
      .execute()
      .response()
      .then((response: WorkerResponseMessage | WorkerMessage) => {
        this.send(response)
      })
      .catch((e: unknown) => {
        this.send(new SerializableJobError(job.id, e))
      })
      .finally(() => {
        this.jobs.delete(job.id)
      })
  }

  private onMessageFromWorker = (response: WorkerResponseMessage | Uint8Array): void => {
    let jobId
    let type: WorkerMessageType | undefined
    let body: Buffer | undefined
    if ('jobId' in response) {
      jobId = response.jobId
    } else {
      const buffer = Buffer.from(response)
      const header = this.parseHeader(buffer)
      jobId = header.jobId
      type = header.type
      body = header.body
    }

    const job = this.jobs.get(jobId)
    this.jobs.delete(jobId)

    if (!job) {
      return
    }

    Assert.isNotNull(job.resolve)
    Assert.isNotNull(job.reject)

    if (response instanceof Uint8Array) {
      Assert.isNotUndefined(type)
      Assert.isNotUndefined(body)
      const prevStatus = job.status
      job.status = 'success'
      job.onChange.emit(job, prevStatus)
      job.onEnded.emit(job)
      const result = this.parseResponse(jobId, type, body)

      if (result instanceof JobError) {
        job.status = 'error'
        job.reject(result)
        return
      } else if (result instanceof JobAbortedError) {
        job.status = 'aborted'
        job.reject(result)
        return
      }

      job.resolve(result)
      return
    }

    const prevStatus = job.status
    job.status = 'success'
    job.onChange.emit(job, prevStatus)
    job.onEnded.emit(job)
    job.resolve(response)
  }

  private parseHeader(data: Buffer): {
    jobId: number
    type: WorkerMessageType
    body: Buffer
  } {
    const br = bufio.read(data)
    const jobId = Number(br.readU64())
    const type = br.readU8()
    const size = br.readU64()
    return {
      jobId,
      type,
      body: br.readBytes(size),
    }
  }

  private parseRequest(jobId: number, type: WorkerMessageType, request: Buffer): WorkerMessage {
    switch (type) {
      case WorkerMessageType.CreateMinersFee:
        return CreateMinersFeeRequest.deserialize(jobId, request)
<<<<<<< HEAD
      case WorkerMessageType.JobAbort:
        throw new Error('JobAbort should not be sent as a request')
=======
      case WorkerMessageType.CreateTransaction:
        return CreateTransactionRequest.deserialize(jobId, request)
>>>>>>> 48e3a28f
      case WorkerMessageType.JobError:
        throw new Error('JobError should not be sent as a request')
      case WorkerMessageType.Sleep:
        return SleepRequest.deserialize(jobId, request)
      case WorkerMessageType.SubmitTelemetry:
        return SubmitTelemetryRequest.deserialize(jobId, request)
      case WorkerMessageType.VerifyTransaction:
        return VerifyTransactionRequest.deserialize(jobId, request)
    }
  }

  private parseResponse(
    jobId: number,
    type: WorkerMessageType,
    response: Buffer,
  ): WorkerMessage | JobError | JobAbortedError {
    switch (type) {
      case WorkerMessageType.CreateMinersFee:
        return CreateMinersFeeResponse.deserialize(jobId, response)
<<<<<<< HEAD
      case WorkerMessageType.JobAbort:
        return SerializableJobAbortedError.deserialize()
=======
      case WorkerMessageType.CreateTransaction:
        return CreateTransactionResponse.deserialize(jobId, response)
>>>>>>> 48e3a28f
      case WorkerMessageType.JobError:
        return SerializableJobError.deserialize(jobId, response)
      case WorkerMessageType.Sleep:
        return SleepResponse.deserialize(jobId, response)
      case WorkerMessageType.SubmitTelemetry:
        return SubmitTelemetryResponse.deserialize(jobId)
      case WorkerMessageType.VerifyTransaction:
        return VerifyTransactionResponse.deserialize(jobId, response)
    }
  }
}

if (parentPort !== null) {
  new Worker({ parent: parentPort })
}

export function getWorkerPath(): string {
  let workerPath = __dirname

  // Works around different paths when run under ts-jest
  const workerPoolPath = path.join('ironfish', 'src', 'workerPool')
  if (workerPath.includes(workerPoolPath)) {
    workerPath = workerPath.replace(
      workerPoolPath,
      path.join('ironfish', 'build', 'src', 'workerPool'),
    )
  }

  return path.join(workerPath, 'worker.js')
}<|MERGE_RESOLUTION|>--- conflicted
+++ resolved
@@ -11,11 +11,8 @@
 import { createRootLogger, Logger } from '../logger'
 import { Job } from './job'
 import { CreateMinersFeeRequest, CreateMinersFeeResponse } from './tasks'
-<<<<<<< HEAD
+import { CreateTransactionRequest, CreateTransactionResponse } from './tasks/createTransaction'
 import { JobAbortedError, SerializableJobAbortedError } from './tasks/jobAbort'
-=======
-import { CreateTransactionRequest, CreateTransactionResponse } from './tasks'
->>>>>>> 48e3a28f
 import { JobError, SerializableJobError } from './tasks/jobError'
 import { SleepRequest, SleepResponse } from './tasks/sleep'
 import { SubmitTelemetryRequest, SubmitTelemetryResponse } from './tasks/submitTelemetry'
@@ -238,13 +235,10 @@
     switch (type) {
       case WorkerMessageType.CreateMinersFee:
         return CreateMinersFeeRequest.deserialize(jobId, request)
-<<<<<<< HEAD
+      case WorkerMessageType.CreateTransaction:
+        return CreateTransactionRequest.deserialize(jobId, request)
       case WorkerMessageType.JobAbort:
         throw new Error('JobAbort should not be sent as a request')
-=======
-      case WorkerMessageType.CreateTransaction:
-        return CreateTransactionRequest.deserialize(jobId, request)
->>>>>>> 48e3a28f
       case WorkerMessageType.JobError:
         throw new Error('JobError should not be sent as a request')
       case WorkerMessageType.Sleep:
@@ -264,13 +258,10 @@
     switch (type) {
       case WorkerMessageType.CreateMinersFee:
         return CreateMinersFeeResponse.deserialize(jobId, response)
-<<<<<<< HEAD
+      case WorkerMessageType.CreateTransaction:
+        return CreateTransactionResponse.deserialize(jobId, response)
       case WorkerMessageType.JobAbort:
         return SerializableJobAbortedError.deserialize()
-=======
-      case WorkerMessageType.CreateTransaction:
-        return CreateTransactionResponse.deserialize(jobId, response)
->>>>>>> 48e3a28f
       case WorkerMessageType.JobError:
         return SerializableJobError.deserialize(jobId, response)
       case WorkerMessageType.Sleep:
