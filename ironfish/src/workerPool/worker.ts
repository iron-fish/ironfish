--- conflicted
+++ resolved
@@ -10,12 +10,9 @@
 import { Assert } from '../assert'
 import { createRootLogger, Logger } from '../logger'
 import { Job } from './job'
-<<<<<<< HEAD
-import { VerifyTransactionRequest, VerifyTransactionResponse } from './tasks'
-=======
 import { JobError, SerializableJobError } from './tasks/jobError'
->>>>>>> 52fda452
 import { SubmitTelemetryRequest, SubmitTelemetryResponse } from './tasks/submitTelemetry'
+import { VerifyTransactionRequest, VerifyTransactionResponse } from './tasks/verifyTransaction'
 import { WorkerMessage, WorkerMessageType } from './tasks/workerMessage'
 
 export class Worker {
@@ -241,21 +238,14 @@
     jobId: number,
     type: WorkerMessageType,
     response: Buffer,
-<<<<<<< HEAD
-  ): WorkerMessage {
+  ): WorkerMessage | JobError {
     switch (type) {
+      case WorkerMessageType.JobError:
+        return SerializableJobError.deserialize(jobId, response)
       case WorkerMessageType.SubmitTelemetry:
         return SubmitTelemetryResponse.deserialize(jobId)
       case WorkerMessageType.VerifyTransaction:
         return VerifyTransactionResponse.deserialize(jobId, response)
-=======
-  ): WorkerMessage | JobError {
-    switch (type) {
-      case WorkerMessageType.SubmitTelemetry:
-        return SubmitTelemetryResponse.deserialize(jobId)
-      case WorkerMessageType.JobError:
-        return SerializableJobError.deserialize(jobId, response)
->>>>>>> 52fda452
     }
   }
 }
