--- conflicted
+++ resolved
@@ -17,11 +17,8 @@
 import { JobError, SerializableJobError } from './tasks/jobError'
 import { SleepRequest, SleepResponse } from './tasks/sleep'
 import { SubmitTelemetryRequest, SubmitTelemetryResponse } from './tasks/submitTelemetry'
-<<<<<<< HEAD
 import { TransactionFeeRequest, TransactionFeeResponse } from './tasks/transactionFee'
-=======
 import { UnboxMessageRequest, UnboxMessageResponse } from './tasks/unboxMessage'
->>>>>>> 09144db2
 import { VerifyTransactionRequest, VerifyTransactionResponse } from './tasks/verifyTransaction'
 import { WorkerMessage, WorkerMessageType } from './tasks/workerMessage'
 
@@ -254,13 +251,10 @@
         return SleepRequest.deserialize(jobId, request)
       case WorkerMessageType.SubmitTelemetry:
         return SubmitTelemetryRequest.deserialize(jobId, request)
-<<<<<<< HEAD
       case WorkerMessageType.TransactionFee:
         return TransactionFeeRequest.deserialize(jobId, request)
-=======
       case WorkerMessageType.UnboxMessage:
         return UnboxMessageRequest.deserialize(jobId, request)
->>>>>>> 09144db2
       case WorkerMessageType.VerifyTransaction:
         return VerifyTransactionRequest.deserialize(jobId, request)
     }
@@ -286,13 +280,10 @@
         return SleepResponse.deserialize(jobId, response)
       case WorkerMessageType.SubmitTelemetry:
         return SubmitTelemetryResponse.deserialize(jobId)
-<<<<<<< HEAD
       case WorkerMessageType.TransactionFee:
         return TransactionFeeResponse.deserialize(jobId, response)
-=======
       case WorkerMessageType.UnboxMessage:
         return UnboxMessageResponse.deserialize(jobId, response)
->>>>>>> 09144db2
       case WorkerMessageType.VerifyTransaction:
         return VerifyTransactionResponse.deserialize(jobId, response)
     }
