--- conflicted
+++ resolved
@@ -9,11 +9,6 @@
 import { handleCreateTransaction } from './createTransaction'
 import { handleGetUnspentNotes } from './getUnspentNotes'
 import { handlers } from './handlers'
-<<<<<<< HEAD
-import { handleSleep } from './sleep'
-=======
-import { handleTransactionFee } from './transactionFee'
->>>>>>> 7bcce7a9
 import { handleUnboxMessage } from './unboxMessage'
 import { WorkerMessage } from './workerMessage'
 
