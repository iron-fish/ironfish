--- conflicted
+++ resolved
@@ -6,11 +6,6 @@
 import { Assert } from '../../assert'
 import { Job } from '../job'
 import { handleBoxMessage } from './boxMessage'
-<<<<<<< HEAD
-import { handleCreateTransaction } from './createTransaction'
-=======
-import { handleGetUnspentNotes } from './getUnspentNotes'
->>>>>>> a19e14e3
 import { handlers } from './handlers'
 import { handleTransactionFee } from './transactionFee'
 import { WorkerMessage } from './workerMessage'
@@ -40,14 +35,6 @@
   const body = request.body
 
   switch (body.type) {
-<<<<<<< HEAD
-    case 'createTransaction':
-      response = handleCreateTransaction(body)
-=======
-    case 'getUnspentNotes':
-      response = handleGetUnspentNotes(body)
->>>>>>> a19e14e3
-      break
     case 'transactionFee':
       response = handleTransactionFee(body)
       break
