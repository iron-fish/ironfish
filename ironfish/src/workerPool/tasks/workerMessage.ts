/* This Source Code Form is subject to the terms of the Mozilla Public
 * License, v. 2.0. If a copy of the MPL was not distributed with this
 * file, You can obtain one at https://mozilla.org/MPL/2.0/. */

import bufio from 'bufio'
import { Serializable } from '../../common/serializable'

export enum WorkerMessageType {
<<<<<<< HEAD
  CreateMinersFee = 0,
  CreateTransaction = 1,
  DecryptNotes = 2,
  GetUnspentNotes = 3,
  JobAborted = 4,
  JobError = 5,
  Sleep = 6,
  SubmitTelemetry = 7,
  VerifyTransaction = 8,
=======
  BoxMessage = 0,
  CreateMinersFee = 1,
  CreateTransaction = 2,
  DecryptNotes = 3,
  GetUnspentNotes = 4,
  JobAborted = 5,
  JobError = 6,
  Sleep = 7,
  SubmitTelemetry = 8,
  UnboxMessage = 9,
  VerifyTransaction = 10,
  VerifyTransactions = 11,
>>>>>>> ee9af55b
}

export abstract class WorkerMessage implements Serializable {
  private static id = 0

  jobId: number
  type: WorkerMessageType

  constructor(type: WorkerMessageType, jobId?: number) {
    this.jobId = jobId ?? WorkerMessage.id++
    this.type = type
  }

  abstract serialize(): Buffer
  abstract getSize(): number

  serializeWithMetadata(): Buffer {
    const headerSize = 9
    const bw = bufio.write(headerSize + this.getSize())
    bw.writeU64(this.jobId)
    bw.writeU8(this.type)
    bw.writeBytes(this.serialize())
    return bw.render()
  }
}<|MERGE_RESOLUTION|>--- conflicted
+++ resolved
@@ -6,7 +6,6 @@
 import { Serializable } from '../../common/serializable'
 
 export enum WorkerMessageType {
-<<<<<<< HEAD
   CreateMinersFee = 0,
   CreateTransaction = 1,
   DecryptNotes = 2,
@@ -16,20 +15,7 @@
   Sleep = 6,
   SubmitTelemetry = 7,
   VerifyTransaction = 8,
-=======
-  BoxMessage = 0,
-  CreateMinersFee = 1,
-  CreateTransaction = 2,
-  DecryptNotes = 3,
-  GetUnspentNotes = 4,
-  JobAborted = 5,
-  JobError = 6,
-  Sleep = 7,
-  SubmitTelemetry = 8,
-  UnboxMessage = 9,
-  VerifyTransaction = 10,
-  VerifyTransactions = 11,
->>>>>>> ee9af55b
+  VerifyTransactions = 9,
 }
 
 export abstract class WorkerMessage implements Serializable {
