/* This Source Code Form is subject to the terms of the Mozilla Public
 * License, v. 2.0. If a copy of the MPL was not distributed with this
 * file, You can obtain one at https://mozilla.org/MPL/2.0/. */

import bufio from 'bufio'
import { Serializable } from '../../common/serializable'

export enum WorkerMessageType {
  CreateMinersFee = 0,
  JobError = 1,
<<<<<<< HEAD
  SubmitTelemetry = 2,
  TransactionFee = 3,
=======
  Sleep = 2,
  SubmitTelemetry = 3,
>>>>>>> 7bcce7a9
  VerifyTransaction = 4,
}

export abstract class WorkerMessage implements Serializable {
  private static id = 0

  jobId: number
  type: WorkerMessageType

  constructor(type: WorkerMessageType, jobId?: number) {
    this.jobId = jobId ?? WorkerMessage.id++
    this.type = type
  }

  abstract serialize(): Buffer
  abstract getSize(): number

  serializeWithMetadata(): Buffer {
    const headerSize = 17
    const bw = bufio.write(headerSize + this.getSize())
    bw.writeU64(this.jobId)
    bw.writeU8(this.type)
    bw.writeU64(this.getSize())
    bw.writeBytes(this.serialize())
    return bw.render()
  }
}<|MERGE_RESOLUTION|>--- conflicted
+++ resolved
@@ -8,14 +8,10 @@
 export enum WorkerMessageType {
   CreateMinersFee = 0,
   JobError = 1,
-<<<<<<< HEAD
-  SubmitTelemetry = 2,
-  TransactionFee = 3,
-=======
   Sleep = 2,
   SubmitTelemetry = 3,
->>>>>>> 7bcce7a9
-  VerifyTransaction = 4,
+  TransactionFee = 4,
+  VerifyTransaction = 5,
 }
 
 export abstract class WorkerMessage implements Serializable {
