/* This Source Code Form is subject to the terms of the Mozilla Public
 * License, v. 2.0. If a copy of the MPL was not distributed with this
 * file, You can obtain one at https://mozilla.org/MPL/2.0/. */

import bufio from 'bufio'
import { Serializable } from '../../common/serializable'

export enum WorkerMessageType {
<<<<<<< HEAD
  SubmitTelemetry = 0,
  VerifyTransaction = 1,
=======
  JobError = 0,
  SubmitTelemetry = 1,
>>>>>>> 52fda452
}

export abstract class WorkerMessage implements Serializable {
  private static id = 0

  jobId: number
  type: WorkerMessageType

  constructor(type: WorkerMessageType, jobId?: number) {
    this.jobId = jobId ?? WorkerMessage.id++
    this.type = type
  }

  abstract serialize(): Buffer
  abstract getSize(): number

  serializeWithMetadata(): Buffer {
    const headerSize = 17
    const bw = bufio.write(headerSize + this.getSize())
    bw.writeU64(this.jobId)
    bw.writeU8(this.type)
    bw.writeU64(this.getSize())
    bw.writeBytes(this.serialize())
    return bw.render()
  }
}<|MERGE_RESOLUTION|>--- conflicted
+++ resolved
@@ -6,13 +6,9 @@
 import { Serializable } from '../../common/serializable'
 
 export enum WorkerMessageType {
-<<<<<<< HEAD
-  SubmitTelemetry = 0,
-  VerifyTransaction = 1,
-=======
   JobError = 0,
   SubmitTelemetry = 1,
->>>>>>> 52fda452
+  VerifyTransaction = 2,
 }
 
 export abstract class WorkerMessage implements Serializable {
