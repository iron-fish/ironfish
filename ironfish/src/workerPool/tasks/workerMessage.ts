/* This Source Code Form is subject to the terms of the Mozilla Public
 * License, v. 2.0. If a copy of the MPL was not distributed with this
 * file, You can obtain one at https://mozilla.org/MPL/2.0/. */

import bufio from 'bufio'
import { Serializable } from '../../common/serializable'

export enum WorkerMessageType {
  CreateMinersFee = 0,
<<<<<<< HEAD
  JobAbort = 1,
=======
  CreateTransaction = 1,
>>>>>>> 48e3a28f
  JobError = 2,
  Sleep = 3,
  SubmitTelemetry = 4,
  VerifyTransaction = 5,
}

export abstract class WorkerMessage implements Serializable {
  private static id = 0

  jobId: number
  type: WorkerMessageType

  constructor(type: WorkerMessageType, jobId?: number) {
    this.jobId = jobId ?? WorkerMessage.id++
    this.type = type
  }

  abstract serialize(): Buffer
  abstract getSize(): number

  serializeWithMetadata(): Buffer {
    const headerSize = 17
    const bw = bufio.write(headerSize + this.getSize())
    bw.writeU64(this.jobId)
    bw.writeU8(this.type)
    bw.writeU64(this.getSize())
    bw.writeBytes(this.serialize())
    return bw.render()
  }
}<|MERGE_RESOLUTION|>--- conflicted
+++ resolved
@@ -7,15 +7,12 @@
 
 export enum WorkerMessageType {
   CreateMinersFee = 0,
-<<<<<<< HEAD
-  JobAbort = 1,
-=======
   CreateTransaction = 1,
->>>>>>> 48e3a28f
-  JobError = 2,
-  Sleep = 3,
-  SubmitTelemetry = 4,
-  VerifyTransaction = 5,
+  JobAbort = 2,
+  JobError = 3,
+  Sleep = 4,
+  SubmitTelemetry = 5,
+  VerifyTransaction = 6,
 }
 
 export abstract class WorkerMessage implements Serializable {
