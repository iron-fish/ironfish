/* This Source Code Form is subject to the terms of the Mozilla Public
 * License, v. 2.0. If a copy of the MPL was not distributed with this
 * file, You can obtain one at https://mozilla.org/MPL/2.0/. */

import bufio from 'bufio'
import { Serializable } from '../../common/serializable'

export enum WorkerMessageType {
  CreateMinersFee = 0,
<<<<<<< HEAD
  JobError = 1,
  Sleep = 2,
  SubmitTelemetry = 3,
  TransactionFee = 4,
  VerifyTransaction = 5,
=======
  CreateTransaction = 1,
  GetUnspentNotes = 2,
  JobAbort = 3,
  JobError = 4,
  Sleep = 5,
  SubmitTelemetry = 6,
  UnboxMessage = 7,
  VerifyTransaction = 8,
>>>>>>> 09144db2
}

export abstract class WorkerMessage implements Serializable {
  private static id = 0

  jobId: number
  type: WorkerMessageType

  constructor(type: WorkerMessageType, jobId?: number) {
    this.jobId = jobId ?? WorkerMessage.id++
    this.type = type
  }

  abstract serialize(): Buffer
  abstract getSize(): number

  serializeWithMetadata(): Buffer {
    const headerSize = 17
    const bw = bufio.write(headerSize + this.getSize())
    bw.writeU64(this.jobId)
    bw.writeU8(this.type)
    bw.writeU64(this.getSize())
    bw.writeBytes(this.serialize())
    return bw.render()
  }
}<|MERGE_RESOLUTION|>--- conflicted
+++ resolved
@@ -7,22 +7,15 @@
 
 export enum WorkerMessageType {
   CreateMinersFee = 0,
-<<<<<<< HEAD
-  JobError = 1,
-  Sleep = 2,
-  SubmitTelemetry = 3,
-  TransactionFee = 4,
-  VerifyTransaction = 5,
-=======
   CreateTransaction = 1,
   GetUnspentNotes = 2,
   JobAbort = 3,
   JobError = 4,
   Sleep = 5,
   SubmitTelemetry = 6,
-  UnboxMessage = 7,
-  VerifyTransaction = 8,
->>>>>>> 09144db2
+  TransactionFee = 7,
+  UnboxMessage = 8,
+  VerifyTransaction = 9,
 }
 
 export abstract class WorkerMessage implements Serializable {
