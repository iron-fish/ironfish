/* This Source Code Form is subject to the terms of the Mozilla Public
 * License, v. 2.0. If a copy of the MPL was not distributed with this
 * file, You can obtain one at https://mozilla.org/MPL/2.0/. */

import bufio from 'bufio'
import { Serializable } from '../../common/serializable'

export enum WorkerMessageType {
<<<<<<< HEAD
  BoxMessage = 0,
  CreateMinersFee = 1,
  CreateTransaction = 2,
  DecryptNotes = 3,
=======
  CreateMinersFee = 0,
  CreateTransaction = 1,
  DecryptNotes = 2,
  GetUnspentNotes = 3,
>>>>>>> f40e5065
  JobAborted = 4,
  JobError = 5,
  Sleep = 6,
  SubmitTelemetry = 7,
<<<<<<< HEAD
  UnboxMessage = 8,
  VerifyTransaction = 9,
  VerifyTransactions = 10,
=======
  VerifyTransaction = 8,
  VerifyTransactions = 9,
>>>>>>> f40e5065
}

export abstract class WorkerMessage implements Serializable {
  private static id = 0

  jobId: number
  type: WorkerMessageType

  constructor(type: WorkerMessageType, jobId?: number) {
    this.jobId = jobId ?? WorkerMessage.id++
    this.type = type
  }

  abstract serialize(): Buffer
  abstract getSize(): number

  serializeWithMetadata(): Buffer {
    const headerSize = 9
    const bw = bufio.write(headerSize + this.getSize())
    bw.writeU64(this.jobId)
    bw.writeU8(this.type)
    bw.writeBytes(this.serialize())
    return bw.render()
  }
}<|MERGE_RESOLUTION|>--- conflicted
+++ resolved
@@ -6,29 +6,15 @@
 import { Serializable } from '../../common/serializable'
 
 export enum WorkerMessageType {
-<<<<<<< HEAD
-  BoxMessage = 0,
-  CreateMinersFee = 1,
-  CreateTransaction = 2,
-  DecryptNotes = 3,
-=======
   CreateMinersFee = 0,
   CreateTransaction = 1,
   DecryptNotes = 2,
-  GetUnspentNotes = 3,
->>>>>>> f40e5065
-  JobAborted = 4,
-  JobError = 5,
-  Sleep = 6,
-  SubmitTelemetry = 7,
-<<<<<<< HEAD
-  UnboxMessage = 8,
-  VerifyTransaction = 9,
-  VerifyTransactions = 10,
-=======
-  VerifyTransaction = 8,
-  VerifyTransactions = 9,
->>>>>>> f40e5065
+  JobAborted = 3,
+  JobError = 4,
+  Sleep = 5,
+  SubmitTelemetry = 6,
+  VerifyTransaction = 7,
+  VerifyTransactions = 8,
 }
 
 export abstract class WorkerMessage implements Serializable {
