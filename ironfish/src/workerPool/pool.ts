--- conflicted
+++ resolved
@@ -196,8 +196,6 @@
       : { valid: false, reason: VerificationResultReason.ERROR }
   }
 
-<<<<<<< HEAD
-=======
   async verifyTransactions(transactions: Array<Transaction>): Promise<VerificationResult> {
     const txs = transactions.map((tx) => tx.serialize())
     const request: VerifyTransactionsRequest = new VerifyTransactionsRequest(txs)
@@ -212,43 +210,6 @@
       : { valid: false, reason: VerificationResultReason.ERROR }
   }
 
-  async boxMessage(
-    plainTextMessage: string,
-    sender: PrivateIdentity,
-    recipient: Identity,
-  ): Promise<{ nonce: string; boxedMessage: string }> {
-    const request: BoxMessageRequest = new BoxMessageRequest(
-      plainTextMessage,
-      sender,
-      recipient,
-    )
-
-    const response = await this.execute(request).result()
-    if (!(response instanceof BoxMessageResponse)) {
-      throw new Error('Invalid response')
-    }
-
-    return { nonce: response.nonce, boxedMessage: response.boxedMessage }
-  }
-
-  async unboxMessage(
-    boxedMessage: string,
-    nonce: string,
-    sender: Identity,
-    recipient: PrivateIdentity,
-  ): Promise<UnboxMessageResponse> {
-    const request = new UnboxMessageRequest(boxedMessage, nonce, sender, recipient)
-
-    const response = await this.execute(request).result()
-
-    if (!(response instanceof UnboxMessageResponse)) {
-      throw new Error('Invalid response')
-    }
-
-    return response
-  }
-
->>>>>>> ee9af55b
   async decryptNotes(payloads: DecryptNoteOptions[]): Promise<Array<DecryptedNote | null>> {
     const request = new DecryptNotesRequest(payloads)
 
