--- conflicted
+++ resolved
@@ -15,13 +15,8 @@
 import { WorkerRequest } from './messages'
 import { BoxMessageRequest } from './tasks/boxMessage'
 import { CreateMinersFeeRequest, CreateMinersFeeResponse } from './tasks/createMinersFee'
-<<<<<<< HEAD
-import { CreateTransactionRequest } from './tasks/createTransaction'
+import { CreateTransactionRequest, CreateTransactionResponse } from './tasks/createTransaction'
 import { GetUnspentNotesRequest, GetUnspentNotesResponse } from './tasks/getUnspentNotes'
-=======
-import { CreateTransactionRequest, CreateTransactionResponse } from './tasks/createTransaction'
-import { GetUnspentNotesRequest } from './tasks/getUnspentNotes'
->>>>>>> a19e14e3
 import { SleepRequest } from './tasks/sleep'
 import { SubmitTelemetryRequest } from './tasks/submitTelemetry'
 import { TransactionFeeRequest } from './tasks/transactionFee'
@@ -52,26 +47,15 @@
 
   private lastJobId = 0
 
-<<<<<<< HEAD
-  readonly stats = new Map<
-    WorkerRequest['type'],
-    { complete: number; error: number; queue: number; execute: number }
-  >([
-    ['createTransaction', { complete: 0, error: 0, queue: 0, execute: 0 }],
-    ['boxMessage', { complete: 0, error: 0, queue: 0, execute: 0 }],
-    ['unboxMessage', { complete: 0, error: 0, queue: 0, execute: 0 }],
-    ['transactionFee', { complete: 0, error: 0, queue: 0, execute: 0 }],
-    ['jobAbort', { complete: 0, error: 0, queue: 0, execute: 0 }],
-=======
   readonly stats = new Map<WorkerMessageType, WorkerMessageStats>([
     [WorkerMessageType.CreateMinersFee, { complete: 0, error: 0, queue: 0, execute: 0 }],
     [WorkerMessageType.CreateTransaction, { complete: 0, error: 0, queue: 0, execute: 0 }],
+    [WorkerMessageType.GetUnspentNotes, { complete: 0, error: 0, queue: 0, execute: 0 }],
     [WorkerMessageType.JobAbort, { complete: 0, error: 0, queue: 0, execute: 0 }],
     [WorkerMessageType.Sleep, { complete: 0, error: 0, queue: 0, execute: 0 }],
     [WorkerMessageType.SubmitTelemetry, { complete: 0, error: 0, queue: 0, execute: 0 }],
     [WorkerMessageType.UnboxMessage, { complete: 0, error: 0, queue: 0, execute: 0 }],
     [WorkerMessageType.VerifyTransaction, { complete: 0, error: 0, queue: 0, execute: 0 }],
->>>>>>> a19e14e3
   ])
 
   get saturated(): boolean {
