/* This Source Code Form is subject to the terms of the Mozilla Public
 * License, v. 2.0. If a copy of the MPL was not distributed with this
 * file, You can obtain one at https://mozilla.org/MPL/2.0/. */

import type { Side } from '../merkletree/merkletree'
import _ from 'lodash'
import { VerificationResult, VerificationResultReason } from '../consensus'
import { createRootLogger, Logger } from '../logger'
import { Meter, MetricsMonitor } from '../metrics'
import { Identity, PrivateIdentity } from '../network'
import { Note } from '../primitives/note'
import { Transaction } from '../primitives/transaction'
import { Metric } from '../telemetry/interfaces/metric'
import { WorkerMessageStats } from './interfaces/workerMessageStats'
import { Job } from './job'
import { BoxMessageRequest, BoxMessageResponse } from './tasks/boxMessage'
import { CreateMinersFeeRequest, CreateMinersFeeResponse } from './tasks/createMinersFee'
import { CreateTransactionRequest, CreateTransactionResponse } from './tasks/createTransaction'
import { GetUnspentNotesRequest, GetUnspentNotesResponse } from './tasks/getUnspentNotes'
import { SleepRequest } from './tasks/sleep'
import { SubmitTelemetryRequest } from './tasks/submitTelemetry'
import { UnboxMessageRequest, UnboxMessageResponse } from './tasks/unboxMessage'
import {
  VerifyTransactionOptions,
  VerifyTransactionRequest,
  VerifyTransactionResponse,
} from './tasks/verifyTransaction'
import { WorkerMessage, WorkerMessageType } from './tasks/workerMessage'
import { getWorkerPath, Worker } from './worker'

/**
 * Manages the creation of worker threads and distribution of jobs to them.
 */
export class WorkerPool {
  readonly maxJobs: number
  readonly maxQueue: number
  readonly numWorkers: number
  readonly logger: Logger

  queue: Array<Job> = []
  workers: Array<Worker> = []
  started = false
  completed = 0
  change: Meter | null
  speed: Meter | null

  private lastJobId = 0

  readonly stats = new Map<WorkerMessageType, WorkerMessageStats>([
    [WorkerMessageType.BoxMessage, { complete: 0, error: 0, queue: 0, execute: 0 }],
    [WorkerMessageType.CreateMinersFee, { complete: 0, error: 0, queue: 0, execute: 0 }],
    [WorkerMessageType.CreateTransaction, { complete: 0, error: 0, queue: 0, execute: 0 }],
    [WorkerMessageType.GetUnspentNotes, { complete: 0, error: 0, queue: 0, execute: 0 }],
    [WorkerMessageType.JobAborted, { complete: 0, error: 0, queue: 0, execute: 0 }],
    [WorkerMessageType.Sleep, { complete: 0, error: 0, queue: 0, execute: 0 }],
    [WorkerMessageType.SubmitTelemetry, { complete: 0, error: 0, queue: 0, execute: 0 }],
    [WorkerMessageType.UnboxMessage, { complete: 0, error: 0, queue: 0, execute: 0 }],
    [WorkerMessageType.VerifyTransaction, { complete: 0, error: 0, queue: 0, execute: 0 }],
  ])

  get saturated(): boolean {
    return this.queue.length >= this.maxQueue
  }

  get executing(): number {
    return _.sumBy(this.workers, (w) => w.jobs.size)
  }

  get queued(): number {
    return this.queue.length
  }

  get capacity(): number {
    return this.workers.length * this.maxJobs
  }

  constructor(options?: {
    metrics?: MetricsMonitor
    numWorkers?: number
    maxQueue?: number
    maxJobs?: number
    logger?: Logger
  }) {
    this.numWorkers = options?.numWorkers ?? 1
    this.maxJobs = options?.maxJobs ?? 1
    this.maxQueue = options?.maxQueue ?? 200
    this.change = options?.metrics?.addMeter() ?? null
    this.speed = options?.metrics?.addMeter() ?? null
    this.logger = options?.logger ?? createRootLogger()
  }

  start(): void {
    if (this.started) {
      return
    }

    this.started = true

    const path = getWorkerPath()

    for (let i = 0; i < this.numWorkers; i++) {
      const worker = new Worker({ path, maxJobs: this.maxJobs })
      this.workers.push(worker)
    }

    this.logger.debug(`Started worker pool with ${this.numWorkers} workers using ${path}`)
  }

  async stop(): Promise<void> {
    if (!this.started) {
      return
    }

    this.started = false

    const workers = this.workers
    const queue = this.queue

    this.workers = []
    this.queue = []

    queue.forEach((j) => j.abort())
    await Promise.all(workers.map((w) => w.stop()))
  }

  async createMinersFee(spendKey: string, amount: bigint, memo: string): Promise<Transaction> {
    const request = new CreateMinersFeeRequest(amount, memo, spendKey)

    const response = await this.execute(request).result()

    if (!(response instanceof CreateMinersFeeResponse)) {
      throw new Error('Invalid response')
    }

    return new Transaction(Buffer.from(response.serializedTransactionPosted))
  }

  async createTransaction(
    spendKey: string,
    transactionFee: bigint,
    spends: {
      note: Note
      treeSize: number
      rootHash: Buffer
      authPath: {
        side: Side
        hashOfSibling: Buffer
      }[]
    }[],
    receives: { publicAddress: string; amount: bigint; memo: string }[],
    expirationSequence: number,
  ): Promise<Transaction> {
    const spendsWithSerializedNotes = spends.map((s) => ({
      ...s,
      note: s.note.serialize(),
    }))
    const request: CreateTransactionRequest = new CreateTransactionRequest(
      spendKey,
      transactionFee,
      expirationSequence,
      spendsWithSerializedNotes,
      receives,
    )

    const response = await this.execute(request).result()

    if (!(response instanceof CreateTransactionResponse)) {
      throw new Error('Invalid response')
    }

    return new Transaction(Buffer.from(response.serializedTransactionPosted))
  }

<<<<<<< HEAD
  async transactionFee(transaction: Transaction): Promise<bigint> {
    const request = new TransactionFeeRequest(transaction.serialize())

    const response = await this.execute(request).result()
    if (!(response instanceof TransactionFeeResponse)) {
      throw new Error('Invalid response')
    }

    return response.fee
  }

  /**
   * Verify whether the transaction has valid proofs.
   */
  async verify(
    transaction: Transaction,
    options?: VerifyTransactionOptions,
  ): Promise<VerificationResult> {
=======
  async verify(transaction: Transaction, options?: VerifyTransactionOptions): Promise<boolean> {
>>>>>>> 9935bccf
    const request: VerifyTransactionRequest = new VerifyTransactionRequest(
      transaction.serialize(),
      options,
    )

    const response = await this.execute(request).result()
    if (!(response instanceof VerifyTransactionResponse)) {
      throw new Error('Invalid response')
    }

    return response.verified
      ? { valid: true }
      : { valid: false, reason: VerificationResultReason.ERROR }
  }

  async boxMessage(
    plainTextMessage: string,
    sender: PrivateIdentity,
    recipient: Identity,
  ): Promise<{ nonce: string; boxedMessage: string }> {
    const request: BoxMessageRequest = new BoxMessageRequest(
      plainTextMessage,
      sender,
      recipient,
    )

    const response = await this.execute(request).result()
    if (!(response instanceof BoxMessageResponse)) {
      throw new Error('Invalid response')
    }

    return { nonce: response.nonce, boxedMessage: response.boxedMessage }
  }

  async unboxMessage(
    boxedMessage: string,
    nonce: string,
    sender: Identity,
    recipient: PrivateIdentity,
  ): Promise<UnboxMessageResponse> {
    const request = new UnboxMessageRequest(boxedMessage, nonce, sender, recipient)

    const response = await this.execute(request).result()

    if (!(response instanceof UnboxMessageResponse)) {
      throw new Error('Invalid response')
    }

    return response
  }

  async getUnspentNotes(
    serializedTransactionPosted: Buffer,
    accountIncomingViewKeys: Array<string>,
  ): Promise<{
    notes: ReadonlyArray<{
      account: string
      hash: string
      note: Buffer
    }>
  }> {
    const request = new GetUnspentNotesRequest(
      serializedTransactionPosted,
      accountIncomingViewKeys,
    )

    const response = await this.execute(request).result()

    if (!(response instanceof GetUnspentNotesResponse)) {
      throw new Error('Invalid response')
    }

    return {
      notes: response.notes,
    }
  }

  /**
   * A test worker task that sleeps for specified milliseconds
   */
  sleep(sleep = 0, error = ''): Job {
    const request = new SleepRequest(sleep, error)

    const job = this.execute(request)
    job.enableJobAbortedError = true

    return job
  }

  async submitTelemetry(points: Metric[], graffiti: Buffer): Promise<void> {
    const request = new SubmitTelemetryRequest(points, graffiti)

    await this.execute(request).result()
  }

  private execute(request: Readonly<WorkerMessage>): Job {
    const job = new Job(request)
    job.onEnded.once(this.jobEnded)
    job.onChange.on(this.jobChange)
    job.onChange.emit(job, 'init')

    // If there are no workers, execute in process
    if (this.workers.length === 0) {
      void job.execute()
      return job
    }

    this.change?.add(1)

    // If we already have queue, put it at the end of the queue
    if (this.queue.length > 0) {
      this.queue.push(job)
      return job
    }

    const worker = this.workers.find((w) => w.canTakeJobs)

    if (!worker) {
      this.queue.push(job)
      return job
    }

    worker.execute(job)
    return job
  }

  private executeQueue(): void {
    if (this.queue.length === 0) {
      return
    }

    const worker = this.workers.find((w) => w.canTakeJobs)
    if (!worker) {
      return
    }

    const job = this.queue.shift()
    if (!job) {
      return
    }

    worker.execute(job)
  }

  private jobEnded = (): void => {
    this.change?.add(-1)
    this.speed?.add(1)
    this.completed++
    this.executeQueue()
  }

  private jobChange = (job: Job, prevStatus: Job['status']): void => {
    const stats = this.stats.get(job.request.type)

    if (!stats) {
      return
    }

    switch (prevStatus) {
      case 'queued':
        stats.queue--
        break
      case 'executing':
        stats.execute--
        break
    }

    switch (job.status) {
      case 'queued':
        stats.queue++
        break
      case 'executing':
        stats.execute++
        break
      case 'aborted':
        stats.complete++
        break
      case 'success':
        stats.complete++
        break
      case 'error':
        stats.error++
        break
    }
  }
}<|MERGE_RESOLUTION|>--- conflicted
+++ resolved
@@ -171,28 +171,10 @@
     return new Transaction(Buffer.from(response.serializedTransactionPosted))
   }
 
-<<<<<<< HEAD
-  async transactionFee(transaction: Transaction): Promise<bigint> {
-    const request = new TransactionFeeRequest(transaction.serialize())
-
-    const response = await this.execute(request).result()
-    if (!(response instanceof TransactionFeeResponse)) {
-      throw new Error('Invalid response')
-    }
-
-    return response.fee
-  }
-
-  /**
-   * Verify whether the transaction has valid proofs.
-   */
   async verify(
     transaction: Transaction,
     options?: VerifyTransactionOptions,
   ): Promise<VerificationResult> {
-=======
-  async verify(transaction: Transaction, options?: VerifyTransactionOptions): Promise<boolean> {
->>>>>>> 9935bccf
     const request: VerifyTransactionRequest = new VerifyTransactionRequest(
       transaction.serialize(),
       options,
