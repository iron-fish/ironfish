/* This Source Code Form is subject to the terms of the Mozilla Public
 * License, v. 2.0. If a copy of the MPL was not distributed with this
 * file, You can obtain one at https://mozilla.org/MPL/2.0/. */

import axios, { AxiosError, AxiosRequestConfig } from 'axios'
import { FollowChainStreamResponse } from './rpc/routes/chain/followChain'
import { Metric } from './telemetry'
import { HasOwnProperty, UnwrapPromise } from './utils/types'

type FaucetTransaction = {
  object: 'faucet_transaction'
  id: number
  public_key: string
  started_at: string | null
  completed_at: string | null
}

<<<<<<< HEAD
export type ApiDepositUpload = {
  type: 'connected' | 'disconnected' | 'fork'
  block: {
    hash: string
    timestamp: number
    sequence: number
  }
  transactions: {
    hash: string
    notes: {
      memo: string
      amount: number
    }[]
  }[]
}

export type MaspTransactionTypes = 'MASP_TRANSFER' | 'MASP_BURN' | 'MASP_MINT'

export type ApiMaspUpload = {
  type: 'connected' | 'disconnected' | 'fork'
  block: {
    hash: string
    previousBlockHash: string
    timestamp: number
    sequence: number
  }
  transactions: {
    hash: string
    type: MaspTransactionTypes
    assetName: string
  }[]
}

=======
>>>>>>> 454fa1a9
type ApiUser = {
  id: number
  country_code: string
  graffiti: string
  total_points: number
  rank: number
}

/**
 *  The API should be compatible with the Ironfish API here
 *  used to host our Facuet, BlockExplorer, and other things.
 *  https://github.com/iron-fish/ironfish-api
 */
export class WebApi {
  host: string
  token: string
  getFundsEndpoint: string | null

  constructor(options?: { host?: string; token?: string; getFundsEndpoint?: string }) {
    let host = options?.host ?? 'https://api.ironfish.network'

    if (host.endsWith('/')) {
      host = host.slice(0, -1)
    }

    this.host = host
    this.token = options?.token || ''
    this.getFundsEndpoint = options?.getFundsEndpoint || null
  }

  async headDeposits(): Promise<string | null> {
    const response = await axios
      .get<{ block_hash: string }>(`${this.host}/deposits/head`)
      .catch((e) => {
        // The API returns 404 for no head
        if (IsAxiosError(e) && e.response?.status === 404) {
          return null
        }

        throw e
      })

    return response?.data.block_hash || null
  }
  async headMaspTransactions(): Promise<string | null> {
    const response = await axios
      .get<{ block_hash: string }>(`${this.host}/masp/head`)
      .catch((e) => {
        // The API returns 404 for no head
        if (IsAxiosError(e) && e.response?.status === 404) {
          return null
        }

        throw e
      })

    return response?.data.block_hash || null
  }

  async headBlocks(): Promise<string | null> {
    const response = await axios
      .get<{ hash: string }>(`${this.host}/blocks/head`)
      .catch((e) => {
        // The API returns 404 for no head
        if (IsAxiosError(e) && e.response?.status === 404) {
          return null
        }

        throw e
      })

    return response?.data.hash || null
  }

<<<<<<< HEAD
  async uploadDeposits(deposits: ApiDepositUpload[]): Promise<void> {
    this.requireToken()

    const options = this.options({ 'Content-Type': 'application/json' })
    await axios.post(`${this.host}/deposits`, { operations: deposits }, options)
  }

  async uploadMaspTransactions(maspTransactions: ApiMaspUpload[]): Promise<void> {
    this.requireToken()

    const options = this.options({ 'Content-Type': 'application/json' })
    await axios.post(`${this.host}/masp`, { operations: maspTransactions }, options)
  }

=======
>>>>>>> 454fa1a9
  async blocks(blocks: FollowChainStreamResponse[]): Promise<void> {
    this.requireToken()

    const serialized = blocks.map(({ type, block }) => ({
      type: type,
      hash: block.hash,
      sequence: block.sequence,
      timestamp: block.timestamp,
      previous_block_hash: block.previous,
      difficulty: block.difficulty,
      size: block.size,
      graffiti: block.graffiti,
      main: block.main,
      transactions: block.transactions,
    }))

    const options = this.options({ 'Content-Type': 'application/json' })

    await axios.post(`${this.host}/blocks`, { blocks: serialized }, options)
  }

  async getFunds(data: { email?: string; public_key: string }): Promise<{
    id: number
    object: 'faucet_transaction'
    public_key: string
    completed_at: number | null
    started_at: number | null
  }> {
    const endpoint = this.getFundsEndpoint || `${this.host}/faucet_transactions`
    const options = this.options({ 'Content-Type': 'application/json' })

    type GetFundsResponse = UnwrapPromise<ReturnType<WebApi['getFunds']>>

    const response = await axios.post<GetFundsResponse>(
      endpoint,
      {
        email: data.email,
        public_key: data.public_key,
      },
      options,
    )

    return response.data
  }

  async getNextFaucetTransactions(count: number): Promise<FaucetTransaction[]> {
    this.requireToken()

    const response = await axios.get<{ data: FaucetTransaction[] }>(
      `${this.host}/faucet_transactions/next?count=${count}`,
      this.options(),
    )

    return response.data.data
  }

  async getUser(id: number): Promise<ApiUser | null> {
    return await axios
      .get<ApiUser>(`${this.host}/users/${id}`, this.options())
      .then((r) => r.data)
      .catch(() => null)
  }

  async findUser(params: { graffiti: string; with_rank?: boolean }): Promise<ApiUser | null> {
    const options = this.options()
    options.params = params
    return await axios
      .get<ApiUser>(`${this.host}/users/find`, options)
      .then((r) => r.data)
      .catch((error: AxiosError<{ code: string; message?: string }>) => {
        if (error.response) {
          const { status } = error.response
          if (status >= 500 && status <= 599) {
            throw new Error(
              `API request to fetch user '${params.graffiti}' failed with status code: ${status}`,
            )
          }
        }

        return null
      })
  }

  async startFaucetTransaction(id: number): Promise<FaucetTransaction> {
    this.requireToken()

    const response = await axios.post<FaucetTransaction>(
      `${this.host}/faucet_transactions/${id}/start`,
      undefined,
      this.options(),
    )

    return response.data
  }

  async completeFaucetTransaction(id: number, hash: string): Promise<FaucetTransaction> {
    this.requireToken()

    const response = await axios.post<FaucetTransaction>(
      `${this.host}/faucet_transactions/${id}/complete`,
      { hash },
      this.options(),
    )

    return response.data
  }

  async submitTelemetry(payload: { points: Metric[]; graffiti?: string }): Promise<void> {
    await axios.post(`${this.host}/telemetry`, payload)
  }

  options(headers: Record<string, string> = {}): AxiosRequestConfig {
    return {
      headers: {
        Authorization: `Bearer ${this.token}`,
        ...headers,
      },
    }
  }

  requireToken(): void {
    if (!this.token) {
      throw new Error(`Token required for endpoint`)
    }
  }
}

export function IsAxiosError(e: unknown): e is AxiosError {
  return typeof e === 'object' && e != null && HasOwnProperty(e, 'isAxiosError')
}<|MERGE_RESOLUTION|>--- conflicted
+++ resolved
@@ -13,23 +13,6 @@
   public_key: string
   started_at: string | null
   completed_at: string | null
-}
-
-<<<<<<< HEAD
-export type ApiDepositUpload = {
-  type: 'connected' | 'disconnected' | 'fork'
-  block: {
-    hash: string
-    timestamp: number
-    sequence: number
-  }
-  transactions: {
-    hash: string
-    notes: {
-      memo: string
-      amount: number
-    }[]
-  }[]
 }
 
 export type MaspTransactionTypes = 'MASP_TRANSFER' | 'MASP_BURN' | 'MASP_MINT'
@@ -49,8 +32,6 @@
   }[]
 }
 
-=======
->>>>>>> 454fa1a9
 type ApiUser = {
   id: number
   country_code: string
@@ -125,14 +106,6 @@
     return response?.data.hash || null
   }
 
-<<<<<<< HEAD
-  async uploadDeposits(deposits: ApiDepositUpload[]): Promise<void> {
-    this.requireToken()
-
-    const options = this.options({ 'Content-Type': 'application/json' })
-    await axios.post(`${this.host}/deposits`, { operations: deposits }, options)
-  }
-
   async uploadMaspTransactions(maspTransactions: ApiMaspUpload[]): Promise<void> {
     this.requireToken()
 
@@ -140,8 +113,6 @@
     await axios.post(`${this.host}/masp`, { operations: maspTransactions }, options)
   }
 
-=======
->>>>>>> 454fa1a9
   async blocks(blocks: FollowChainStreamResponse[]): Promise<void> {
     this.requireToken()
 
