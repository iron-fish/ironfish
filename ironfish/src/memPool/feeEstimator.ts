/* This Source Code Form is subject to the terms of the Mozilla Public
 * License, v. 2.0. If a copy of the MPL was not distributed with this
 * file, You can obtain one at https://mozilla.org/MPL/2.0/. */
import { Assert } from '../assert'
import { Blockchain } from '../blockchain'
import { createRootLogger, Logger } from '../logger'
import { MemPool } from '../memPool'
import { getTransactionSize } from '../network/utils/serializers'
import { Block, Transaction } from '../primitives'
import { Wallet } from '../wallet'
import { Account } from '../wallet/account'

const SPEND_SERIALIZED_SIZE_IN_BYTE = 388
const NOTE_SERIALIZED_SIZE_IN_BYTE = 467

interface FeeRateEntry {
  feeRate: bigint
  blockHash: Buffer
}

export type PriorityLevel = typeof PRIORITY_LEVELS[number]
export type Percentile = typeof PRIORITY_LEVEL_PERCENTILES[number]

export const PRIORITY_LEVELS = ['low', 'medium', 'high'] as const
const PRIORITY_LEVEL_PERCENTILES = [10, 20, 30] as const
const PERCENTILES_TO_PRIORITY_LEVELS = new Map<Percentile, PriorityLevel>([
  [10, 'low'],
  [20, 'medium'],
  [30, 'high'],
])

export class FeeEstimator {
  private queues: Map<PriorityLevel, Array<FeeRateEntry>>
  readonly chain: Blockchain
  private wallet: Wallet
  private readonly logger: Logger
  private numOfRecentBlocks = 10
  private maxQueueLength: number
  private defaultFeeRate = BigInt(1)

<<<<<<< HEAD
  private readonly percentiles = PRIORITY_LEVEL_PERCENTILES.map((x) => x)

  constructor(options: { chain: Blockchain; numOfRecentBlocks?: number; logger?: Logger }) {
=======
  constructor(options: {
    wallet: Wallet
    recentBlocksNum?: number
    txSampleSize?: number
    logger?: Logger
  }) {
>>>>>>> 617436fe
    this.logger = options.logger || createRootLogger().withTag('recentFeeCache')
    this.numOfRecentBlocks = options.numOfRecentBlocks ?? this.numOfRecentBlocks

    this.maxQueueLength = this.numOfRecentBlocks

<<<<<<< HEAD
    this.queues = new Map<PriorityLevel, FeeRateEntry[]>()
    PRIORITY_LEVELS.forEach((priorityLevel) => this.queues.set(priorityLevel, []))
    this.chain = options.chain
=======
    this.queue = []
    this.chain = options.wallet.chain
    this.wallet = options.wallet
>>>>>>> 617436fe
  }

  async setUp(): Promise<void> {
    // Mempool is empty
    let currentBlockHash = this.chain.latest.hash

    for (let i = 0; i < this.numOfRecentBlocks; i++) {
      const currentBlock = await this.chain.getBlock(currentBlockHash)
      Assert.isNotNull(currentBlock, 'No block found')

      const percentileTransactions = this.getPercentileFeeRateTransactions(
        currentBlock,
        this.percentiles,
      )

      this.percentiles.forEach((percentile, i) => {
        const priorityLevel = PERCENTILES_TO_PRIORITY_LEVELS.get(percentile)

        if (priorityLevel) {
          const queue = this.queues.get(priorityLevel)

          if (queue && percentileTransactions[i] && !this.isFull(queue)) {
            queue.push({
              feeRate: getFeeRate(percentileTransactions[i]),
              blockHash: currentBlockHash,
            })
          }
        }
      })

      currentBlockHash = currentBlock.header.previousBlockHash
    }
  }

  onConnectBlock(block: Block, memPool: MemPool): void {
    const percentileTransactions = this.getPercentileFeeRateTransactions(
      block,
      this.percentiles,
      (t) => !memPool.exists(t.hash()),
    )

    this.percentiles.forEach((percentile, i) => {
      const priorityLevel = PERCENTILES_TO_PRIORITY_LEVELS.get(percentile)

      if (priorityLevel && percentileTransactions[i]) {
        const queue = this.queues.get(priorityLevel)

        if (queue && this.isFull(queue)) {
          queue.shift()
        }

        queue?.push({
          feeRate: getFeeRate(percentileTransactions[i]),
          blockHash: block.header.hash,
        })
      }
    })
  }

  onDisconnectBlock(block: Block): void {
    this.percentiles.forEach((percentile) => {
      const priorityLevel = PERCENTILES_TO_PRIORITY_LEVELS.get(percentile)

      if (priorityLevel) {
        const queue = this.queues.get(priorityLevel)

        if (queue) {
          while (queue.length > 0) {
            const lastEntry = queue[queue.length - 1]

            if (!lastEntry.blockHash.equals(block.header.hash)) {
              break
            }

            queue.pop()
          }
        }
      }
    })
  }

  private getPercentileFeeRateTransactions(
    block: Block,
    percentiles: number[],
    exclude: (transaction: Transaction) => boolean = (t) => t.isMinersFee(),
  ): Transaction[] {
    const sortedTransaction = block.transactions
      .filter((transaction) => !exclude(transaction))
      .sort((txA, txB) => Number(getFeeRate(txA) - getFeeRate(txB)))

    if (sortedTransaction.length === 0) {
      return []
    }

    return percentiles.map(
      (percentile) =>
        sortedTransaction[Math.round(((sortedTransaction.length - 1) * percentile) / 100)],
    )
  }

  estimateFeeRate(priorityLevel: PriorityLevel): bigint {
    const queue = this.queues.get(priorityLevel)
    if (queue === undefined || queue.length < this.numOfRecentBlocks) {
      return this.defaultFeeRate
    }

    const fees: bigint[] = []
    for (const entry of queue) {
      fees.push(entry.feeRate)
    }

    fees.sort((a, b) => (a < b ? -1 : a > b ? 1 : 0))

    return fees[Math.round((queue.length - 1) / 2)]
  }

  size(priorityLevel: PriorityLevel): number | undefined {
    return this.queues.get(priorityLevel)?.length
  }

<<<<<<< HEAD
  private isFull(array: FeeRateEntry[]): boolean {
    return array.length === this.maxQueueLength
=======
  async estimateFee(
    percentile: number,
    sender: Account,
    receives: { publicAddress: string; amount: bigint; memo: string }[],
  ): Promise<bigint> {
    const estimateFeeRate = this.estimateFeeRate(percentile)
    const estimateTransactionSize = await this.getPendingTransactionSize(
      sender,
      receives,
      estimateFeeRate,
    )
    return estimateFeeRate * BigInt(estimateTransactionSize)
  }

  private async getPendingTransactionSize(
    sender: Account,
    receives: { publicAddress: string; amount: bigint; memo: string }[],
    estimateFeeRate?: bigint,
  ): Promise<number> {
    let size = 0
    size += 8 // spends length
    size += 8 // notes length
    size += 8 // fee
    size += 4 // expiration
    size += 64 // signature

    const amountNeeded = receives.reduce((acc, receive) => acc + receive.amount, BigInt(0))

    const { amount, notesToSpend } = await this.wallet.createSpends(sender, amountNeeded)

    size += notesToSpend.length * SPEND_SERIALIZED_SIZE_IN_BYTE

    size += receives.length * NOTE_SERIALIZED_SIZE_IN_BYTE

    if (estimateFeeRate) {
      const additionalAmountNeeded =
        estimateFeeRate * BigInt(Math.ceil(size / 1000)) - (amount - amountNeeded)

      if (additionalAmountNeeded > 0) {
        const { notesToSpend: additionalNotesToSpend } = await this.wallet.createSpends(
          sender,
          additionalAmountNeeded,
        )
        const additionalSpendsLength =
          additionalNotesToSpend.length * SPEND_SERIALIZED_SIZE_IN_BYTE
        size += additionalSpendsLength
      }
    }

    return Math.ceil(size / 1000)
  }

  private isFull(): boolean {
    return this.queue.length === this.maxQueueLength
>>>>>>> 617436fe
  }
}

export function getFeeRate(transaction: Transaction): bigint {
  const transactionSizeKb = getTransactionSize(transaction.serialize()) / 1000
  const rate = transaction.fee() / BigInt(Math.round(transactionSizeKb))

  return rate > 0 ? rate : BigInt(1)
}<|MERGE_RESOLUTION|>--- conflicted
+++ resolved
@@ -38,32 +38,20 @@
   private maxQueueLength: number
   private defaultFeeRate = BigInt(1)
 
-<<<<<<< HEAD
-  private readonly percentiles = PRIORITY_LEVEL_PERCENTILES.map((x) => x)
-
-  constructor(options: { chain: Blockchain; numOfRecentBlocks?: number; logger?: Logger }) {
-=======
   constructor(options: {
     wallet: Wallet
-    recentBlocksNum?: number
-    txSampleSize?: number
+    numOfRecentBlocks?: number;
     logger?: Logger
   }) {
->>>>>>> 617436fe
     this.logger = options.logger || createRootLogger().withTag('recentFeeCache')
     this.numOfRecentBlocks = options.numOfRecentBlocks ?? this.numOfRecentBlocks
 
     this.maxQueueLength = this.numOfRecentBlocks
 
-<<<<<<< HEAD
     this.queues = new Map<PriorityLevel, FeeRateEntry[]>()
     PRIORITY_LEVELS.forEach((priorityLevel) => this.queues.set(priorityLevel, []))
-    this.chain = options.chain
-=======
-    this.queue = []
     this.chain = options.wallet.chain
     this.wallet = options.wallet
->>>>>>> 617436fe
   }
 
   async setUp(): Promise<void> {
@@ -184,10 +172,6 @@
     return this.queues.get(priorityLevel)?.length
   }
 
-<<<<<<< HEAD
-  private isFull(array: FeeRateEntry[]): boolean {
-    return array.length === this.maxQueueLength
-=======
   async estimateFee(
     percentile: number,
     sender: Account,
@@ -240,9 +224,8 @@
     return Math.ceil(size / 1000)
   }
 
-  private isFull(): boolean {
-    return this.queue.length === this.maxQueueLength
->>>>>>> 617436fe
+  private isFull(array: FeeRateEntry[]): boolean {
+    return array.length === this.maxQueueLength
   }
 }
 
