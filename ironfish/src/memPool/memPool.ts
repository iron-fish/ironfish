/* This Source Code Form is subject to the terms of the Mozilla Public
 * License, v. 2.0. If a copy of the MPL was not distributed with this
 * file, You can obtain one at https://mozilla.org/MPL/2.0/. */

import { BufferMap } from 'buffer-map'
import FastPriorityQueue from 'fastpriorityqueue'
import { Assert } from '../assert'
import { Blockchain } from '../blockchain'
import { createRootLogger, Logger } from '../logger'
import { Block, BlockHeader } from '../primitives'
import { Transaction, TransactionHash } from '../primitives/transaction'
import { Strategy } from '../strategy'

interface MempoolEntry {
  fee: bigint
  hash: TransactionHash
}

export class MemPool {
  transactions = new BufferMap<Transaction>()
  queue: FastPriorityQueue<MempoolEntry>
  chain: Blockchain
  head: BlockHeader | null
  strategy: Strategy
  logger: Logger

  constructor(options: { strategy: Strategy; chain: Blockchain; logger?: Logger }) {
    const logger = options.logger || createRootLogger()

    this.queue = new FastPriorityQueue<MempoolEntry>((firstTransaction, secondTransaction) => {
      if (firstTransaction.fee === secondTransaction.fee) {
        return firstTransaction.hash.compare(secondTransaction.hash) > 0
      }
      return firstTransaction.fee > secondTransaction.fee
    })
    this.chain = options.chain
    this.head = null
    this.strategy = options.strategy
    this.logger = logger.withTag('mempool')

    this.chain.onConnectBlock.on((block) => {
      this.onConnectBlock(block)
    })

    this.chain.onDisconnectBlock.on(async (block) => {
      await this.onDisconnectBlock(block)
    })
  }

  size(): number {
    return this.transactions.size
  }

  exists(transactionHash: Buffer): boolean {
    return this.transactions.has(transactionHash)
  }

  *get(): Generator<Transaction, void, unknown> {
    while (!this.queue.isEmpty()) {
      const feeAndHash = this.queue.poll()
      Assert.isNotUndefined(feeAndHash)
      const transaction = this.transactions.get(feeAndHash.hash)
      Assert.isNotUndefined(transaction)
      yield transaction
    }
  }

  /**
   * Accepts a transaction from the network
   */
  async acceptTransaction(transaction: Transaction): Promise<boolean> {
    const hash = transaction.hash()

    if (this.transactions.has(hash)) {
      return false
    }

    const { valid, reason } = await this.chain.verifier.verifyTransaction(transaction)
    if (!valid) {
      Assert.isNotUndefined(reason)
      this.logger.debug(`Invalid transaction '${hash.toString('hex')}': ${reason}`)
      return false
    }

    await this.addTransaction(transaction)

    this.logger.debug(`Accepted tx ${hash.toString('hex')}, poolsize ${this.size()}`)
    return true
  }

  onConnectBlock(block: Block): void {
    let deletedTransactions = 0

    for (const transaction of block.transactions) {
      this.deleteTransaction(transaction)
      deletedTransactions++
    }

    for (const transaction of this.transactions.values()) {
<<<<<<< HEAD
      if (this.chain.verifier.isExpiredSequence(transaction.expirationSequence())) {
        this.deleteTransaction(transaction)
=======
      const isValid = await this.isValidTransaction(transaction, beforeSize, seenNullifiers)

      if (!isValid) {
        this.transactions.delete(transaction.hash())
        pruneCount++
>>>>>>> 8219cfe7
      }
    }

    this.logger.debug(`Deleted ${deletedTransactions} transactions`)

    this.head = block.header
  }

  async onDisconnectBlock(block: Block): Promise<void> {
    let addedTransactions = 0

    for (const transaction of block.transactions) {
      const hash = transaction.transactionHash()

      if (!this.transactions.has(hash)) {
        await this.addTransaction(transaction)
        addedTransactions++
      }
    }

    this.logger.debug(`Added ${addedTransactions} transactions`)

    this.head = await this.chain.getHeader(block.header.previousBlockHash)
  }

  private async addTransaction(transaction: Transaction): Promise<void> {
    const hash = transaction.transactionHash()
    this.transactions.set(hash, transaction)
    this.queue.add({ fee: await transaction.transactionFee(), hash })
  }

  private deleteTransaction(transaction: Transaction): void {
    const hash = transaction.transactionHash()
    this.transactions.delete(hash)
    this.queue.removeOne((t) => t.hash.equals(hash))
  }
}<|MERGE_RESOLUTION|>--- conflicted
+++ resolved
@@ -97,16 +97,8 @@
     }
 
     for (const transaction of this.transactions.values()) {
-<<<<<<< HEAD
       if (this.chain.verifier.isExpiredSequence(transaction.expirationSequence())) {
         this.deleteTransaction(transaction)
-=======
-      const isValid = await this.isValidTransaction(transaction, beforeSize, seenNullifiers)
-
-      if (!isValid) {
-        this.transactions.delete(transaction.hash())
-        pruneCount++
->>>>>>> 8219cfe7
       }
     }
 
@@ -119,7 +111,7 @@
     let addedTransactions = 0
 
     for (const transaction of block.transactions) {
-      const hash = transaction.transactionHash()
+      const hash = transaction.hash()
 
       if (!this.transactions.has(hash)) {
         await this.addTransaction(transaction)
@@ -133,13 +125,13 @@
   }
 
   private async addTransaction(transaction: Transaction): Promise<void> {
-    const hash = transaction.transactionHash()
+    const hash = transaction.hash()
     this.transactions.set(hash, transaction)
-    this.queue.add({ fee: await transaction.transactionFee(), hash })
+    this.queue.add({ fee: await transaction.fee(), hash })
   }
 
   private deleteTransaction(transaction: Transaction): void {
-    const hash = transaction.transactionHash()
+    const hash = transaction.hash()
     this.transactions.delete(hash)
     this.queue.removeOne((t) => t.hash.equals(hash))
   }
