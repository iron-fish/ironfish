--- conflicted
+++ resolved
@@ -2,18 +2,14 @@
  * License, v. 2.0. If a copy of the MPL was not distributed with this
  * file, You can obtain one at https://mozilla.org/MPL/2.0/. */
 import { Assert } from '../assert'
-<<<<<<< HEAD
-import { createNodeTest, useBlockWithTx, useBlockWithTxs } from '../testUtilities'
 import { FeeEstimator, getFeeRate, PRIORITY_LEVELS } from './feeEstimator'
-=======
+
 import {
   createNodeTest,
   useAccountFixture,
   useBlockWithTx,
   useBlockWithTxs,
 } from '../testUtilities'
-import { FeeEstimator, getFeeRate } from './feeEstimator'
->>>>>>> 617436fe
 
 describe('FeeEstimator', () => {
   const nodeTest = createNodeTest()
@@ -29,14 +25,8 @@
       await node.chain.addBlock(block)
 
       const feeEstimator = new FeeEstimator({
-<<<<<<< HEAD
-        chain: node.chain,
-        numOfRecentBlocks: 1,
-=======
-        wallet: node.wallet,
-        recentBlocksNum: 1,
-        txSampleSize: 1,
->>>>>>> 617436fe
+        wallet: node.wallet,
+        numOfRecentBlocks: 1,
       })
       await feeEstimator.setUp()
 
@@ -69,15 +59,10 @@
       await node.chain.addBlock(block2)
 
       const feeEstimator = new FeeEstimator({
-<<<<<<< HEAD
-        chain: node.chain,
-        numOfRecentBlocks: 1,
-=======
-        wallet: node.wallet,
-        recentBlocksNum: 1,
-        txSampleSize: 1,
->>>>>>> 617436fe
-      })
+        wallet: node.wallet,
+        numOfRecentBlocks: 1,
+      })
+      
       await feeEstimator.setUp()
 
       expect(feeEstimator.size(PRIORITY_LEVELS[0])).toBe(1)
@@ -100,14 +85,8 @@
       await node.chain.addBlock(block)
 
       const feeEstimator = new FeeEstimator({
-<<<<<<< HEAD
-        chain: node.chain,
-        numOfRecentBlocks: 1,
-=======
-        wallet: node.wallet,
-        recentBlocksNum: 1,
-        txSampleSize: 1,
->>>>>>> 617436fe
+        wallet: node.wallet,
+        numOfRecentBlocks: 1,
       })
 
       expect(feeEstimator.size(PRIORITY_LEVELS[0])).toBe(0)
@@ -136,14 +115,8 @@
       await node.chain.addBlock(block)
 
       const feeEstimator = new FeeEstimator({
-<<<<<<< HEAD
-        chain: node.chain,
-        numOfRecentBlocks: 1,
-=======
-        wallet: node.wallet,
-        recentBlocksNum: 1,
-        txSampleSize: 1,
->>>>>>> 617436fe
+        wallet: node.wallet,
+        numOfRecentBlocks: 1,
       })
 
       expect(feeEstimator.size(PRIORITY_LEVELS[0])).toBe(0)
@@ -163,14 +136,8 @@
       const node = nodeTest.node
 
       const feeEstimator = new FeeEstimator({
-<<<<<<< HEAD
-        chain: node.chain,
-        numOfRecentBlocks: 1,
-=======
-        wallet: node.wallet,
-        recentBlocksNum: 1,
-        txSampleSize: 1,
->>>>>>> 617436fe
+        wallet: node.wallet,
+        numOfRecentBlocks: 1,
       })
 
       const { account, block, transaction } = await useBlockWithTx(
@@ -217,14 +184,8 @@
       const node = nodeTest.node
 
       const feeEstimator = new FeeEstimator({
-<<<<<<< HEAD
-        chain: node.chain,
+        wallet: node.wallet,
         numOfRecentBlocks: 2,
-=======
-        wallet: node.wallet,
-        recentBlocksNum: 2,
-        txSampleSize: 1,
->>>>>>> 617436fe
       })
 
       const { account, block, transaction } = await useBlockWithTx(
@@ -265,16 +226,10 @@
 
     it('should add only add a limited number of transactions from each block', async () => {
       const node = nodeTest.node
-
-      const feeEstimator = new FeeEstimator({
-<<<<<<< HEAD
-        chain: node.chain,
+      
+      const feeEstimator = new FeeEstimator({
+        wallet: node.wallet,
         numOfRecentBlocks: 2,
-=======
-        wallet: node.wallet,
-        recentBlocksNum: 2,
-        txSampleSize: 2,
->>>>>>> 617436fe
       })
 
       const { account, block, transaction } = await useBlockWithTx(
@@ -322,14 +277,8 @@
       const node = nodeTest.node
 
       const feeEstimator = new FeeEstimator({
-<<<<<<< HEAD
-        chain: node.chain,
+        wallet: node.wallet,
         numOfRecentBlocks: 2,
-=======
-        wallet: node.wallet,
-        recentBlocksNum: 2,
-        txSampleSize: 2,
->>>>>>> 617436fe
       })
 
       const { block, transaction } = await useBlockWithTx(node, undefined, undefined, true)
@@ -353,14 +302,8 @@
       const node = nodeTest.node
 
       const feeEstimator = new FeeEstimator({
-<<<<<<< HEAD
-        chain: node.chain,
+        wallet: node.wallet,
         numOfRecentBlocks: 2,
-=======
-        wallet: node.wallet,
-        recentBlocksNum: 2,
-        txSampleSize: 1,
->>>>>>> 617436fe
       })
 
       const { account, block, transaction } = await useBlockWithTx(
