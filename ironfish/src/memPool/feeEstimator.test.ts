--- conflicted
+++ resolved
@@ -61,12 +61,8 @@
         wallet: node.wallet,
         numOfRecentBlocks: 1,
       })
-<<<<<<< HEAD
-
-      await feeEstimator.setUp()
-=======
+
       await feeEstimator.init(node.chain)
->>>>>>> 53e507ca
 
       expect(feeEstimator.size(PRIORITY_LEVELS[0])).toBe(1)
       expect(feeEstimator.size(PRIORITY_LEVELS[1])).toBe(1)
@@ -403,12 +399,7 @@
         wallet: node.wallet,
         numOfRecentBlocks: 1,
       })
-<<<<<<< HEAD
-
-      await feeEstimator.setUp()
-=======
       await feeEstimator.init(node.chain)
->>>>>>> 53e507ca
 
       const fee = await feeEstimator.estimateFee('low', account, [
         {
