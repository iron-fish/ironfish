/* This Source Code Form is subject to the terms of the Mozilla Public
 * License, v. 2.0. If a copy of the MPL was not distributed with this
 * file, You can obtain one at https://mozilla.org/MPL/2.0/. */

import { Asset, generateKey, Note as NativeNote } from '@ironfish/rust-nodejs'
import { Assert } from '../assert'
import { VerificationResultReason } from '../consensus'
import { IronfishNode } from '../node'
import { Block, Note } from '../primitives'
import { NoteEncrypted } from '../primitives/noteEncrypted'
import { RawTransaction } from '../primitives/rawTransaction'
import {
  createNodeTest,
  useAccountFixture,
  useBlockFixture,
  useBlockWithRawTxFixture,
  useBlockWithTx,
  useMinerBlockFixture,
  useMinersTxFixture,
  useMintBlockFixture,
  usePostTxFixture,
  useTxFixture,
} from '../testUtilities'
import { AsyncUtils } from '../utils'
import { Account } from '../wallet'

describe('Blockchain', () => {
  const nodeTest = createNodeTest()

  it('add genesis block', async () => {
    const { chain } = nodeTest
    await chain.open()

    const genesis = await chain.getBlock(chain.genesis)
    Assert.isNotNull(genesis)

    expect(chain.head.hash).toEqualHash(genesis.header.hash)
    expect(chain.latest.hash).toEqualHash(genesis.header.hash)
    expect(chain.isEmpty).toBe(false)
    expect(chain.hasGenesisBlock).toBe(true)
    expect(await chain.notes.size()).toBeGreaterThan(0)
    expect(await chain.nullifiers.size()).toBeGreaterThan(0)
    expect(await chain.getPrevious(genesis.header)).toBe(null)
    expect(await chain.getNext(genesis.header)).toBe(null)
  })

  it('add blocks with forks', async () => {
    const { chain } = nodeTest

    // G -> A1 -> A2
    //         -> B2 -> B3

    const { node: nodeA } = await nodeTest.createSetup()
    const blockA1 = await useMinerBlockFixture(nodeA.chain)
    await expect(nodeA.chain).toAddBlock(blockA1)
    const blockA2 = await useMinerBlockFixture(nodeA.chain)
    await expect(nodeA.chain).toAddBlock(blockA2)

    const { node: nodeB } = await nodeTest.createSetup()
    await expect(nodeB.chain).toAddBlock(blockA1)
    const blockB2 = await useMinerBlockFixture(nodeB.chain)
    await expect(nodeB.chain).toAddBlock(blockB2)
    const blockB3 = await useMinerBlockFixture(nodeB.chain)
    await expect(nodeB.chain).toAddBlock(blockB3)

    // Added in a specific order for the test below
    // so that Genesis, A1, A2, have the same graph,
    // and B2 merges into graph [A1-A2], and [A1-A2] merge
    // into genesis block graph so [B2-B3] -> [A2,A2,Genesis]
    await expect(chain).toAddBlock(blockA1)
    await expect(chain).toAddBlock(blockA2)
    await expect(chain).toAddBlock(blockB2)
    await expect(chain).toAddBlock(blockB3)

    const headerA1 = await chain.getHeader(blockA1.header.hash)
    const headerA2 = await chain.getHeader(blockA2.header.hash)
    const headerB2 = await chain.getHeader(blockB2.header.hash)
    const headerB3 = await chain.getHeader(blockB3.header.hash)

    Assert.isNotNull(headerA1)
    Assert.isNotNull(headerA2)
    Assert.isNotNull(headerB2)
    Assert.isNotNull(headerB3)

    expect(chain.head.hash.equals(headerB3.hash)).toBe(true)
    expect(chain.latest.hash.equals(headerB3.hash)).toBe(true)

    // getNext
    expect((await chain.getNext(chain.genesis))?.hash?.equals(headerA1.hash)).toBe(true)
    expect((await chain.getNext(headerA1))?.hash?.equals(headerB2.hash)).toBe(true)
    expect(await chain.getNext(headerA2)).toBe(null)
    expect((await chain.getNext(headerB2))?.hash?.equals(headerB3.hash)).toBe(true)
    expect(await chain.getNext(headerB3)).toBe(null)

    // getPrevious
    expect(await chain.getPrevious(chain.genesis)).toBe(null)
    expect((await chain.getPrevious(headerA1))?.hash?.equals(chain.genesis.hash)).toBe(true)
    expect((await chain.getPrevious(headerB2))?.hash?.equals(headerA1.hash)).toBe(true)
    expect((await chain.getPrevious(headerB3))?.hash?.equals(headerB2.hash)).toBe(true)

    // getAtSequence
    expect((await chain.getHashAtSequence(1))?.equals(chain.genesis.hash)).toBe(true)
    expect((await chain.getHashAtSequence(2))?.equals(headerA1.hash)).toBe(true)
    expect((await chain.getHashAtSequence(3))?.equals(headerB2.hash)).toBe(true)
    expect((await chain.getHashAtSequence(4))?.equals(headerB3.hash)).toBe(true)
  })

  it('iterate', async () => {
    const { chain } = nodeTest

    // G -> A1 -> A2
    //         -> B2 -> B3
    //               -> C3 -> C4

    const { node: nodeA } = await nodeTest.createSetup()
    const blockA1 = await useMinerBlockFixture(nodeA.chain)
    await expect(nodeA.chain).toAddBlock(blockA1)
    const blockA2 = await useMinerBlockFixture(nodeA.chain)
    await expect(nodeA.chain).toAddBlock(blockA2)

    const { node: nodeB } = await nodeTest.createSetup()
    await expect(nodeB.chain).toAddBlock(blockA1)
    const blockB2 = await useMinerBlockFixture(nodeB.chain)
    await expect(nodeB.chain).toAddBlock(blockB2)
    const blockB3 = await useMinerBlockFixture(nodeB.chain)
    await expect(nodeB.chain).toAddBlock(blockB3)

    const { node: nodeC } = await nodeTest.createSetup()
    await expect(nodeC.chain).toAddBlock(blockA1)
    await expect(nodeC.chain).toAddBlock(blockB2)
    const blockC3 = await useMinerBlockFixture(nodeC.chain)
    await expect(nodeC.chain).toAddBlock(blockC3)
    const blockC4 = await useMinerBlockFixture(nodeC.chain)
    await expect(nodeC.chain).toAddBlock(blockC4)

    await expect(chain).toAddBlock(blockA1)
    await expect(chain).toAddBlock(blockB2)
    await expect(chain).toAddBlock(blockB3)
    await expect(chain).toAddBlock(blockA2)
    await expect(chain).toAddBlock(blockC3)
    await expect(chain).toAddBlock(blockC4)

    expect(chain.head.hash.equals(blockC4.header.hash)).toBe(true)
    expect(chain.latest.hash.equals(blockC4.header.hash)).toBe(true)

    // should be able to start at the tail
    let blocks = await AsyncUtils.materialize(chain.iterateTo(chain.genesis, blockC4.header))
    expect(blocks.length).toBe(5)
    expect(blocks[0].hash.equals(chain.genesis.hash)).toBe(true)
    expect(blocks[1].hash.equals(blockA1.header.hash)).toBe(true)
    expect(blocks[2].hash.equals(blockB2.header.hash)).toBe(true)
    expect(blocks[3].hash.equals(blockC3.header.hash)).toBe(true)
    expect(blocks[4].hash.equals(blockC4.header.hash)).toBe(true)

    // should be able to start at the head
    blocks = await AsyncUtils.materialize(chain.iterateFrom(blockC4.header, chain.genesis))
    expect(blocks.length).toBe(5)
    expect(blocks[0].hash.equals(blockC4.header.hash)).toBe(true)
    expect(blocks[1].hash.equals(blockC3.header.hash)).toBe(true)
    expect(blocks[2].hash.equals(blockB2.header.hash)).toBe(true)
    expect(blocks[3].hash.equals(blockA1.header.hash)).toBe(true)
    expect(blocks[4].hash.equals(chain.genesis.hash)).toBe(true)

    // should be able to start after the tail
    blocks = await AsyncUtils.materialize(chain.iterateTo(blockA1.header, blockC3.header))
    expect(blocks.length).toBe(3)
    expect(blocks[0].hash.equals(blockA1.header.hash)).toBe(true)
    expect(blocks[1].hash.equals(blockB2.header.hash)).toBe(true)
    expect(blocks[2].hash.equals(blockC3.header.hash)).toBe(true)

    // should be able to start before the head
    blocks = await AsyncUtils.materialize(chain.iterateFrom(blockB2.header, blockA1.header))
    expect(blocks.length).toBe(2)
    expect(blocks[0].hash.equals(blockB2.header.hash)).toBe(true)
    expect(blocks[1].hash.equals(blockA1.header.hash)).toBe(true)

    // If we iterate the same block, it should be yielded once
    blocks = await AsyncUtils.materialize(chain.iterateTo(chain.genesis, chain.genesis))
    expect(blocks.length).toBe(1)
    expect(blocks[0].hash.equals(chain.genesis.hash)).toBe(true)

    // If we iterate the same block, it should be yielded once
    blocks = await AsyncUtils.materialize(chain.iterateFrom(chain.genesis, chain.genesis))
    expect(blocks.length).toBe(1)
    expect(blocks[0].hash.equals(chain.genesis.hash)).toBe(true)
  })

  it('should not iterate and jump chains and throw error', async () => {
    const { chain } = nodeTest

    const genesis = chain.genesis

    // This test checks that when iterating a reorg is happening, we don't
    // suddenly jump chains while the table is being re-written when we don't
    // have a lock on the main chain table. We try to iterate to A2, then do a
    // reorg and see if the next iteration incorrectly yields B3.
    //
    // G -> A1 -> A2 -> A3 -> A4
    //         -> B2 -> B3 -> B4 -> B5

    const { node: nodeA } = await nodeTest.createSetup()
    const blockA1 = await useMinerBlockFixture(nodeA.chain)
    await expect(nodeA.chain).toAddBlock(blockA1)
    const blockA2 = await useMinerBlockFixture(nodeA.chain)
    await expect(nodeA.chain).toAddBlock(blockA2)
    const blockA3 = await useMinerBlockFixture(nodeA.chain)
    await expect(nodeA.chain).toAddBlock(blockA3)
    const blockA4 = await useMinerBlockFixture(nodeA.chain)
    await expect(nodeA.chain).toAddBlock(blockA4)

    const { node: nodeB } = await nodeTest.createSetup()
    await expect(nodeB.chain).toAddBlock(blockA1)
    const blockB2 = await useMinerBlockFixture(nodeB.chain)
    await expect(nodeB.chain).toAddBlock(blockB2)
    const blockB3 = await useMinerBlockFixture(nodeB.chain)
    await expect(nodeB.chain).toAddBlock(blockB3)
    const blockB4 = await useMinerBlockFixture(nodeB.chain)
    await expect(nodeB.chain).toAddBlock(blockB4)
    const blockB5 = await useMinerBlockFixture(nodeB.chain)
    await expect(nodeB.chain).toAddBlock(blockB5)

    await expect(chain).toAddBlock(blockA1)
    await expect(chain).toAddBlock(blockA2)
    await expect(chain).toAddBlock(blockA3)
    await expect(chain).toAddBlock(blockA4)

    expect(chain.head.hash.equals(blockA4.header.hash)).toBe(true)
    expect(chain.latest.hash.equals(blockA4.header.hash)).toBe(true)

    const iter1 = chain.iterateTo(genesis, blockA4.header, undefined, true)

    const block1 = await iter1.next()
    const block2 = await iter1.next()
    const block3 = await iter1.next()

    expect(block1).toMatchObject({ done: false, value: { hash: genesis.hash } })
    expect(block2).toMatchObject({ done: false, value: { hash: blockA1.header.hash } })
    expect(block3).toMatchObject({ done: false, value: { hash: blockA2.header.hash } })

    await expect(chain).toAddBlock(blockB2)
    await expect(chain).toAddBlock(blockB3)
    await expect(chain).toAddBlock(blockB4)
    await expect(chain).toAddBlock(blockB5)

    expect(chain.head.hash.equals(blockB5.header.hash)).toBe(true)
    expect(chain.latest.hash.equals(blockB5.header.hash)).toBe(true)

    await expect(iter1.next()).rejects.toThrow('progress: 3/5')
  })

  it('should not iterate and jump chains and not throw error', async () => {
    const { chain } = nodeTest

    // This test checks that when iterating a reorg is happening, we don't
    // suddenly jump chains while the table is being re-written when we don't
    // have a lock on the main chain table. We try to iterate to A2, then do a
    // reorg and see if the next iteration incorrectly yields B3.
    //
    // G -> A1 -> A2 -> A3 -> A4
    //         -> B2 -> B3 -> B4 -> B5

    const { node: nodeA } = await nodeTest.createSetup()
    const blockA1 = await useMinerBlockFixture(nodeA.chain)
    await expect(nodeA.chain).toAddBlock(blockA1)
    const blockA2 = await useMinerBlockFixture(nodeA.chain)
    await expect(nodeA.chain).toAddBlock(blockA2)
    const blockA3 = await useMinerBlockFixture(nodeA.chain)
    await expect(nodeA.chain).toAddBlock(blockA3)
    const blockA4 = await useMinerBlockFixture(nodeA.chain)
    await expect(nodeA.chain).toAddBlock(blockA4)

    const { node: nodeB } = await nodeTest.createSetup()
    await expect(nodeB.chain).toAddBlock(blockA1)
    const blockB2 = await useMinerBlockFixture(nodeB.chain)
    await expect(nodeB.chain).toAddBlock(blockB2)
    const blockB3 = await useMinerBlockFixture(nodeB.chain)
    await expect(nodeB.chain).toAddBlock(blockB3)
    const blockB4 = await useMinerBlockFixture(nodeB.chain)
    await expect(nodeB.chain).toAddBlock(blockB4)
    const blockB5 = await useMinerBlockFixture(nodeB.chain)
    await expect(nodeB.chain).toAddBlock(blockB5)

    await expect(chain).toAddBlock(blockA1)
    await expect(chain).toAddBlock(blockA2)
    await expect(chain).toAddBlock(blockA3)
    await expect(chain).toAddBlock(blockA4)

    expect(chain.head.hash.equals(blockA4.header.hash)).toBe(true)
    expect(chain.latest.hash.equals(blockA4.header.hash)).toBe(true)

    const iter1 = chain.iterateTo(chain.genesis, blockA4.header, undefined, false)

    const block1 = await iter1.next()
    const block2 = await iter1.next()
    const block3 = await iter1.next()

    expect(block1).toMatchObject({ done: false, value: { hash: chain.genesis.hash } })
    expect(block2).toMatchObject({ done: false, value: { hash: blockA1.header.hash } })
    expect(block3).toMatchObject({ done: false, value: { hash: blockA2.header.hash } })

    await expect(chain).toAddBlock(blockB2)
    await expect(chain).toAddBlock(blockB3)
    await expect(chain).toAddBlock(blockB4)
    await expect(chain).toAddBlock(blockB5)

    expect(chain.head.hash.equals(blockB5.header.hash)).toBe(true)
    expect(chain.latest.hash.equals(blockB5.header.hash)).toBe(true)

    const block4 = await iter1.next()
    expect(block4).toMatchObject({ done: true })
  })

  it('iterate errors', async () => {
    const { chain } = nodeTest

    // G -> A1 -> A2
    //   -> B1 -> B2

    const { node: nodeA } = await nodeTest.createSetup()
    const blockA1 = await useMinerBlockFixture(nodeA.chain)
    await expect(nodeA.chain).toAddBlock(blockA1)
    const blockA2 = await useMinerBlockFixture(nodeA.chain)
    await expect(nodeA.chain).toAddBlock(blockA2)

    const { node: nodeB } = await nodeTest.createSetup()
    const blockB1 = await useMinerBlockFixture(nodeB.chain)
    await expect(nodeB.chain).toAddBlock(blockB1)
    const blockB2 = await useMinerBlockFixture(nodeB.chain)
    await expect(nodeB.chain).toAddBlock(blockB2)

    await expect(chain).toAddBlock(blockA1)
    await expect(chain).toAddBlock(blockA2)
    await expect(chain).toAddBlock(blockB1)
    await expect(chain).toAddBlock(blockB2)

    // Cannot iterate between 2 forks when graph path happen to make it seem like
    // it can work, a few wrong blocks are yielded in this case

    // left-to-right
    let result = AsyncUtils.materialize(chain.iterateTo(blockA1.header, blockB2.header))
    await expect(result).rejects.toThrow('Failed to iterate between blocks on diverging forks')
    result = AsyncUtils.materialize(chain.iterateFrom(blockA1.header, blockB2.header))
    await expect(result).rejects.toThrow('Failed to iterate between blocks on diverging forks')

    // right-to-left
    result = AsyncUtils.materialize(chain.iterateTo(blockB2.header, blockA1.header))
    await expect(result).rejects.toThrow('Failed to iterate between blocks on diverging forks')
    result = AsyncUtils.materialize(chain.iterateFrom(blockB2.header, blockA1.header))
    await expect(result).rejects.toThrow('Failed to iterate between blocks on diverging forks')
  })

  it('findFork', async () => {
    const { chain } = nodeTest

    // G -> A1 -> A2
    //         -> B2 -> B3
    //               -> C3 -> C4
    //                     -> D4

    const { node: nodeA } = await nodeTest.createSetup()
    const blockA1 = await useMinerBlockFixture(nodeA.chain)
    await expect(nodeA.chain).toAddBlock(blockA1)
    const blockA2 = await useMinerBlockFixture(nodeA.chain)
    await expect(nodeA.chain).toAddBlock(blockA2)

    const { node: nodeB } = await nodeTest.createSetup()
    await expect(nodeB.chain).toAddBlock(blockA1)
    const blockB2 = await useMinerBlockFixture(nodeB.chain)
    await expect(nodeB.chain).toAddBlock(blockB2)
    const blockB3 = await useMinerBlockFixture(nodeB.chain)
    await expect(nodeB.chain).toAddBlock(blockB3)

    const { node: nodeC } = await nodeTest.createSetup()
    await expect(nodeC.chain).toAddBlock(blockA1)
    await expect(nodeC.chain).toAddBlock(blockB2)
    const blockC3 = await useMinerBlockFixture(nodeC.chain)
    await expect(nodeC.chain).toAddBlock(blockC3)
    const blockC4 = await useMinerBlockFixture(nodeC.chain)
    await expect(nodeC.chain).toAddBlock(blockC4)

    const { node: nodeD } = await nodeTest.createSetup()
    await expect(nodeD.chain).toAddBlock(blockA1)
    await expect(nodeD.chain).toAddBlock(blockB2)
    await expect(nodeD.chain).toAddBlock(blockC3)
    const blockD4 = await useMinerBlockFixture(nodeD.chain)
    await expect(nodeD.chain).toAddBlock(blockD4)

    await expect(chain).toAddBlock(blockA1)
    await expect(chain).toAddBlock(blockA2)
    await expect(chain).toAddBlock(blockB2)
    await expect(chain).toAddBlock(blockB3)
    await expect(chain).toAddBlock(blockC3)
    await expect(chain).toAddBlock(blockC4)
    await expect(chain).toAddBlock(blockD4)

    const fork1 = await chain.findFork(blockA1, blockA1)
    expect(fork1.hash.equals(blockA1.header.hash)).toBe(true)

    const fork2 = await chain.findFork(blockA1, blockA2)
    expect(fork2.hash.equals(blockA1.header.hash)).toBe(true)

    const fork3 = await chain.findFork(blockA2, blockB2)
    expect(fork3.hash.equals(blockA1.header.hash)).toBe(true)

    const fork4 = await chain.findFork(chain.genesis, blockD4)
    expect(fork4.hash.equals(chain.genesis.hash)).toBe(true)

    const fork5 = await chain.findFork(blockB3, blockD4)
    expect(fork5.hash.equals(blockB2.header.hash)).toBe(true)

    const fork6 = await chain.findFork(blockC4, blockD4)
    expect(fork6.hash.equals(blockC3.header.hash)).toBe(true)
  })

  it('abort reorg after verify error', async () => {
    const { node: nodeA } = await nodeTest.createSetup()
    const { node: nodeB } = await nodeTest.createSetup()

    const blockA1 = await useMinerBlockFixture(nodeA.chain)
    await expect(nodeA.chain).toAddBlock(blockA1)
    const blockA2 = await useMinerBlockFixture(nodeA.chain)
    await expect(nodeA.chain).toAddBlock(blockA2)
    const blockA3 = await useMinerBlockFixture(nodeA.chain)
    await expect(nodeA.chain).toAddBlock(blockA3)

    const blockB1 = await useMinerBlockFixture(nodeB.chain)
    await expect(nodeB.chain).toAddBlock(blockB1)
    const blockB2 = await useMinerBlockFixture(nodeB.chain)
    await expect(nodeB.chain).toAddBlock(blockB2)
    const blockB3 = await useMinerBlockFixture(nodeB.chain)
    await expect(nodeB.chain).toAddBlock(blockB3)

    // Now run the actual test...
    const node = nodeTest.node
    const genesis = nodeTest.chain.genesis
    expect(node.chain.head?.hash).toEqualBuffer(genesis.hash)

    blockB3.header.noteCommitment = Buffer.alloc(32)

    await expect(node.chain).toAddBlock(blockA1)
    expect(node.chain.head?.hash).toEqualBuffer(blockA1.header.hash)
    await expect(node.chain).toAddBlock(blockA2)
    expect(node.chain.head?.hash).toEqualBuffer(blockA2.header.hash)

    await expect(node.chain).toAddBlock(blockB1)
    await expect(node.chain).toAddBlock(blockB2)

    // Should not add blockB3
    const { isAdded, reason } = await node.chain.addBlock(blockB3)
    expect(isAdded).toBe(false)
    expect(reason).toBe(VerificationResultReason.NOTE_COMMITMENT)

    expect(node.chain.head?.hash).toEqualBuffer(blockB2.header.hash)
    const result = await node.chain.verifier.verifyConnectedBlock(blockB2)
    expect(result.valid).toBe(true)

    await expect(node.chain).toAddBlock(blockA3)
    expect(node.chain.head?.hash).toEqualBuffer(blockA3.header.hash)
    expect(await node.chain.notes.size()).toBe(blockA3.header.noteSize)
  })

  describe('MerkleTree + Nullifier Set', () => {
    it('should add notes to tree and nullifiers to set', async () => {
      /**
       * This test will check that notes are added linearly, and also the tree
       * is reorganized for a heavier fork when a heavier fork appears
       *
       * G -> A1 -> A2
       *   -> B1 -> B2 -> B3
       */
      const { node: nodeA } = nodeTest
      const { node: nodeB } = await nodeTest.createSetup()

      const accountA = await useAccountFixture(nodeA.wallet, 'accountA')
      const accountB = await useAccountFixture(nodeB.wallet, 'accountB')

      // Counts before adding any blocks
      const countNoteA = await nodeA.chain.notes.size()
      const countNullifierA = await nodeA.chain.nullifiers.size()
      const countNoteB = await nodeB.chain.notes.size()
      const countNullifierB = await nodeB.chain.nullifiers.size()

      // Create nodeA blocks
      const blockA1 = await useMinerBlockFixture(nodeA.chain, undefined, accountA)
      await expect(nodeA.chain).toAddBlock(blockA1)
      await nodeA.wallet.updateHead()

      const { block: blockA2 } = await useBlockWithTx(nodeA, accountA, accountA, false)
      await expect(nodeA.chain).toAddBlock(blockA2)

      // Create nodeB blocks
      const blockB1 = await useMinerBlockFixture(nodeB.chain, undefined, accountB)
      await expect(nodeB.chain).toAddBlock(blockB1)
      await nodeB.wallet.updateHead()

      const blockB2 = await useMinerBlockFixture(nodeB.chain, undefined, accountB)
      await expect(nodeB.chain).toAddBlock(blockB2)
      await nodeB.wallet.updateHead()

      const { block: blockB3 } = await useBlockWithTx(nodeB, accountB, accountB, false)
      await expect(nodeB.chain).toAddBlock(blockB3)

      expect(blockA1.transactions.length).toBe(1)
      expect(blockA2.transactions.length).toBe(2)
      expect(blockB1.transactions.length).toBe(1)
      expect(blockB2.transactions.length).toBe(1)
      expect(blockB3.transactions.length).toBe(2)

      const minersFeeA1 = blockA1.minersFee
      const minersFeeA2 = blockA2.minersFee
      const minersFeeB1 = blockB1.minersFee
      const minersFeeB2 = blockB2.minersFee
      const minersFeeB3 = blockB3.minersFee
      const txA2 = blockA2.transactions[1]
      const txB3 = blockB3.transactions[1]

      expect(minersFeeA1.notes.length).toBe(1)
      expect(minersFeeA2.notes.length).toBe(1)
      expect(minersFeeB1.notes.length).toBe(1)
      expect(minersFeeB2.notes.length).toBe(1)
      expect(minersFeeB3.notes.length).toBe(1)
      expect(txA2.notes.length).toBe(2)
      expect(txA2.spends.length).toBe(1)
      expect(txB3.notes.length).toBe(2)
      expect(txB3.spends.length).toBe(1)

      // Check nodeA has notes from blockA1, blockA2
      expect(await nodeA.chain.notes.size()).toBe(countNoteA + 4)
      let addedNoteA1 = (await nodeA.chain.notes.getLeaf(countNoteA + 0)).merkleHash
      let addedNoteA2 = (await nodeA.chain.notes.getLeaf(countNoteA + 1)).merkleHash
      let addedNoteA3 = (await nodeA.chain.notes.getLeaf(countNoteA + 2)).merkleHash
      let addedNoteA4 = (await nodeA.chain.notes.getLeaf(countNoteA + 3)).merkleHash
      expect(addedNoteA1.equals(minersFeeA1.getNote(0).hash())).toBe(true)
      expect(addedNoteA2.equals(minersFeeA2.getNote(0).hash())).toBe(true)
      expect(addedNoteA3.equals(txA2.getNote(0).hash())).toBe(true)
      expect(addedNoteA4.equals(txA2.getNote(1).hash())).toBe(true)

      // Check nodeA has nullifiers from blockA2
      expect(await nodeA.chain.nullifiers.size()).toBe(countNullifierA + 1)

      let addedNullifierA1 = await nodeA.chain.nullifiers.get(txA2.getSpend(0).nullifier)
      expect(addedNullifierA1).toBeDefined()
      expect(addedNullifierA1?.equals(txA2.hash())).toBe(true)

      // Check nodeB has notes from blockB1, blockB2, blockB3
      expect(await nodeB.chain.notes.size()).toBe(countNoteB + 5)
      const addedNoteB1 = (await nodeB.chain.notes.getLeaf(countNoteB + 0)).merkleHash
      const addedNoteB2 = (await nodeB.chain.notes.getLeaf(countNoteB + 1)).merkleHash
      const addedNoteB3 = (await nodeB.chain.notes.getLeaf(countNoteB + 2)).merkleHash
      const addedNoteB4 = (await nodeB.chain.notes.getLeaf(countNoteB + 3)).merkleHash
      const addedNoteB5 = (await nodeB.chain.notes.getLeaf(countNoteB + 4)).merkleHash
      expect(addedNoteB1.equals(minersFeeB1.getNote(0).hash())).toBe(true)
      expect(addedNoteB2.equals(minersFeeB2.getNote(0).hash())).toBe(true)
      expect(addedNoteB3.equals(minersFeeB3.getNote(0).hash())).toBe(true)
      expect(addedNoteB4.equals(txB3.getNote(0).hash())).toBe(true)
      expect(addedNoteB5.equals(txB3.getNote(1).hash())).toBe(true)

      // Check nodeB has nullifiers from blockB3
      expect(await nodeB.chain.nullifiers.size()).toBe(countNullifierB + 1)
      const addedNullifierB1 = await nodeB.chain.nullifiers.get(txB3.getSpend(0).nullifier)
      expect(addedNullifierB1).toBeDefined()
      expect(addedNullifierB1?.equals(txB3.hash())).toBe(true)

      // Now cause reorg on nodeA
      await nodeA.chain.addBlock(blockB1)
      await nodeA.chain.addBlock(blockB2)
      await nodeA.chain.addBlock(blockB3)

      // Check nodeA's chain has removed blockA1 notes and added blockB1, blockB2, blockB3
      expect(await nodeA.chain.notes.size()).toBe(countNoteA + 5)
      addedNoteA1 = (await nodeA.chain.notes.getLeaf(countNoteA + 0)).merkleHash
      addedNoteA2 = (await nodeA.chain.notes.getLeaf(countNoteA + 1)).merkleHash
      addedNoteA3 = (await nodeA.chain.notes.getLeaf(countNoteA + 2)).merkleHash
      addedNoteA4 = (await nodeA.chain.notes.getLeaf(countNoteA + 3)).merkleHash
      const addedNoteA5 = (await nodeA.chain.notes.getLeaf(countNoteA + 4)).merkleHash
      expect(addedNoteA1.equals(minersFeeB1.getNote(0).hash())).toBe(true)
      expect(addedNoteA2.equals(minersFeeB2.getNote(0).hash())).toBe(true)
      expect(addedNoteA3.equals(minersFeeB3.getNote(0).hash())).toBe(true)
      expect(addedNoteA4.equals(txB3.getNote(0).hash())).toBe(true)
      expect(addedNoteA5.equals(txB3.getNote(1).hash())).toBe(true)

      // Check nodeA's chain has removed blockA2 nullifiers and added blockB3
      expect(await nodeA.chain.nullifiers.size()).toBe(countNullifierA + 1)
      addedNullifierA1 = await nodeA.chain.nullifiers.get(txB3.getSpend(0).nullifier)
      expect(addedNullifierA1).toBeDefined()
      expect(addedNullifierA1?.equals(txB3.hash())).toBe(true)
    }, 300000)

    it(`throws if the notes tree size is greater than the previous block's note tree size`, async () => {
      const account = await useAccountFixture(nodeTest.wallet)
      const tx = await useMinersTxFixture(nodeTest.wallet, account)
      const block = await useMinerBlockFixture(nodeTest.chain)

      await nodeTest.chain.notes.add(tx.getNote(0))

      await expect(nodeTest.chain.addBlock(block)).rejects.toThrow(
        'Notes tree must match previous block header',
      )
    }, 30000)
  })

  it('newBlock throws an error if the provided transactions are invalid', async () => {
    const minersFee = await useMinersTxFixture(nodeTest.wallet)

    jest.spyOn(nodeTest.verifier['workerPool'], 'verifyTransactions').mockResolvedValue({
      valid: false,
      reason: VerificationResultReason.INVALID_MINERS_FEE,
    })

    await expect(nodeTest.chain.newBlock([], minersFee)).rejects.toThrow(
      `Miner's fee is incorrect`,
    )
  })

  it('should wait to validate spends', async () => {
    /**
     * This test is used to validate that we don't verify the spend
     * root commitments when adding to a fork because the trees are
     * not valid in the forked blocks state. We should wait to validate
     * them once we reorg to the new chain. Before this PR it would fail
     * https://github.com/iron-fish/ironfish/pull/393
     *
     * G -> A1 -> A2 -> A3 -> A4 -> A5
     *   -> B1 -> B2 -> B3 -> B4
     */

    const { node: nodeA } = await nodeTest.createSetup()
    const { node: nodeB } = await nodeTest.createSetup()

    const { previous: blockA1, block: blockA2 } = await useBlockWithTx(nodeA)
    await expect(nodeA.chain).toAddBlock(blockA2)

    const blockA3 = await useMinerBlockFixture(nodeA.chain)
    await expect(nodeA.chain).toAddBlock(blockA3)

    const blockA4 = await useMinerBlockFixture(nodeA.chain)
    await expect(nodeA.chain).toAddBlock(blockA4)

    const blockA5 = await useMinerBlockFixture(nodeA.chain)
    await expect(nodeA.chain).toAddBlock(blockA5)

    const blockB1 = await useMinerBlockFixture(nodeB.chain)
    await expect(nodeB.chain).toAddBlock(blockB1)

    const blockB2 = await useMinerBlockFixture(nodeB.chain)
    await expect(nodeB.chain).toAddBlock(blockB2)

    // blockB3 is created and added by the fixture automatically
    const { block: blockB4 } = await useBlockWithTx(nodeB)
    await expect(nodeB.chain).toAddBlock(blockB4)

    expect(nodeA.chain.head.hash.equals(blockA5.header.hash)).toBe(true)
    expect(nodeB.chain.head.hash.equals(blockB4.header.hash)).toBe(true)

    // If we add A1 to nodeB it should not re-org yet
    await expect(nodeB.chain).toAddBlock(blockA1)
    expect(nodeB.chain.head.hash.equals(blockB4.header.hash)).toBe(true)

    // This should succeed but before the fix it would fail
    const result = await nodeB.chain.addBlock(blockA2)
    expect(result).toMatchObject({ isAdded: true, reason: null })

    // Head should still be blockB4
    expect(nodeB.chain.head.hash.equals(blockB4.header.hash)).toBe(true)

    await expect(nodeB.chain).toAddBlock(blockA3)
    await expect(nodeB.chain).toAddBlock(blockA4)
    await expect(nodeB.chain).toAddBlock(blockA5)

    // We should have reorged to blockA5
    expect(nodeB.chain.head.hash.equals(blockA5.header.hash)).toBe(true)
  })

  it('should add block to fork with tx expiration', async () => {
    /**
     * The goal of this test is to ensure that transaction expiration
     * on a forked block is validated against the forked block, and
     * not the actual current head of the chain. Which it was not doing
     * at the time of writing this test.
     *
     * G -> A1 -> A2 -> A3
     *   -> B1 -> B2
     */
    const { node: nodeA } = await nodeTest.createSetup()
    const { node: nodeB } = await nodeTest.createSetup()

    const blockA1 = await useMinerBlockFixture(nodeA.chain)
    await expect(nodeA.chain).toAddBlock(blockA1)

    const blockA2 = await useMinerBlockFixture(nodeA.chain)
    await expect(nodeA.chain).toAddBlock(blockA2)

    const blockA3 = await useMinerBlockFixture(nodeA.chain)
    await expect(nodeA.chain).toAddBlock(blockA3)

    const { previous: blockB1, block: blockB2 } = await useBlockWithTx(
      nodeB,
      undefined,
      undefined,
      undefined,
      { expiration: 4 },
    )

    await expect(nodeB.chain.hasBlock(blockB1.header.hash)).resolves.toBe(true)
    await expect(nodeB.chain).toAddBlock(blockB2)

    // When we add blockB2 it will be expired on the chain head, but not on the
    // block it's added to. Expiration is a function of the sequence that a
    // transaction can be added, and even if the head is past the expiration if
    // the block it's added to is not past that expiration then it should be
    // valid.
    await expect(nodeA.chain).toAddBlock(blockB1)
    await expect(nodeA.chain).toAddBlock(blockB2)

    expect(nodeA.chain.head.hash.equals(blockA3.header.hash)).toBe(true)
    expect(nodeB.chain.head.hash.equals(blockB2.header.hash)).toBe(true)
  })

  it('should remember invalid blocks', async () => {
    const { node } = await nodeTest.createSetup()
    const block = await useMinerBlockFixture(node.chain)

    let result = await node.chain.verifier.verifyBlockAdd(block, node.chain.genesis)
    expect(result).toMatchObject({
      valid: true,
    })

    block.header.timestamp = new Date(0)

    result = await node.chain.verifier.verifyBlockAdd(block, node.chain.genesis)
    expect(result).toMatchObject({
      valid: false,
      reason: VerificationResultReason.BLOCK_TOO_OLD,
    })

    expect(node.chain.isInvalid(block.header)).toBe(null)

    await expect(node.chain.addBlock(block)).resolves.toMatchObject({
      isAdded: false,
      reason: VerificationResultReason.BLOCK_TOO_OLD,
    })

    expect(node.chain.isInvalid(block.header)).toBe(VerificationResultReason.BLOCK_TOO_OLD)

    await expect(node.chain.addBlock(block)).resolves.toMatchObject({
      isAdded: false,
      reason: VerificationResultReason.BLOCK_TOO_OLD,
    })
  })

  it('reject block with null previous hash', async () => {
    const { node } = await nodeTest.createSetup()
    const block = await useMinerBlockFixture(node.chain)

    const result = await node.chain.verifier.verifyBlockAdd(block, null)
    expect(result).toMatchObject({
      valid: false,
      reason: VerificationResultReason.PREV_HASH_NULL,
    })
  })

  it('reject block with hash not matching previous hash', async () => {
    const { node } = await nodeTest.createSetup()

    const block = await useMinerBlockFixture(node.chain)
    await expect(node.chain).toAddBlock(block)

    //Force one byte of the hash to not match the previous hash of the block.
    node.chain.genesis.hash[0] = node.chain.genesis.hash[0] ^ 0xff

    const result = await node.chain.verifier.verifyBlockAdd(block, node.chain.genesis)
    expect(result).toMatchObject({
      valid: false,
      reason: VerificationResultReason.PREV_HASH_MISMATCH,
    })
  })

  it('rejects double spend transactions', async () => {
    const { node, chain } = await nodeTest.createSetup()

    const accountA = await useAccountFixture(node.wallet, 'accountA')
    const accountB = await useAccountFixture(node.wallet, 'accountB')

    const block2 = await useMinerBlockFixture(chain, undefined, accountA)
    await expect(chain).toAddBlock(block2)

    // Now create the double spend
    await node.wallet.updateHead()
    const tx = await useTxFixture(node.wallet, accountA, accountB)

    // Spend the transaaction for the first time
    const block3 = await useMinerBlockFixture(node.chain, undefined, undefined, undefined, [tx])
    await expect(node.chain).toAddBlock(block3)

    // Spend the transaction a second time
    const block4 = await useMinerBlockFixture(node.chain, undefined, undefined, undefined, [tx])
    await expect(node.chain.addBlock(block4)).resolves.toMatchObject({
      isAdded: false,
      reason: VerificationResultReason.DOUBLE_SPEND,
    })
  })

  it('rejects double spend during reorg', async () => {
    /**
     * We don't check double spends when connecting forks because we don't rebuild the nullifier
     * set unless we're adding to the head. If we re-org to a fork that contains a double spend
     * though, we should catch that
     *
     * G -> A2 -> A3 -> A4 -> A5
     *   -> B2 -> B3* -> B4* -> B5 -> B6
     */

    const { node: nodeA } = await nodeTest.createSetup()
    const { node: nodeB } = await nodeTest.createSetup()

    const blockA2 = await useMinerBlockFixture(nodeA.chain)
    await expect(nodeA.chain).toAddBlock(blockA2)
    const blockA3 = await useMinerBlockFixture(nodeA.chain)
    await expect(nodeA.chain).toAddBlock(blockA3)
    const blockA4 = await useMinerBlockFixture(nodeA.chain)
    await expect(nodeA.chain).toAddBlock(blockA4)
    const blockA5 = await useMinerBlockFixture(nodeA.chain)
    await expect(nodeA.chain).toAddBlock(blockA5)

    // create one more block to add at the end
    const blockA6 = await useMinerBlockFixture(nodeA.chain)

    const accountA = await useAccountFixture(nodeB.wallet, 'accountA')
    const accountB = await useAccountFixture(nodeB.wallet, 'accountB')

    // Now create the double spend chain
    const blockB2 = await useMinerBlockFixture(nodeB.chain, undefined, accountA)
    await expect(nodeB.chain).toAddBlock(blockB2)

    // Now create the double spend tx
    await nodeB.wallet.updateHead()
    const tx = await useTxFixture(nodeB.wallet, accountA, accountB)

    const blockB3 = await useMinerBlockFixture(nodeB.chain, undefined, undefined, undefined, [
      tx,
    ])
    await expect(nodeB.chain).toAddBlock(blockB3)

    const blockB4 = await useMinerBlockFixture(nodeB.chain, undefined, undefined, undefined, [
      tx,
    ])

    await expect(nodeB.chain).toAddDoubleSpendBlock(blockB4)

    const blockB5 = await useMinerBlockFixture(nodeB.chain)
    await expect(nodeB.chain).toAddBlock(blockB5)

    const blockB6 = await useMinerBlockFixture(nodeB.chain)
    await expect(nodeB.chain).toAddBlock(blockB6)

    // Now start adding the double spend chain until we reorg to it
    await expect(nodeA.chain.addBlock(blockB2)).resolves.toMatchObject({
      isAdded: true,
      isFork: true,
    })

    await expect(nodeA.chain.addBlock(blockB3)).resolves.toMatchObject({
      isAdded: true,
      isFork: true,
    })

    await expect(nodeA.chain.addBlock(blockB4)).resolves.toMatchObject({
      isAdded: true,
      isFork: true,
    })

    const addedB5 = await nodeA.chain.addBlock(blockB5)
    const addedB6 = await nodeA.chain.addBlock(blockB6)

    if (!addedB5.isAdded) {
      expect(nodeA.chain.head.hash.equals(blockB3.header.hash)).toBe(true)
      expect(addedB5).toMatchObject({
        isAdded: false,
        isFork: null,
        reason: VerificationResultReason.DOUBLE_SPEND,
      })
    } else {
      expect(nodeA.chain.head.hash.equals(blockB3.header.hash)).toBe(true)
      expect(addedB5).toMatchObject({
        isAdded: true,
        isFork: true,
      })

      expect(addedB6).toMatchObject({
        isAdded: false,
        isFork: null,
        reason: VerificationResultReason.DOUBLE_SPEND,
      })
    }

    // The chain should re-org back to the valid chain once it sees the next block
    await expect(nodeA.chain).toAddBlock(blockA6)
    expect(nodeA.chain.head.hash.equals(blockA6.header.hash)).toBe(true)
  })

  describe('asset updates', () => {
    async function burnAsset(
      node: IronfishNode,
      account: Account,
      sequence: number,
      asset: Asset,
      value: bigint,
      noteToBurn: NoteEncrypted,
    ): Promise<Block> {
      return useBlockWithRawTxFixture(
        node.chain,
        node.workerPool,
        account,
        [noteToBurn],
        [],
        [],
        [{ assetId: asset.id(), value }],
        sequence,
      )
    }

    describe('with a mint description', () => {
      it('upserts an asset to the database', async () => {
        const { node } = await nodeTest.createSetup()
        const account = await useAccountFixture(node.wallet)

        const asset = new Asset(account.spendingKey, 'mint-asset', 'metadata')
        const mintData = {
          name: asset.name().toString('utf8'),
          metadata: asset.metadata().toString('utf8'),
          value: 10n,
<<<<<<< HEAD
          isNewAsset: true,
=======
>>>>>>> 7354ed10
        }

        const mint = await usePostTxFixture({
          node: node,
          wallet: node.wallet,
          from: account,
          mints: [mintData],
        })

        const block = await useMinerBlockFixture(node.chain, undefined, undefined, undefined, [
          mint,
        ])
        await expect(node.chain).toAddBlock(block)

        const mintedAsset = await node.chain.assets.get(asset.id())

        expect(mintedAsset).toEqual({
          createdTransactionHash: mint.hash(),
          id: asset.id(),
          metadata: asset.metadata(),
          name: asset.name(),
          owner: asset.owner(),
          supply: 10n,
        })
      })
    })

    describe('with a burn description', () => {
      it('decrements the asset supply from the database', async () => {
        const { node } = await nodeTest.createSetup()
        const wallet = node.wallet
        const account = await useAccountFixture(wallet)

        const asset = new Asset(account.spendingKey, 'mint-asset', 'metadata')

        // Mint so we have an existing asset
        const mintValue = BigInt(10)

        const blockA = await useMintBlockFixture({
          node,
          account,
          sequence: 2,
          asset,
          value: mintValue,
        })
        await expect(node.chain).toAddBlock(blockA)
        const transactions = blockA.transactions
        const mintTransaction = transactions[1]

        // Burn some value, use previous mint output as spend
        const burnValue = BigInt(3)
        const noteToBurn = blockA.transactions[1].getNote(0)
        const blockB = await burnAsset(node, account, 3, asset, burnValue, noteToBurn)
        await expect(node.chain).toAddBlock(blockB)

        const mintedAsset = await node.chain.assets.get(asset.id())
        expect(mintedAsset).toMatchObject({
          createdTransactionHash: mintTransaction.hash(),
          supply: mintValue - burnValue,
        })
      })
    })

    describe('with a subsequent mint', () => {
      it('should keep the same created transaction hash and increase the supply', async () => {
        const { node } = await nodeTest.createSetup()
        const wallet = node.wallet
        const account = await useAccountFixture(wallet)

        const asset = new Asset(account.spendingKey, 'mint-asset', 'metadata')

        const mintValueA = BigInt(10)
        const blockA = await useMintBlockFixture({
          node,
          account,
          sequence: 2,
          asset,
          value: mintValueA,
        })
        await expect(node.chain).toAddBlock(blockA)
        const mintTransactionA = blockA.transactions[1]

        const mintValueB = BigInt(2)
        const blockB = await useMintBlockFixture({
          node,
          account,
          sequence: 3,
          asset,
          value: mintValueB,
        })
        await expect(node.chain).toAddBlock(blockB)

        const mintedAsset = await node.chain.assets.get(asset.id())
        expect(mintedAsset).toEqual({
          createdTransactionHash: mintTransactionA.hash(),
          id: asset.id(),
          metadata: asset.metadata(),
          name: asset.name(),
          owner: asset.owner(),
          supply: mintValueA + mintValueB,
        })
      })
    })

    describe('when the first mint gets rolled back', () => {
      it('should delete the asset', async () => {
        const { node } = await nodeTest.createSetup()
        const wallet = node.wallet
        const account = await useAccountFixture(wallet)

        const asset = new Asset(account.spendingKey, 'mint-asset', 'metadata')
        const value = BigInt(10)

        const block = await useMintBlockFixture({
          node,
          account,
          sequence: 2,
          asset,
          value,
        })
        await expect(node.chain).toAddBlock(block)

        await node.chain.removeBlock(block.header.hash)

        const mintedAsset = await node.chain.assets.get(asset.id())
        expect(mintedAsset).toBeUndefined()
      })
    })

    describe('when a subsequent mint gets rolled back', () => {
      it('should decrement the supply', async () => {
        const { node } = await nodeTest.createSetup()
        const wallet = node.wallet
        const account = await useAccountFixture(wallet)

        const asset = new Asset(account.spendingKey, 'mint-asset', 'metadata')

        const mintValueA = BigInt(10)
        const blockA = await useMintBlockFixture({
          node,
          account,
          sequence: 2,
          asset,
          value: mintValueA,
        })
        await expect(node.chain).toAddBlock(blockA)

        const mintValueB = BigInt(2)
        const blockB = await useMintBlockFixture({
          node,
          account,
          sequence: 3,
          asset,
          value: mintValueB,
        })
        await expect(node.chain).toAddBlock(blockB)

        await node.chain.removeBlock(blockB.header.hash)

        const mintedAsset = await node.chain.assets.get(asset.id())
        expect(mintedAsset).toMatchObject({
          supply: mintValueA,
        })
      })
    })

    describe('when a burn gets rolled back', () => {
      it('should increase the supply', async () => {
        const { node } = await nodeTest.createSetup()
        const wallet = node.wallet
        const account = await useAccountFixture(wallet)

        const asset = new Asset(account.spendingKey, 'mint-asset', 'metadata')

        const mintValue = BigInt(10)
        const blockA = await useMintBlockFixture({
          node,
          account,
          sequence: 2,
          asset,
          value: mintValue,
        })
        await expect(node.chain).toAddBlock(blockA)

        const burnValue = BigInt(3)
        const noteToBurn = blockA.transactions[1].getNote(0)
        const blockB = await burnAsset(node, account, 3, asset, burnValue, noteToBurn)
        await expect(node.chain).toAddBlock(blockB)

        await node.chain.removeBlock(blockB.header.hash)

        const mintedAsset = await node.chain.assets.get(asset.id())
        expect(mintedAsset).toMatchObject({
          supply: mintValue,
        })
      })
    })

    describe('when burning an asset not in the DB', () => {
      it('throws an exception', async () => {
        const { node } = await nodeTest.createSetup()
        const wallet = node.wallet
        const account = await useAccountFixture(wallet)

        const asset = new Asset(account.spendingKey, 'mint-asset', 'metadata')
        const assetId = asset.id()

        const mintValue = BigInt(10)
        const blockA = await useMintBlockFixture({
          node,
          account,
          sequence: 2,
          asset,
          value: mintValue,
        })
        await expect(node.chain).toAddBlock(blockA)

        // Perform a hack where we manually delete the asset from the chain
        // database. This is done so we can check that a burn will throw an
        // exception if the DB does not have a corresponding asset. Without this
        // hack, the posted transaction would raise an exception, which is a
        // separate flow to test for. We should never hit this case; this is a
        // sanity check.
        await node.chain.assets.del(assetId)

        const burnValue = BigInt(3)
        const noteToBurn = blockA.transactions[1].getNote(0)
        const blockB = await burnAsset(node, account, 3, asset, burnValue, noteToBurn)
        await expect(node.chain.addBlock(blockB)).rejects.toThrow(
          'Cannot burn undefined asset from the database',
        )
      })
    })

    describe('when burning too much value', () => {
      it('throws an exception', async () => {
        const { node } = await nodeTest.createSetup()
        const wallet = node.wallet
        const account = await useAccountFixture(wallet)

        const asset = new Asset(account.spendingKey, 'mint-asset', 'metadata')
        const assetId = asset.id()

        const mintValue = BigInt(10)
        const blockA = await useMintBlockFixture({
          node,
          account,
          sequence: 2,
          asset,
          value: mintValue,
        })
        await expect(node.chain).toAddBlock(blockA)

        const record = await node.chain.assets.get(assetId)
        Assert.isNotUndefined(record)
        // Perform a hack where we adjust the supply in the DB to be lower than
        // what was previously minted. This is done to check what happens if a
        // burn is processed but the DB does not have enough supply for a given
        // burn. Without this, the posted transaction would raise an invalid
        // balance exception, which is a separate flow to test for.
        await node.chain.assets.put(assetId, {
          ...record,
          supply: BigInt(1),
        })

        const burnValue = BigInt(3)
        const noteToBurn = blockA.transactions[1].getNote(0)
        const blockB = await burnAsset(node, account, 3, asset, burnValue, noteToBurn)
        await expect(node.chain.addBlock(blockB)).rejects.toThrow('Invalid burn value')
      })
    })

    describe('when rolling back multiple mints and burns', () => {
      it('adjusts the supply accordingly', async () => {
        const { node } = await nodeTest.createSetup()
        const wallet = node.wallet
        const account = await useAccountFixture(wallet)

        const asset = new Asset(account.spendingKey, 'mint-asset', 'metadata')
        const assetId = asset.id()

        // 1. Mint 10
        const mintValueA = BigInt(10)
        const blockA = await useMintBlockFixture({
          node,
          account,
          sequence: 2,
          asset,
          value: mintValueA,
        })
        await expect(node.chain).toAddBlock(blockA)
        // Check first mint value
        let record = await node.chain.assets.get(assetId)
        Assert.isNotUndefined(record)
        expect(record).toMatchObject({
          createdTransactionHash: blockA.transactions[1].hash(),
          supply: mintValueA,
        })

        // 2. Mint 8
        const mintValueB = BigInt(8)
        const blockB = await useMintBlockFixture({
          node,
          account,
          sequence: 2,
          asset,
          value: mintValueB,
        })
        await expect(node.chain).toAddBlock(blockB)
        // Check aggregate mint value
        record = await node.chain.assets.get(assetId)
        Assert.isNotUndefined(record)
        expect(record).toMatchObject({
          createdTransactionHash: blockA.transactions[1].hash(),
          supply: mintValueA + mintValueB,
        })

        // 3. Burn 5
        const burnValueC = BigInt(5)
        const noteToBurnC = blockB.transactions[1].getNote(0)
        const blockC = await burnAsset(node, account, 4, asset, burnValueC, noteToBurnC)
        await expect(node.chain).toAddBlock(blockC)
        // Check value after burn
        record = await node.chain.assets.get(assetId)
        Assert.isNotUndefined(record)
        expect(record).toMatchObject({
          createdTransactionHash: blockA.transactions[1].hash(),
          supply: mintValueA + mintValueB - burnValueC,
        })

        // 4. Roll back the burn from Block C (Step 3 above)
        await node.chain.removeBlock(blockC.header.hash)
        // Check value after burn roll back
        record = await node.chain.assets.get(assetId)
        Assert.isNotUndefined(record)
        expect(record).toMatchObject({
          createdTransactionHash: blockA.transactions[1].hash(),
          supply: mintValueA + mintValueB,
        })

        // 5. Burn some more
        const burnValueD = BigInt(7)
        const noteToBurnD = blockB.transactions[1].getNote(0)
        const blockD = await burnAsset(node, account, 4, asset, burnValueD, noteToBurnD)
        await expect(node.chain).toAddBlock(blockD)
        // Check aggregate mint value
        record = await node.chain.assets.get(assetId)
        Assert.isNotUndefined(record)
        expect(record).toMatchObject({
          createdTransactionHash: blockA.transactions[1].hash(),
          supply: mintValueA + mintValueB - burnValueD,
        })

        // 6. Mint some more
        const mintValueE = BigInt(10)
        const blockE = await useMintBlockFixture({
          node,
          account,
          sequence: 5,
          asset,
          value: mintValueE,
        })
        await expect(node.chain).toAddBlock(blockE)
        // Check aggregate mint value
        record = await node.chain.assets.get(assetId)
        Assert.isNotUndefined(record)
        expect(record).toMatchObject({
          createdTransactionHash: blockA.transactions[1].hash(),
          supply: mintValueA + mintValueB - burnValueD + mintValueE,
        })

        // 7. Roll back the mint from Block E (Step 6 above)
        await node.chain.removeBlock(blockE.header.hash)
        // Check value after burn roll back
        record = await node.chain.assets.get(assetId)
        Assert.isNotUndefined(record)
        expect(record).toMatchObject({
          createdTransactionHash: blockA.transactions[1].hash(),
          supply: mintValueA + mintValueB - burnValueD,
        })
      })
    })

    describe('when an asset is minted on a fork', () => {
      it('undoes the mint when reorganizing the chain', async () => {
        const { node: nodeA } = await nodeTest.createSetup()
        const { node: nodeB } = await nodeTest.createSetup()
        const accountA = await useAccountFixture(nodeA.wallet, 'accountA')
        const accountB = await useAccountFixture(nodeB.wallet, 'accountB')

        const asset = new Asset(accountA.spendingKey, 'mint-asset', 'metadata')
        const mintValue = BigInt(10)
        const assetId = asset.id()

        // G -> A1
        //   -> B1 -> B2
        const blockA1 = await useMintBlockFixture({
          node: nodeA,
          account: accountA,
          sequence: 2,
          asset,
          value: mintValue,
        })
        await nodeA.chain.addBlock(blockA1)

        // Verify Node A has the asset
        let record = await nodeA.chain.assets.get(assetId)
        Assert.isNotUndefined(record)
        expect(record).toMatchObject({
          createdTransactionHash: blockA1.transactions[1].hash(),
          supply: mintValue,
        })

        const blockB1 = await useMinerBlockFixture(nodeB.chain, undefined, accountB)
        await nodeB.chain.addBlock(blockB1)
        const blockB2 = await useMinerBlockFixture(nodeB.chain, undefined, accountB)
        await nodeB.chain.addBlock(blockB2)

        // Verify Node B does not have the asset
        record = await nodeB.chain.assets.get(assetId)
        expect(record).toBeUndefined()

        // Reorganize the chain on Node A
        await nodeA.chain.addBlock(blockB1)
        await nodeA.chain.addBlock(blockB2)

        // Verify Node A no longer has the asset from Block A1
        expect(nodeA.chain.head.hash.equals(blockB2.header.hash)).toBe(true)
        record = await nodeA.chain.assets.get(assetId)
        expect(record).toBeUndefined()
      })
    })

    describe('when spending and burning the same note in a block', () => {
      it('fails validation as double spend', async () => {
        const { node } = await nodeTest.createSetup()
        const account = await useAccountFixture(node.wallet)

        const asset = new Asset(account.spendingKey, 'mint-asset', 'metadata')
        const mintValue = BigInt(10)
        const assetId = asset.id()

        const block = await useMintBlockFixture({
          node: node,
          account: account,
          sequence: 2,
          asset,
          value: mintValue,
        })
        await expect(node.chain).toAddBlock(block)
        await node.wallet.updateHead()

        // Verify Node A has the asset
        const record = await node.chain.assets.get(assetId)
        Assert.isNotUndefined(record)
        expect(record).toMatchObject({
          createdTransactionHash: block.transactions[1].hash(),
          supply: mintValue,
        })

        const doubleSpend = await useBlockFixture(node.chain, async () => {
          // The note to double spend
          const note = await account.getDecryptedNote(block.transactions[1].getNote(0).hash())

          Assert.isNotUndefined(note)
          Assert.isNotNull(note.index)
          const witness = await node.chain.notes.witness(note.index)
          Assert.isNotNull(witness)

          const rawBurn = new RawTransaction()
          rawBurn.spends = [{ note: note.note, witness }]
          rawBurn.burns = [{ assetId, value: BigInt(2) }]

          const rawSend = new RawTransaction()
          rawSend.spends = [{ note: note.note, witness }]
          rawSend.receives = [
            {
              note: new Note(
                new NativeNote(
                  account.publicAddress,
                  3n,
                  '',
                  assetId,
                  account.publicAddress,
                ).serialize(),
              ),
            },
          ]

          const burnTransaction = await node.workerPool.postTransaction(
            rawBurn,
            account.spendingKey,
          )
          const spendTransaction = await node.workerPool.postTransaction(
            rawSend,
            account.spendingKey,
          )
          const fee = burnTransaction.fee() + spendTransaction.fee()

          return node.chain.newBlock(
            [burnTransaction, spendTransaction],
            await node.strategy.createMinersFee(fee, 3, generateKey().spending_key),
          )
        })

        expect(await node.chain.addBlock(doubleSpend)).toMatchObject({
          isAdded: false,
          reason: VerificationResultReason.DOUBLE_SPEND,
        })
      })
    })
  })
})<|MERGE_RESOLUTION|>--- conflicted
+++ resolved
@@ -929,10 +929,6 @@
           name: asset.name().toString('utf8'),
           metadata: asset.metadata().toString('utf8'),
           value: 10n,
-<<<<<<< HEAD
-          isNewAsset: true,
-=======
->>>>>>> 7354ed10
         }
 
         const mint = await usePostTxFixture({
