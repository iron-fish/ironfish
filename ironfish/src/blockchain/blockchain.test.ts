/* This Source Code Form is subject to the terms of the Mozilla Public
 * License, v. 2.0. If a copy of the MPL was not distributed with this
 * file, You can obtain one at https://mozilla.org/MPL/2.0/. */

import { Asset, generateKey, Note as NativeNote } from '@ironfish/rust-nodejs'
import { Assert } from '../assert'
import { VerificationResultReason } from '../consensus'
import { IronfishNode } from '../node'
import { Block, Note } from '../primitives'
import { NoteEncrypted } from '../primitives/noteEncrypted'
import { RawTransaction } from '../primitives/rawTransaction'
import {
  createNodeTest,
  useAccountFixture,
  useBlockFixture,
  useBlockWithRawTxFixture,
  useBlockWithTx,
  useMinerBlockFixture,
  useMinersTxFixture,
  useMintBlockFixture,
  usePostTxFixture,
  useTxFixture,
} from '../testUtilities'
import { AsyncUtils } from '../utils'
import { Account } from '../wallet'

describe('Blockchain', () => {
  const nodeTest = createNodeTest()

  it('add genesis block', async () => {
    const { chain } = nodeTest
    await chain.open()

    const genesis = await chain.getBlock(chain.genesis)
    Assert.isNotNull(genesis)

    expect(chain.head.hash).toEqualHash(genesis.header.hash)
    expect(chain.latest.hash).toEqualHash(genesis.header.hash)
    expect(chain.isEmpty).toBe(false)
    expect(chain.hasGenesisBlock).toBe(true)
    expect(await chain.getNotesSize()).toBeGreaterThan(0)
<<<<<<< HEAD
    expect(await chain.getNullifiersSize()).toBeGreaterThan(0)
=======
    expect(await chain.nullifiers.size()).toBeGreaterThan(0)
>>>>>>> f0ebc8fb
    expect(await chain.getPrevious(genesis.header)).toBe(null)
    expect(await chain.getNext(genesis.header)).toBe(null)
  })

  it('add blocks with forks', async () => {
    const { chain } = nodeTest
    // G -> A1 -> A2
    //         -> B2 -> B3

    const { node: nodeA } = await nodeTest.createSetup()
    const blockA1 = await useMinerBlockFixture(nodeA.chain)
    await expect(nodeA.chain).toAddBlock(blockA1)
    const blockA2 = await useMinerBlockFixture(nodeA.chain)
    await expect(nodeA.chain).toAddBlock(blockA2)

    const { node: nodeB } = await nodeTest.createSetup()
    await expect(nodeB.chain).toAddBlock(blockA1)
    const blockB2 = await useMinerBlockFixture(nodeB.chain)
    await expect(nodeB.chain).toAddBlock(blockB2)
    const blockB3 = await useMinerBlockFixture(nodeB.chain)
    await expect(nodeB.chain).toAddBlock(blockB3)

    // Added in a specific order for the test below
    // so that Genesis, A1, A2, have the same graph,
    // and B2 merges into graph [A1-A2], and [A1-A2] merge
    // into genesis block graph so [B2-B3] -> [A2,A2,Genesis]
    await expect(chain).toAddBlock(blockA1)
    await expect(chain).toAddBlock(blockA2)
    await expect(chain).toAddBlock(blockB2)
    await expect(chain).toAddBlock(blockB3)

    const headerA1 = await chain.getHeader(blockA1.header.hash)
    const headerA2 = await chain.getHeader(blockA2.header.hash)
    const headerB2 = await chain.getHeader(blockB2.header.hash)
    const headerB3 = await chain.getHeader(blockB3.header.hash)

    Assert.isNotNull(headerA1)
    Assert.isNotNull(headerA2)
    Assert.isNotNull(headerB2)
    Assert.isNotNull(headerB3)

    expect(chain.head.hash.equals(headerB3.hash)).toBe(true)
    expect(chain.latest.hash.equals(headerB3.hash)).toBe(true)

    // getNext
    expect((await chain.getNext(chain.genesis))?.hash?.equals(headerA1.hash)).toBe(true)
    expect((await chain.getNext(headerA1))?.hash?.equals(headerB2.hash)).toBe(true)
    expect(await chain.getNext(headerA2)).toBe(null)
    expect((await chain.getNext(headerB2))?.hash?.equals(headerB3.hash)).toBe(true)
    expect(await chain.getNext(headerB3)).toBe(null)

    // getPrevious
    expect(await chain.getPrevious(chain.genesis)).toBe(null)
    expect((await chain.getPrevious(headerA1))?.hash?.equals(chain.genesis.hash)).toBe(true)
    expect((await chain.getPrevious(headerB2))?.hash?.equals(headerA1.hash)).toBe(true)
    expect((await chain.getPrevious(headerB3))?.hash?.equals(headerB2.hash)).toBe(true)

    // getAtSequence
    expect((await chain.getHashAtSequence(1))?.equals(chain.genesis.hash)).toBe(true)
    expect((await chain.getHashAtSequence(2))?.equals(headerA1.hash)).toBe(true)
    expect((await chain.getHashAtSequence(3))?.equals(headerB2.hash)).toBe(true)
    expect((await chain.getHashAtSequence(4))?.equals(headerB3.hash)).toBe(true)
  })

  it('iterate', async () => {
    const { chain } = nodeTest

    // G -> A1 -> A2
    //         -> B2 -> B3
    //               -> C3 -> C4

    const { node: nodeA } = await nodeTest.createSetup()
    const blockA1 = await useMinerBlockFixture(nodeA.chain)
    await expect(nodeA.chain).toAddBlock(blockA1)
    const blockA2 = await useMinerBlockFixture(nodeA.chain)
    await expect(nodeA.chain).toAddBlock(blockA2)

    const { node: nodeB } = await nodeTest.createSetup()
    await expect(nodeB.chain).toAddBlock(blockA1)
    const blockB2 = await useMinerBlockFixture(nodeB.chain)
    await expect(nodeB.chain).toAddBlock(blockB2)
    const blockB3 = await useMinerBlockFixture(nodeB.chain)
    await expect(nodeB.chain).toAddBlock(blockB3)

    const { node: nodeC } = await nodeTest.createSetup()
    await expect(nodeC.chain).toAddBlock(blockA1)
    await expect(nodeC.chain).toAddBlock(blockB2)
    const blockC3 = await useMinerBlockFixture(nodeC.chain)
    await expect(nodeC.chain).toAddBlock(blockC3)
    const blockC4 = await useMinerBlockFixture(nodeC.chain)
    await expect(nodeC.chain).toAddBlock(blockC4)

    await expect(chain).toAddBlock(blockA1)
    await expect(chain).toAddBlock(blockB2)
    await expect(chain).toAddBlock(blockB3)
    await expect(chain).toAddBlock(blockA2)
    await expect(chain).toAddBlock(blockC3)
    await expect(chain).toAddBlock(blockC4)

    expect(chain.head.hash.equals(blockC4.header.hash)).toBe(true)
    expect(chain.latest.hash.equals(blockC4.header.hash)).toBe(true)

    // should be able to start at the tail
    let blocks = await AsyncUtils.materialize(chain.iterateTo(chain.genesis, blockC4.header))
    expect(blocks.length).toBe(5)
    expect(blocks[0].hash.equals(chain.genesis.hash)).toBe(true)
    expect(blocks[1].hash.equals(blockA1.header.hash)).toBe(true)
    expect(blocks[2].hash.equals(blockB2.header.hash)).toBe(true)
    expect(blocks[3].hash.equals(blockC3.header.hash)).toBe(true)
    expect(blocks[4].hash.equals(blockC4.header.hash)).toBe(true)

    // should be able to start at the head
    blocks = await AsyncUtils.materialize(chain.iterateFrom(blockC4.header, chain.genesis))
    expect(blocks.length).toBe(5)
    expect(blocks[0].hash.equals(blockC4.header.hash)).toBe(true)
    expect(blocks[1].hash.equals(blockC3.header.hash)).toBe(true)
    expect(blocks[2].hash.equals(blockB2.header.hash)).toBe(true)
    expect(blocks[3].hash.equals(blockA1.header.hash)).toBe(true)
    expect(blocks[4].hash.equals(chain.genesis.hash)).toBe(true)

    // should be able to start after the tail
    blocks = await AsyncUtils.materialize(chain.iterateTo(blockA1.header, blockC3.header))
    expect(blocks.length).toBe(3)
    expect(blocks[0].hash.equals(blockA1.header.hash)).toBe(true)
    expect(blocks[1].hash.equals(blockB2.header.hash)).toBe(true)
    expect(blocks[2].hash.equals(blockC3.header.hash)).toBe(true)

    // should be able to start before the head
    blocks = await AsyncUtils.materialize(chain.iterateFrom(blockB2.header, blockA1.header))
    expect(blocks.length).toBe(2)
    expect(blocks[0].hash.equals(blockB2.header.hash)).toBe(true)
    expect(blocks[1].hash.equals(blockA1.header.hash)).toBe(true)

    // If we iterate the same block, it should be yielded once
    blocks = await AsyncUtils.materialize(chain.iterateTo(chain.genesis, chain.genesis))
    expect(blocks.length).toBe(1)
    expect(blocks[0].hash.equals(chain.genesis.hash)).toBe(true)

    // If we iterate the same block, it should be yielded once
    blocks = await AsyncUtils.materialize(chain.iterateFrom(chain.genesis, chain.genesis))
    expect(blocks.length).toBe(1)
    expect(blocks[0].hash.equals(chain.genesis.hash)).toBe(true)
  })

  it('should not iterate and jump chains and throw error', async () => {
    const { chain } = nodeTest

    const genesis = chain.genesis

    // This test checks that when iterating a reorg is happening, we don't
    // suddenly jump chains while the table is being re-written when we don't
    // have a lock on the main chain table. We try to iterate to A2, then do a
    // reorg and see if the next iteration incorrectly yields B3.
    //
    // G -> A1 -> A2 -> A3 -> A4
    //         -> B2 -> B3 -> B4 -> B5

    const { node: nodeA } = await nodeTest.createSetup()
    const blockA1 = await useMinerBlockFixture(nodeA.chain)
    await expect(nodeA.chain).toAddBlock(blockA1)
    const blockA2 = await useMinerBlockFixture(nodeA.chain)
    await expect(nodeA.chain).toAddBlock(blockA2)
    const blockA3 = await useMinerBlockFixture(nodeA.chain)
    await expect(nodeA.chain).toAddBlock(blockA3)
    const blockA4 = await useMinerBlockFixture(nodeA.chain)
    await expect(nodeA.chain).toAddBlock(blockA4)

    const { node: nodeB } = await nodeTest.createSetup()
    await expect(nodeB.chain).toAddBlock(blockA1)
    const blockB2 = await useMinerBlockFixture(nodeB.chain)
    await expect(nodeB.chain).toAddBlock(blockB2)
    const blockB3 = await useMinerBlockFixture(nodeB.chain)
    await expect(nodeB.chain).toAddBlock(blockB3)
    const blockB4 = await useMinerBlockFixture(nodeB.chain)
    await expect(nodeB.chain).toAddBlock(blockB4)
    const blockB5 = await useMinerBlockFixture(nodeB.chain)
    await expect(nodeB.chain).toAddBlock(blockB5)

    await expect(chain).toAddBlock(blockA1)
    await expect(chain).toAddBlock(blockA2)
    await expect(chain).toAddBlock(blockA3)
    await expect(chain).toAddBlock(blockA4)

    expect(chain.head.hash.equals(blockA4.header.hash)).toBe(true)
    expect(chain.latest.hash.equals(blockA4.header.hash)).toBe(true)

    const iter1 = chain.iterateTo(genesis, blockA4.header, undefined, true)

    const block1 = await iter1.next()
    const block2 = await iter1.next()
    const block3 = await iter1.next()

    expect(block1).toMatchObject({ done: false, value: { hash: genesis.hash } })
    expect(block2).toMatchObject({ done: false, value: { hash: blockA1.header.hash } })
    expect(block3).toMatchObject({ done: false, value: { hash: blockA2.header.hash } })

    await expect(chain).toAddBlock(blockB2)
    await expect(chain).toAddBlock(blockB3)
    await expect(chain).toAddBlock(blockB4)
    await expect(chain).toAddBlock(blockB5)

    expect(chain.head.hash.equals(blockB5.header.hash)).toBe(true)
    expect(chain.latest.hash.equals(blockB5.header.hash)).toBe(true)

    await expect(iter1.next()).rejects.toThrow('progress: 3/5')
  })

  it('should not iterate and jump chains and not throw error', async () => {
    const { chain } = nodeTest

    // This test checks that when iterating a reorg is happening, we don't
    // suddenly jump chains while the table is being re-written when we don't
    // have a lock on the main chain table. We try to iterate to A2, then do a
    // reorg and see if the next iteration incorrectly yields B3.
    //
    // G -> A1 -> A2 -> A3 -> A4
    //         -> B2 -> B3 -> B4 -> B5

    const { node: nodeA } = await nodeTest.createSetup()
    const blockA1 = await useMinerBlockFixture(nodeA.chain)
    await expect(nodeA.chain).toAddBlock(blockA1)
    const blockA2 = await useMinerBlockFixture(nodeA.chain)
    await expect(nodeA.chain).toAddBlock(blockA2)
    const blockA3 = await useMinerBlockFixture(nodeA.chain)
    await expect(nodeA.chain).toAddBlock(blockA3)
    const blockA4 = await useMinerBlockFixture(nodeA.chain)
    await expect(nodeA.chain).toAddBlock(blockA4)

    const { node: nodeB } = await nodeTest.createSetup()
    await expect(nodeB.chain).toAddBlock(blockA1)
    const blockB2 = await useMinerBlockFixture(nodeB.chain)
    await expect(nodeB.chain).toAddBlock(blockB2)
    const blockB3 = await useMinerBlockFixture(nodeB.chain)
    await expect(nodeB.chain).toAddBlock(blockB3)
    const blockB4 = await useMinerBlockFixture(nodeB.chain)
    await expect(nodeB.chain).toAddBlock(blockB4)
    const blockB5 = await useMinerBlockFixture(nodeB.chain)
    await expect(nodeB.chain).toAddBlock(blockB5)

    await expect(chain).toAddBlock(blockA1)
    await expect(chain).toAddBlock(blockA2)
    await expect(chain).toAddBlock(blockA3)
    await expect(chain).toAddBlock(blockA4)

    expect(chain.head.hash.equals(blockA4.header.hash)).toBe(true)
    expect(chain.latest.hash.equals(blockA4.header.hash)).toBe(true)

    const iter1 = chain.iterateTo(chain.genesis, blockA4.header, undefined, false)

    const block1 = await iter1.next()
    const block2 = await iter1.next()
    const block3 = await iter1.next()

    expect(block1).toMatchObject({ done: false, value: { hash: chain.genesis.hash } })
    expect(block2).toMatchObject({ done: false, value: { hash: blockA1.header.hash } })
    expect(block3).toMatchObject({ done: false, value: { hash: blockA2.header.hash } })

    await expect(chain).toAddBlock(blockB2)
    await expect(chain).toAddBlock(blockB3)
    await expect(chain).toAddBlock(blockB4)
    await expect(chain).toAddBlock(blockB5)

    expect(chain.head.hash.equals(blockB5.header.hash)).toBe(true)
    expect(chain.latest.hash.equals(blockB5.header.hash)).toBe(true)

    const block4 = await iter1.next()
    expect(block4).toMatchObject({ done: true })
  })

  it('iterate errors', async () => {
    const { chain } = nodeTest

    // G -> A1 -> A2
    //   -> B1 -> B2

    const { node: nodeA } = await nodeTest.createSetup()
    const blockA1 = await useMinerBlockFixture(nodeA.chain)
    await expect(nodeA.chain).toAddBlock(blockA1)
    const blockA2 = await useMinerBlockFixture(nodeA.chain)
    await expect(nodeA.chain).toAddBlock(blockA2)

    const { node: nodeB } = await nodeTest.createSetup()
    const blockB1 = await useMinerBlockFixture(nodeB.chain)
    await expect(nodeB.chain).toAddBlock(blockB1)
    const blockB2 = await useMinerBlockFixture(nodeB.chain)
    await expect(nodeB.chain).toAddBlock(blockB2)

    await expect(chain).toAddBlock(blockA1)
    await expect(chain).toAddBlock(blockA2)
    await expect(chain).toAddBlock(blockB1)
    await expect(chain).toAddBlock(blockB2)

    // Cannot iterate between 2 forks when graph path happen to make it seem like
    // it can work, a few wrong blocks are yielded in this case

    // left-to-right
    let result = AsyncUtils.materialize(chain.iterateTo(blockA1.header, blockB2.header))
    await expect(result).rejects.toThrow('Failed to iterate between blocks on diverging forks')
    result = AsyncUtils.materialize(chain.iterateFrom(blockA1.header, blockB2.header))
    await expect(result).rejects.toThrow('Failed to iterate between blocks on diverging forks')

    // right-to-left
    result = AsyncUtils.materialize(chain.iterateTo(blockB2.header, blockA1.header))
    await expect(result).rejects.toThrow('Failed to iterate between blocks on diverging forks')
    result = AsyncUtils.materialize(chain.iterateFrom(blockB2.header, blockA1.header))
    await expect(result).rejects.toThrow('Failed to iterate between blocks on diverging forks')
  })

  it('findFork', async () => {
    const { chain } = nodeTest

    // G -> A1 -> A2
    //         -> B2 -> B3
    //               -> C3 -> C4
    //                     -> D4

    const { node: nodeA } = await nodeTest.createSetup()
    const blockA1 = await useMinerBlockFixture(nodeA.chain)
    await expect(nodeA.chain).toAddBlock(blockA1)
    const blockA2 = await useMinerBlockFixture(nodeA.chain)
    await expect(nodeA.chain).toAddBlock(blockA2)

    const { node: nodeB } = await nodeTest.createSetup()
    await expect(nodeB.chain).toAddBlock(blockA1)
    const blockB2 = await useMinerBlockFixture(nodeB.chain)
    await expect(nodeB.chain).toAddBlock(blockB2)
    const blockB3 = await useMinerBlockFixture(nodeB.chain)
    await expect(nodeB.chain).toAddBlock(blockB3)

    const { node: nodeC } = await nodeTest.createSetup()
    await expect(nodeC.chain).toAddBlock(blockA1)
    await expect(nodeC.chain).toAddBlock(blockB2)
    const blockC3 = await useMinerBlockFixture(nodeC.chain)
    await expect(nodeC.chain).toAddBlock(blockC3)
    const blockC4 = await useMinerBlockFixture(nodeC.chain)
    await expect(nodeC.chain).toAddBlock(blockC4)

    const { node: nodeD } = await nodeTest.createSetup()
    await expect(nodeD.chain).toAddBlock(blockA1)
    await expect(nodeD.chain).toAddBlock(blockB2)
    await expect(nodeD.chain).toAddBlock(blockC3)
    const blockD4 = await useMinerBlockFixture(nodeD.chain)
    await expect(nodeD.chain).toAddBlock(blockD4)

    await expect(chain).toAddBlock(blockA1)
    await expect(chain).toAddBlock(blockA2)
    await expect(chain).toAddBlock(blockB2)
    await expect(chain).toAddBlock(blockB3)
    await expect(chain).toAddBlock(blockC3)
    await expect(chain).toAddBlock(blockC4)
    await expect(chain).toAddBlock(blockD4)

    const fork1 = await chain.findFork(blockA1, blockA1)
    expect(fork1.hash.equals(blockA1.header.hash)).toBe(true)

    const fork2 = await chain.findFork(blockA1, blockA2)
    expect(fork2.hash.equals(blockA1.header.hash)).toBe(true)

    const fork3 = await chain.findFork(blockA2, blockB2)
    expect(fork3.hash.equals(blockA1.header.hash)).toBe(true)

    const fork4 = await chain.findFork(chain.genesis, blockD4)
    expect(fork4.hash.equals(chain.genesis.hash)).toBe(true)

    const fork5 = await chain.findFork(blockB3, blockD4)
    expect(fork5.hash.equals(blockB2.header.hash)).toBe(true)

    const fork6 = await chain.findFork(blockC4, blockD4)
    expect(fork6.hash.equals(blockC3.header.hash)).toBe(true)
  })

  it('abort reorg after verify error', async () => {
    const { node: nodeA } = await nodeTest.createSetup()
    const { node: nodeB } = await nodeTest.createSetup()

    const blockA1 = await useMinerBlockFixture(nodeA.chain)
    await expect(nodeA.chain).toAddBlock(blockA1)
    const blockA2 = await useMinerBlockFixture(nodeA.chain)
    await expect(nodeA.chain).toAddBlock(blockA2)
    const blockA3 = await useMinerBlockFixture(nodeA.chain)
    await expect(nodeA.chain).toAddBlock(blockA3)

    const blockB1 = await useMinerBlockFixture(nodeB.chain)
    await expect(nodeB.chain).toAddBlock(blockB1)
    const blockB2 = await useMinerBlockFixture(nodeB.chain)
    await expect(nodeB.chain).toAddBlock(blockB2)
    const blockB3 = await useMinerBlockFixture(nodeB.chain)
    await expect(nodeB.chain).toAddBlock(blockB3)

    // Now run the actual test...
    const node = nodeTest.node
    const genesis = nodeTest.chain.genesis
    expect(node.chain.head?.hash).toEqualBuffer(genesis.hash)

    blockB3.header.noteCommitment = Buffer.alloc(32)

    await expect(node.chain).toAddBlock(blockA1)
    expect(node.chain.head?.hash).toEqualBuffer(blockA1.header.hash)
    await expect(node.chain).toAddBlock(blockA2)
    expect(node.chain.head?.hash).toEqualBuffer(blockA2.header.hash)

    await expect(node.chain).toAddBlock(blockB1)
    await expect(node.chain).toAddBlock(blockB2)

    // Should not add blockB3
    const { isAdded, reason } = await node.chain.addBlock(blockB3)
    expect(isAdded).toBe(false)
    expect(reason).toBe(VerificationResultReason.NOTE_COMMITMENT)

    expect(node.chain.head?.hash).toEqualBuffer(blockB2.header.hash)
    const result = await node.chain.verifier.verifyConnectedBlock(blockB2)
    expect(result.valid).toBe(true)

    await expect(node.chain).toAddBlock(blockA3)
    expect(node.chain.head?.hash).toEqualBuffer(blockA3.header.hash)
    expect(await node.chain.getNotesSize()).toBe(blockA3.header.noteSize)
  })

  describe('MerkleTree + Nullifier Set', () => {
    it('should add notes to tree and nullifiers to set', async () => {
      /**
       * This test will check that notes are added linearly, and also the tree
       * is reorganized for a heavier fork when a heavier fork appears
       *
       * G -> A1 -> A2
       *   -> B1 -> B2 -> B3
       */
      const { node: nodeA } = nodeTest
      const { node: nodeB } = await nodeTest.createSetup()

      const accountA = await useAccountFixture(nodeA.wallet, 'accountA')
      const accountB = await useAccountFixture(nodeB.wallet, 'accountB')

      // Counts before adding any blocks
      const countNoteA = await nodeA.chain.getNotesSize()
<<<<<<< HEAD
      const countNullifierA = await nodeA.chain.getNullifiersSize()
      const countNoteB = await nodeB.chain.getNotesSize()
      const countNullifierB = await nodeB.chain.getNullifiersSize()
=======
      const countNullifierA = await nodeA.chain.nullifiers.size()
      const countNoteB = await nodeB.chain.getNotesSize()
      const countNullifierB = await nodeB.chain.nullifiers.size()
>>>>>>> f0ebc8fb

      // Create nodeA blocks
      const blockA1 = await useMinerBlockFixture(nodeA.chain, undefined, accountA)
      await expect(nodeA.chain).toAddBlock(blockA1)
      await nodeA.wallet.updateHead()

      const { block: blockA2 } = await useBlockWithTx(nodeA, accountA, accountA, false)
      await expect(nodeA.chain).toAddBlock(blockA2)

      // Create nodeB blocks
      const blockB1 = await useMinerBlockFixture(nodeB.chain, undefined, accountB)
      await expect(nodeB.chain).toAddBlock(blockB1)
      await nodeB.wallet.updateHead()

      const blockB2 = await useMinerBlockFixture(nodeB.chain, undefined, accountB)
      await expect(nodeB.chain).toAddBlock(blockB2)
      await nodeB.wallet.updateHead()

      const { block: blockB3 } = await useBlockWithTx(nodeB, accountB, accountB, false)
      await expect(nodeB.chain).toAddBlock(blockB3)

      expect(blockA1.transactions.length).toBe(1)
      expect(blockA2.transactions.length).toBe(2)
      expect(blockB1.transactions.length).toBe(1)
      expect(blockB2.transactions.length).toBe(1)
      expect(blockB3.transactions.length).toBe(2)

      const minersFeeA1 = blockA1.minersFee
      const minersFeeA2 = blockA2.minersFee
      const minersFeeB1 = blockB1.minersFee
      const minersFeeB2 = blockB2.minersFee
      const minersFeeB3 = blockB3.minersFee
      const txA2 = blockA2.transactions[1]
      const txB3 = blockB3.transactions[1]

      expect(minersFeeA1.notes.length).toBe(1)
      expect(minersFeeA2.notes.length).toBe(1)
      expect(minersFeeB1.notes.length).toBe(1)
      expect(minersFeeB2.notes.length).toBe(1)
      expect(minersFeeB3.notes.length).toBe(1)
      expect(txA2.notes.length).toBe(2)
      expect(txA2.spends.length).toBe(1)
      expect(txB3.notes.length).toBe(2)
      expect(txB3.spends.length).toBe(1)

      // Check nodeA has notes from blockA1, blockA2
      expect(await nodeA.chain.getNotesSize()).toBe(countNoteA + 4)
      let addedNoteA1 = (await nodeA.chain.getNotesLeaf(countNoteA + 0)).merkleHash
      let addedNoteA2 = (await nodeA.chain.getNotesLeaf(countNoteA + 1)).merkleHash
      let addedNoteA3 = (await nodeA.chain.getNotesLeaf(countNoteA + 2)).merkleHash
      let addedNoteA4 = (await nodeA.chain.getNotesLeaf(countNoteA + 3)).merkleHash
      expect(addedNoteA1.equals(minersFeeA1.getNote(0).hash())).toBe(true)
      expect(addedNoteA2.equals(minersFeeA2.getNote(0).hash())).toBe(true)
      expect(addedNoteA3.equals(txA2.getNote(0).hash())).toBe(true)
      expect(addedNoteA4.equals(txA2.getNote(1).hash())).toBe(true)

      // Check nodeA has nullifiers from blockA2
      expect(await nodeA.chain.getNullifiersSize()).toBe(countNullifierA + 1)

      let addedNullifierA1 = await nodeA.chain.getTransactionHashByNullifier(
        txA2.getSpend(0).nullifier,
      )
      expect(addedNullifierA1).toBeDefined()
      expect(addedNullifierA1?.equals(txA2.hash())).toBe(true)

      // Check nodeB has notes from blockB1, blockB2, blockB3
      expect(await nodeB.chain.getNotesSize()).toBe(countNoteB + 5)
      const addedNoteB1 = (await nodeB.chain.getNotesLeaf(countNoteB + 0)).merkleHash
      const addedNoteB2 = (await nodeB.chain.getNotesLeaf(countNoteB + 1)).merkleHash
      const addedNoteB3 = (await nodeB.chain.getNotesLeaf(countNoteB + 2)).merkleHash
      const addedNoteB4 = (await nodeB.chain.getNotesLeaf(countNoteB + 3)).merkleHash
      const addedNoteB5 = (await nodeB.chain.getNotesLeaf(countNoteB + 4)).merkleHash
      expect(addedNoteB1.equals(minersFeeB1.getNote(0).hash())).toBe(true)
      expect(addedNoteB2.equals(minersFeeB2.getNote(0).hash())).toBe(true)
      expect(addedNoteB3.equals(minersFeeB3.getNote(0).hash())).toBe(true)
      expect(addedNoteB4.equals(txB3.getNote(0).hash())).toBe(true)
      expect(addedNoteB5.equals(txB3.getNote(1).hash())).toBe(true)

      // Check nodeB has nullifiers from blockB3
      expect(await nodeB.chain.getNullifiersSize()).toBe(countNullifierB + 1)
      const addedNullifierB1 = await nodeB.chain.getTransactionHashByNullifier(
        txB3.getSpend(0).nullifier,
      )
      expect(addedNullifierB1).toBeDefined()
      expect(addedNullifierB1?.equals(txB3.hash())).toBe(true)

      // Now cause reorg on nodeA
      await nodeA.chain.addBlock(blockB1)
      await nodeA.chain.addBlock(blockB2)
      await nodeA.chain.addBlock(blockB3)

      // Check nodeA's chain has removed blockA1 notes and added blockB1, blockB2, blockB3
      expect(await nodeA.chain.getNotesSize()).toBe(countNoteA + 5)
      addedNoteA1 = (await nodeA.chain.getNotesLeaf(countNoteA + 0)).merkleHash
      addedNoteA2 = (await nodeA.chain.getNotesLeaf(countNoteA + 1)).merkleHash
      addedNoteA3 = (await nodeA.chain.getNotesLeaf(countNoteA + 2)).merkleHash
      addedNoteA4 = (await nodeA.chain.getNotesLeaf(countNoteA + 3)).merkleHash
      const addedNoteA5 = (await nodeA.chain.getNotesLeaf(countNoteA + 4)).merkleHash
      expect(addedNoteA1.equals(minersFeeB1.getNote(0).hash())).toBe(true)
      expect(addedNoteA2.equals(minersFeeB2.getNote(0).hash())).toBe(true)
      expect(addedNoteA3.equals(minersFeeB3.getNote(0).hash())).toBe(true)
      expect(addedNoteA4.equals(txB3.getNote(0).hash())).toBe(true)
      expect(addedNoteA5.equals(txB3.getNote(1).hash())).toBe(true)

      // Check nodeA's chain has removed blockA2 nullifiers and added blockB3
      expect(await nodeA.chain.getNullifiersSize()).toBe(countNullifierA + 1)
      addedNullifierA1 = await nodeA.chain.getTransactionHashByNullifier(
        txB3.getSpend(0).nullifier,
      )
      expect(addedNullifierA1).toBeDefined()
      expect(addedNullifierA1?.equals(txB3.hash())).toBe(true)
    }, 300000)

    it(`throws if the notes tree size is greater than the previous block's note tree size`, async () => {
      const account = await useAccountFixture(nodeTest.wallet)
      const tx = await useMinersTxFixture(nodeTest.node, account)
      const block = await useMinerBlockFixture(nodeTest.chain)

      await nodeTest.chain.addNote(tx.getNote(0))

      await expect(nodeTest.chain.addBlock(block)).rejects.toThrow(
        'Notes tree must match previous block header',
      )
    }, 30000)
  })

  it('newBlock throws an error if the provided transactions are invalid', async () => {
    const minersFee = await useMinersTxFixture(nodeTest.node)

    jest.spyOn(nodeTest.verifier['workerPool'], 'verifyTransactions').mockResolvedValue({
      valid: false,
      reason: VerificationResultReason.INVALID_MINERS_FEE,
    })

    await expect(nodeTest.chain.newBlock([], minersFee)).rejects.toThrow(
      `Miner's fee is incorrect`,
    )
  })

  it('should wait to validate spends', async () => {
    /**
     * This test is used to validate that we don't verify the spend
     * root commitments when adding to a fork because the trees are
     * not valid in the forked blocks state. We should wait to validate
     * them once we reorg to the new chain. Before this PR it would fail
     * https://github.com/iron-fish/ironfish/pull/393
     *
     * G -> A1 -> A2 -> A3 -> A4 -> A5
     *   -> B1 -> B2 -> B3 -> B4
     */

    const { node: nodeA } = await nodeTest.createSetup()
    const { node: nodeB } = await nodeTest.createSetup()

    const { previous: blockA1, block: blockA2 } = await useBlockWithTx(nodeA)
    await expect(nodeA.chain).toAddBlock(blockA2)

    const blockA3 = await useMinerBlockFixture(nodeA.chain)
    await expect(nodeA.chain).toAddBlock(blockA3)

    const blockA4 = await useMinerBlockFixture(nodeA.chain)
    await expect(nodeA.chain).toAddBlock(blockA4)

    const blockA5 = await useMinerBlockFixture(nodeA.chain)
    await expect(nodeA.chain).toAddBlock(blockA5)

    const blockB1 = await useMinerBlockFixture(nodeB.chain)
    await expect(nodeB.chain).toAddBlock(blockB1)

    const blockB2 = await useMinerBlockFixture(nodeB.chain)
    await expect(nodeB.chain).toAddBlock(blockB2)

    // blockB3 is created and added by the fixture automatically
    const { block: blockB4 } = await useBlockWithTx(nodeB)
    await expect(nodeB.chain).toAddBlock(blockB4)

    expect(nodeA.chain.head.hash.equals(blockA5.header.hash)).toBe(true)
    expect(nodeB.chain.head.hash.equals(blockB4.header.hash)).toBe(true)

    // If we add A1 to nodeB it should not re-org yet
    await expect(nodeB.chain).toAddBlock(blockA1)
    expect(nodeB.chain.head.hash.equals(blockB4.header.hash)).toBe(true)

    // This should succeed but before the fix it would fail
    const result = await nodeB.chain.addBlock(blockA2)
    expect(result).toMatchObject({ isAdded: true, reason: null })

    // Head should still be blockB4
    expect(nodeB.chain.head.hash.equals(blockB4.header.hash)).toBe(true)

    await expect(nodeB.chain).toAddBlock(blockA3)
    await expect(nodeB.chain).toAddBlock(blockA4)
    await expect(nodeB.chain).toAddBlock(blockA5)

    // We should have reorged to blockA5
    expect(nodeB.chain.head.hash.equals(blockA5.header.hash)).toBe(true)
  })

  it('should add block to fork with tx expiration', async () => {
    /**
     * The goal of this test is to ensure that transaction expiration
     * on a forked block is validated against the forked block, and
     * not the actual current head of the chain. Which it was not doing
     * at the time of writing this test.
     *
     * G -> A1 -> A2 -> A3
     *   -> B1 -> B2
     */
    const { node: nodeA } = await nodeTest.createSetup()
    const { node: nodeB } = await nodeTest.createSetup()

    const blockA1 = await useMinerBlockFixture(nodeA.chain)
    await expect(nodeA.chain).toAddBlock(blockA1)

    const blockA2 = await useMinerBlockFixture(nodeA.chain)
    await expect(nodeA.chain).toAddBlock(blockA2)

    const blockA3 = await useMinerBlockFixture(nodeA.chain)
    await expect(nodeA.chain).toAddBlock(blockA3)

    const { previous: blockB1, block: blockB2 } = await useBlockWithTx(
      nodeB,
      undefined,
      undefined,
      undefined,
      { expiration: 4 },
    )

    await expect(nodeB.chain.hasBlock(blockB1.header.hash)).resolves.toBe(true)
    await expect(nodeB.chain).toAddBlock(blockB2)

    // When we add blockB2 it will be expired on the chain head, but not on the
    // block it's added to. Expiration is a function of the sequence that a
    // transaction can be added, and even if the head is past the expiration if
    // the block it's added to is not past that expiration then it should be
    // valid.
    await expect(nodeA.chain).toAddBlock(blockB1)
    await expect(nodeA.chain).toAddBlock(blockB2)

    expect(nodeA.chain.head.hash.equals(blockA3.header.hash)).toBe(true)
    expect(nodeB.chain.head.hash.equals(blockB2.header.hash)).toBe(true)
  })

  it('should remember invalid blocks', async () => {
    const { node } = await nodeTest.createSetup()
    const block = await useMinerBlockFixture(node.chain)

    let result = await node.chain.verifier.verifyBlockAdd(block, node.chain.genesis)
    expect(result).toMatchObject({
      valid: true,
    })

    block.header.timestamp = new Date(0)

    result = await node.chain.verifier.verifyBlockAdd(block, node.chain.genesis)
    expect(result).toMatchObject({
      valid: false,
      reason: VerificationResultReason.BLOCK_TOO_OLD,
    })

    expect(node.chain.isInvalid(block.header)).toBe(null)

    await expect(node.chain.addBlock(block)).resolves.toMatchObject({
      isAdded: false,
      reason: VerificationResultReason.BLOCK_TOO_OLD,
    })

    expect(node.chain.isInvalid(block.header)).toBe(VerificationResultReason.BLOCK_TOO_OLD)

    await expect(node.chain.addBlock(block)).resolves.toMatchObject({
      isAdded: false,
      reason: VerificationResultReason.BLOCK_TOO_OLD,
    })
  })

  it('should create a block successfully', async () => {
    const { node, chain } = await nodeTest.createSetup()

    const accountA = await useAccountFixture(node.wallet, 'accountA')

    const block2 = await useMinerBlockFixture(chain, undefined, accountA)
    await expect(chain).toAddBlock(block2)

    await node.wallet.updateHead()

    const minersFeeTx = await useMinersTxFixture(node, accountA, undefined, 0)
    const tx = await useTxFixture(node.wallet, accountA, accountA)

    const newBlock = await chain.newBlock([tx], minersFeeTx, undefined, chain.head)
    expect(newBlock.transactions.length).toEqual(2)
    expect(newBlock.transactions[0]).toEqual(minersFeeTx)
    expect(newBlock.transactions[1]).toEqual(tx)
    expect(newBlock.header.sequence).toBeDefined()
    expect(newBlock.header.target.targetValue).toBeDefined()
    expect(newBlock.header.noteSize).toBeDefined()
    expect(newBlock.header.timestamp.getTime()).toBeGreaterThan(chain.head.timestamp.getTime())
  })

  it('should create a block when clock is behind', async () => {
    const { node, chain } = await nodeTest.createSetup()

    const accountA = await useAccountFixture(node.wallet, 'accountA')

    const block2 = await useMinerBlockFixture(chain, undefined, accountA)
    await expect(chain).toAddBlock(block2)

    await node.wallet.updateHead()

    const minersFeeTx = await useMinersTxFixture(node, accountA, undefined, 0)
    const tx = await useTxFixture(node.wallet, accountA, accountA)

    jest
      .spyOn(global.Date, 'now')
      .mockImplementationOnce(() => chain.head.timestamp.getTime() - 2000)

    const newBlock = await chain.newBlock([tx], minersFeeTx, undefined, chain.head)
    expect(newBlock.header.timestamp.getTime()).toEqual(chain.head.timestamp.getTime() + 1)
  })

  it('should create a block when clock is in the future', async () => {
    const { node, chain } = await nodeTest.createSetup()

    const accountA = await useAccountFixture(node.wallet, 'accountA')

    const block2 = await useMinerBlockFixture(chain, undefined, accountA)
    await expect(chain).toAddBlock(block2)

    await node.wallet.updateHead()

    const minersFeeTx = await useMinersTxFixture(node, accountA, undefined, 0)
    const tx = await useTxFixture(node.wallet, accountA, accountA)

    jest
      .spyOn(global.Date, 'now')
      .mockImplementationOnce(() => chain.head.timestamp.getTime() + 2000)

    const newBlock = await chain.newBlock([tx], minersFeeTx, undefined, chain.head)
    expect(newBlock.header.timestamp.getTime()).toEqual(chain.head.timestamp.getTime() + 2000)
  })

  it('reject block with null previous hash', async () => {
    const { node } = await nodeTest.createSetup()
    const block = await useMinerBlockFixture(node.chain)

    const result = await node.chain.verifier.verifyBlockAdd(block, null)
    expect(result).toMatchObject({
      valid: false,
      reason: VerificationResultReason.PREV_HASH_NULL,
    })
  })

  it('reject block with hash not matching previous hash', async () => {
    const { node } = await nodeTest.createSetup()

    const block = await useMinerBlockFixture(node.chain)
    await expect(node.chain).toAddBlock(block)

    //Force one byte of the hash to not match the previous hash of the block.
    node.chain.genesis.hash[0] = node.chain.genesis.hash[0] ^ 0xff

    const result = await node.chain.verifier.verifyBlockAdd(block, node.chain.genesis)
    expect(result).toMatchObject({
      valid: false,
      reason: VerificationResultReason.PREV_HASH_MISMATCH,
    })
  })

  it('rejects double spend transactions', async () => {
    const { node, chain } = await nodeTest.createSetup()

    const accountA = await useAccountFixture(node.wallet, 'accountA')
    const accountB = await useAccountFixture(node.wallet, 'accountB')

    const block2 = await useMinerBlockFixture(chain, undefined, accountA)
    await expect(chain).toAddBlock(block2)

    // Now create the double spend
    await node.wallet.updateHead()
    const tx = await useTxFixture(node.wallet, accountA, accountB)

    // Spend the transaction for the first time
    const block3 = await useMinerBlockFixture(node.chain, undefined, undefined, undefined, [tx])
    await expect(node.chain).toAddBlock(block3)

    // Spend the transaction a second time
    const block4 = await useMinerBlockFixture(node.chain, undefined, undefined, undefined, [tx])
    await expect(node.chain.addBlock(block4)).resolves.toMatchObject({
      isAdded: false,
      reason: VerificationResultReason.DOUBLE_SPEND,
    })
  })

  it('rejects double spend transaction replays', async () => {
    const { node, chain } = await nodeTest.createSetup()

    const accountA = await useAccountFixture(node.wallet, 'accountA')

    const block2 = await useMinerBlockFixture(chain, undefined, accountA)
    await expect(chain).toAddBlock(block2)

    const asset = new Asset(accountA.publicAddress, 'test asset', '')

    // Create the mint to replay
    const block3 = await useMintBlockFixture({ node, account: accountA, asset, value: 10n })
    await expect(chain).toAddBlock(block3)

    const mintTx = block3.transactions[1]

    const block4 = await useMinerBlockFixture(chain, undefined, undefined, undefined, [mintTx])
    await expect(chain.addBlock(block4)).resolves.toMatchObject({
      isAdded: false,
      reason: VerificationResultReason.DUPLICATE_TRANSACTION,
    })
  })

  it('rejects blocks with duplicate transactions when creating block', async () => {
    const { node, chain, wallet } = await nodeTest.createSetup()

    const accountA = await useAccountFixture(node.wallet, 'accountA')

    const block2 = await useMinerBlockFixture(chain, undefined, accountA)
    await expect(chain).toAddBlock(block2)

    const asset = new Asset(accountA.publicAddress, 'test asset', '')

    const minersFeeTx = await useMinersTxFixture(node, accountA, undefined, 1)
    const tx = await useTxFixture(wallet, accountA, accountA, async () => {
      return await wallet.mint(accountA, {
        fee: 0n,
        metadata: asset.metadata().toString('utf8'),
        name: asset.name().toString('utf8'),
        value: 10n,
        expirationDelta: 10,
      })
    })

    await expect(chain.newBlock([tx, tx], minersFeeTx)).rejects.toThrow(
      VerificationResultReason.DUPLICATE_TRANSACTION,
    )
  })

  it('rejects blocks with duplicate transactions when adding block', async () => {
    const { node, chain, wallet } = await nodeTest.createSetup()

    const accountA = await useAccountFixture(node.wallet, 'accountA')

    const block2 = await useMinerBlockFixture(chain, undefined, accountA)
    await expect(chain).toAddBlock(block2)

    const asset = new Asset(accountA.publicAddress, 'test asset', '')

    const tx = await useTxFixture(wallet, accountA, accountA, async () => {
      return await wallet.mint(accountA, {
        fee: 0n,
        metadata: asset.metadata().toString('utf8'),
        name: asset.name().toString('utf8'),
        value: 10n,
        expirationDelta: 10,
      })
    })

    // Creating this block will trigger the same error, so we mock this value
    // while creating the block to allow us to test adding the block to the
    // chain
    const verifyBlockSpy = jest.spyOn(chain.verifier, 'verifyBlock').mockResolvedValue({
      valid: true,
    })
    const invalidBlock = await useMinerBlockFixture(chain, undefined, undefined, undefined, [
      tx,
      tx,
    ])
    verifyBlockSpy.mockRestore()

    expect(invalidBlock.transactions.length).toEqual(3)
    expect(invalidBlock.transactions[1].hash()).toEqual(invalidBlock.transactions[2].hash())

    await expect(chain.addBlock(invalidBlock)).resolves.toMatchObject({
      isAdded: false,
      reason: VerificationResultReason.DUPLICATE_TRANSACTION,
    })
  })

  it('rejects transactions with internal double spends', async () => {
    const { node, chain, wallet } = await nodeTest.createSetup()

    const accountA = await useAccountFixture(wallet, 'accountA')
    const { block, transaction } = await useBlockWithTx(
      node,
      accountA,
      accountA,
      true,
      undefined,
    )
    await expect(chain).toAddBlock(block)
    await node.wallet.updateHead()

    const note = transaction.getNote(1).decryptNoteForOwner(accountA.incomingViewKey)
    Assert.isNotUndefined(note)
    const noteHash = note.hash()

    const tx = await useTxFixture(wallet, accountA, accountA, async () => {
      const raw = await wallet.createTransaction({
        account: accountA,
        notes: [noteHash, noteHash],
        fee: 0n,
      })
      return await wallet.workerPool.postTransaction(raw, accountA.spendingKey)
    })

    const invalidBlock = await useMinerBlockFixture(chain, undefined, undefined, undefined, [
      tx,
    ])
    await expect(chain.addBlock(invalidBlock)).resolves.toMatchObject({
      isAdded: false,
      reason: VerificationResultReason.DOUBLE_SPEND,
    })
  })

  it('rejects double spend during reorg', async () => {
    /**
     * We don't check double spends when connecting forks because we don't rebuild the nullifier
     * set unless we're adding to the head. If we re-org to a fork that contains a double spend
     * though, we should catch that
     *
     * G -> A2 -> A3 -> A4 -> A5
     *   -> B2 -> B3* -> B4* -> B5 -> B6
     */

    const { node: nodeA } = await nodeTest.createSetup()
    const { node: nodeB } = await nodeTest.createSetup()

    const blockA2 = await useMinerBlockFixture(nodeA.chain)
    await expect(nodeA.chain).toAddBlock(blockA2)
    const blockA3 = await useMinerBlockFixture(nodeA.chain)
    await expect(nodeA.chain).toAddBlock(blockA3)
    const blockA4 = await useMinerBlockFixture(nodeA.chain)
    await expect(nodeA.chain).toAddBlock(blockA4)
    const blockA5 = await useMinerBlockFixture(nodeA.chain)
    await expect(nodeA.chain).toAddBlock(blockA5)

    // create one more block to add at the end
    const blockA6 = await useMinerBlockFixture(nodeA.chain)

    const accountA = await useAccountFixture(nodeB.wallet, 'accountA')
    const accountB = await useAccountFixture(nodeB.wallet, 'accountB')

    // Now create the double spend chain
    const blockB2 = await useMinerBlockFixture(nodeB.chain, undefined, accountA)
    await expect(nodeB.chain).toAddBlock(blockB2)

    // Now create the double spend tx
    await nodeB.wallet.updateHead()
    const tx = await useTxFixture(nodeB.wallet, accountA, accountB)

    const blockB3 = await useMinerBlockFixture(nodeB.chain, undefined, undefined, undefined, [
      tx,
    ])
    await expect(nodeB.chain).toAddBlock(blockB3)

    const blockB4 = await useMinerBlockFixture(nodeB.chain, undefined, undefined, undefined, [
      tx,
    ])

    await expect(nodeB.chain).toAddDoubleSpendBlock(blockB4)

    const blockB5 = await useMinerBlockFixture(nodeB.chain)
    await expect(nodeB.chain).toAddBlock(blockB5)

    const blockB6 = await useMinerBlockFixture(nodeB.chain)
    await expect(nodeB.chain).toAddBlock(blockB6)

    // Now start adding the double spend chain until we reorg to it
    await expect(nodeA.chain.addBlock(blockB2)).resolves.toMatchObject({
      isAdded: true,
      isFork: true,
    })

    await expect(nodeA.chain.addBlock(blockB3)).resolves.toMatchObject({
      isAdded: true,
      isFork: true,
    })

    await expect(nodeA.chain.addBlock(blockB4)).resolves.toMatchObject({
      isAdded: true,
      isFork: true,
    })

    const addedB5 = await nodeA.chain.addBlock(blockB5)
    const addedB6 = await nodeA.chain.addBlock(blockB6)

    if (!addedB5.isAdded) {
      expect(nodeA.chain.head.hash.equals(blockB3.header.hash)).toBe(true)
      expect(addedB5).toMatchObject({
        isAdded: false,
        isFork: null,
        reason: VerificationResultReason.DOUBLE_SPEND,
      })
    } else {
      expect(nodeA.chain.head.hash.equals(blockB3.header.hash)).toBe(true)
      expect(addedB5).toMatchObject({
        isAdded: true,
        isFork: true,
      })

      expect(addedB6).toMatchObject({
        isAdded: false,
        isFork: null,
        reason: VerificationResultReason.DOUBLE_SPEND,
      })
    }

    // The chain should re-org back to the valid chain once it sees the next block
    await expect(nodeA.chain).toAddBlock(blockA6)
    expect(nodeA.chain.head.hash.equals(blockA6.header.hash)).toBe(true)
  })

  describe('asset updates', () => {
    async function burnAsset(
      node: IronfishNode,
      account: Account,
      sequence: number,
      asset: Asset,
      value: bigint,
      noteToBurn: NoteEncrypted,
    ): Promise<Block> {
      return useBlockWithRawTxFixture(
        node.chain,
        node.workerPool,
        account,
        [noteToBurn],
        [],
        [],
        [{ assetId: asset.id(), value }],
        sequence,
      )
    }

    describe('with a mint description', () => {
      it('upserts an asset to the database', async () => {
        const { node } = await nodeTest.createSetup()
        const account = await useAccountFixture(node.wallet)

        const asset = new Asset(account.publicAddress, 'mint-asset', 'metadata')
        const mintData = {
          name: asset.name().toString('utf8'),
          metadata: asset.metadata().toString('utf8'),
          value: 10n,
        }

        const mint = await usePostTxFixture({
          node: node,
          wallet: node.wallet,
          from: account,
          mints: [mintData],
        })

        const block = await useMinerBlockFixture(node.chain, undefined, undefined, undefined, [
          mint,
        ])
        await expect(node.chain).toAddBlock(block)

        const mintedAsset = await node.chain.getAssetById(asset.id())

        expect(mintedAsset).toEqual({
          createdTransactionHash: mint.hash(),
          id: asset.id(),
          metadata: asset.metadata(),
          name: asset.name(),
          nonce: asset.nonce(),
          creator: asset.creator(),
          owner: asset.creator(),
          supply: 10n,
        })
      })
    })

    describe('with a burn description', () => {
      it('decrements the asset supply from the database', async () => {
        const { node } = await nodeTest.createSetup()
        const wallet = node.wallet
        const account = await useAccountFixture(wallet)

        const asset = new Asset(account.publicAddress, 'mint-asset', 'metadata')

        // Mint so we have an existing asset
        const mintValue = BigInt(10)

        const blockA = await useMintBlockFixture({
          node,
          account,
          sequence: 2,
          asset,
          value: mintValue,
        })
        await expect(node.chain).toAddBlock(blockA)
        const transactions = blockA.transactions
        const mintTransaction = transactions[1]

        // Burn some value, use previous mint output as spend
        const burnValue = BigInt(3)
        const noteToBurn = blockA.transactions[1].getNote(0)
        const blockB = await burnAsset(node, account, 3, asset, burnValue, noteToBurn)
        await expect(node.chain).toAddBlock(blockB)

        const mintedAsset = await node.chain.getAssetById(asset.id())
        expect(mintedAsset).toMatchObject({
          createdTransactionHash: mintTransaction.hash(),
          supply: mintValue - burnValue,
        })
      })
    })

    describe('with a subsequent mint', () => {
      it('should keep the same created transaction hash and increase the supply', async () => {
        const { node } = await nodeTest.createSetup()
        const wallet = node.wallet
        const account = await useAccountFixture(wallet)

        const asset = new Asset(account.publicAddress, 'mint-asset', 'metadata')

        const mintValueA = BigInt(10)
        const blockA = await useMintBlockFixture({
          node,
          account,
          sequence: 2,
          asset,
          value: mintValueA,
        })
        await expect(node.chain).toAddBlock(blockA)
        const mintTransactionA = blockA.transactions[1]

        const mintValueB = BigInt(2)
        const blockB = await useMintBlockFixture({
          node,
          account,
          sequence: 3,
          asset,
          value: mintValueB,
        })
        await expect(node.chain).toAddBlock(blockB)

        const mintedAsset = await node.chain.getAssetById(asset.id())
        expect(mintedAsset).toEqual({
          createdTransactionHash: mintTransactionA.hash(),
          id: asset.id(),
          metadata: asset.metadata(),
          name: asset.name(),
          nonce: asset.nonce(),
          creator: asset.creator(),
          owner: asset.creator(),
          supply: mintValueA + mintValueB,
        })
      })
    })

    describe('when the first mint gets rolled back', () => {
      it('should delete the asset', async () => {
        const { node } = await nodeTest.createSetup()
        const wallet = node.wallet
        const account = await useAccountFixture(wallet)

        const asset = new Asset(account.publicAddress, 'mint-asset', 'metadata')
        const value = BigInt(10)

        const block = await useMintBlockFixture({
          node,
          account,
          sequence: 2,
          asset,
          value,
        })
        await expect(node.chain).toAddBlock(block)

        await node.chain.removeBlock(block.header.hash)

        const mintedAsset = await node.chain.getAssetById(asset.id())
        expect(mintedAsset).toBeNull()
      })
    })

    describe('when a subsequent mint gets rolled back', () => {
      it('should decrement the supply', async () => {
        const { node } = await nodeTest.createSetup()
        const wallet = node.wallet
        const account = await useAccountFixture(wallet)

        const asset = new Asset(account.publicAddress, 'mint-asset', 'metadata')

        const mintValueA = BigInt(10)
        const blockA = await useMintBlockFixture({
          node,
          account,
          sequence: 2,
          asset,
          value: mintValueA,
        })
        await expect(node.chain).toAddBlock(blockA)

        const mintValueB = BigInt(2)
        const blockB = await useMintBlockFixture({
          node,
          account,
          sequence: 3,
          asset,
          value: mintValueB,
        })
        await expect(node.chain).toAddBlock(blockB)

        await node.chain.removeBlock(blockB.header.hash)

        const mintedAsset = await node.chain.getAssetById(asset.id())
        expect(mintedAsset).toMatchObject({
          supply: mintValueA,
        })
      })
    })

    describe('when a burn gets rolled back', () => {
      it('should increase the supply', async () => {
        const { node } = await nodeTest.createSetup()
        const wallet = node.wallet
        const account = await useAccountFixture(wallet)

        const asset = new Asset(account.publicAddress, 'mint-asset', 'metadata')

        const mintValue = BigInt(10)
        const blockA = await useMintBlockFixture({
          node,
          account,
          sequence: 2,
          asset,
          value: mintValue,
        })
        await expect(node.chain).toAddBlock(blockA)

        const burnValue = BigInt(3)
        const noteToBurn = blockA.transactions[1].getNote(0)
        const blockB = await burnAsset(node, account, 3, asset, burnValue, noteToBurn)
        await expect(node.chain).toAddBlock(blockB)

        await node.chain.removeBlock(blockB.header.hash)

        const mintedAsset = await node.chain.getAssetById(asset.id())
        expect(mintedAsset).toMatchObject({
          supply: mintValue,
        })
      })
    })

    describe('when burning an asset not in the DB', () => {
      it('throws an exception', async () => {
        const { node } = await nodeTest.createSetup()
        const wallet = node.wallet
        const account = await useAccountFixture(wallet)

        const asset = new Asset(account.publicAddress, 'mint-asset', 'metadata')
        const assetId = asset.id()

        const mintValue = BigInt(10)
        const blockA = await useMintBlockFixture({
          node,
          account,
          sequence: 2,
          asset,
          value: mintValue,
        })
        await expect(node.chain).toAddBlock(blockA)

        // Perform a hack where we manually delete the asset from the chain
        // database. This is done so we can check that a burn will throw an
        // exception if the DB does not have a corresponding asset. Without this
        // hack, the posted transaction would raise an exception, which is a
        // separate flow to test for. We should never hit this case; this is a
        // sanity check.
        await node.chain.blockchainDb.deleteAsset(assetId)

        const burnValue = BigInt(3)
        const noteToBurn = blockA.transactions[1].getNote(0)
        const blockB = await burnAsset(node, account, 3, asset, burnValue, noteToBurn)
        await expect(node.chain.addBlock(blockB)).rejects.toThrow(
          'Cannot burn undefined asset from the database',
        )
      })
    })

    describe('when burning too much value', () => {
      it('throws an exception', async () => {
        const { node } = await nodeTest.createSetup()
        const wallet = node.wallet
        const account = await useAccountFixture(wallet)

        const asset = new Asset(account.publicAddress, 'mint-asset', 'metadata')
        const assetId = asset.id()

        const mintValue = BigInt(10)
        const blockA = await useMintBlockFixture({
          node,
          account,
          sequence: 2,
          asset,
          value: mintValue,
        })
        await expect(node.chain).toAddBlock(blockA)

        const record = await node.chain.getAssetById(assetId)
        Assert.isNotNull(record)
        // Perform a hack where we adjust the supply in the DB to be lower than
        // what was previously minted. This is done to check what happens if a
        // burn is processed but the DB does not have enough supply for a given
        // burn. Without this, the posted transaction would raise an invalid
        // balance exception, which is a separate flow to test for.
        await node.chain.blockchainDb.putAsset(assetId, {
          ...record,
          supply: BigInt(1),
        })

        const burnValue = BigInt(3)
        const noteToBurn = blockA.transactions[1].getNote(0)
        const blockB = await burnAsset(node, account, 3, asset, burnValue, noteToBurn)
        await expect(node.chain.addBlock(blockB)).rejects.toThrow('Invalid burn value')
      })
    })

    describe('when rolling back multiple mints and burns', () => {
      it('adjusts the supply accordingly', async () => {
        const { node } = await nodeTest.createSetup()
        const wallet = node.wallet
        const account = await useAccountFixture(wallet)

        const asset = new Asset(account.publicAddress, 'mint-asset', 'metadata')
        const assetId = asset.id()

        // 1. Mint 10
        const mintValueA = BigInt(10)
        const blockA = await useMintBlockFixture({
          node,
          account,
          sequence: 2,
          asset,
          value: mintValueA,
        })
        await expect(node.chain).toAddBlock(blockA)
        // Check first mint value
        let record = await node.chain.getAssetById(assetId)
        Assert.isNotNull(record)
        expect(record).toMatchObject({
          createdTransactionHash: blockA.transactions[1].hash(),
          supply: mintValueA,
        })

        // 2. Mint 8
        const mintValueB = BigInt(8)
        const blockB = await useMintBlockFixture({
          node,
          account,
          sequence: 2,
          asset,
          value: mintValueB,
        })
        await expect(node.chain).toAddBlock(blockB)
        // Check aggregate mint value
        record = await node.chain.getAssetById(assetId)
        Assert.isNotNull(record)
        expect(record).toMatchObject({
          createdTransactionHash: blockA.transactions[1].hash(),
          supply: mintValueA + mintValueB,
        })

        // 3. Burn 5
        const burnValueC = BigInt(5)
        const noteToBurnC = blockB.transactions[1].getNote(0)
        const blockC = await burnAsset(node, account, 4, asset, burnValueC, noteToBurnC)
        await expect(node.chain).toAddBlock(blockC)
        // Check value after burn
        record = await node.chain.getAssetById(assetId)
        Assert.isNotNull(record)
        expect(record).toMatchObject({
          createdTransactionHash: blockA.transactions[1].hash(),
          supply: mintValueA + mintValueB - burnValueC,
        })

        // 4. Roll back the burn from Block C (Step 3 above)
        await node.chain.removeBlock(blockC.header.hash)
        // Check value after burn roll back
        record = await node.chain.getAssetById(assetId)
        Assert.isNotNull(record)
        expect(record).toMatchObject({
          createdTransactionHash: blockA.transactions[1].hash(),
          supply: mintValueA + mintValueB,
        })

        // 5. Burn some more
        const burnValueD = BigInt(7)
        const noteToBurnD = blockB.transactions[1].getNote(0)
        const blockD = await burnAsset(node, account, 4, asset, burnValueD, noteToBurnD)
        await expect(node.chain).toAddBlock(blockD)
        // Check aggregate mint value
        record = await node.chain.getAssetById(assetId)
        Assert.isNotNull(record)
        expect(record).toMatchObject({
          createdTransactionHash: blockA.transactions[1].hash(),
          supply: mintValueA + mintValueB - burnValueD,
        })

        // 6. Mint some more
        const mintValueE = BigInt(10)
        const blockE = await useMintBlockFixture({
          node,
          account,
          sequence: 5,
          asset,
          value: mintValueE,
        })
        await expect(node.chain).toAddBlock(blockE)
        // Check aggregate mint value
        record = await node.chain.getAssetById(assetId)
        Assert.isNotNull(record)
        expect(record).toMatchObject({
          createdTransactionHash: blockA.transactions[1].hash(),
          supply: mintValueA + mintValueB - burnValueD + mintValueE,
        })

        // 7. Roll back the mint from Block E (Step 6 above)
        await node.chain.removeBlock(blockE.header.hash)
        // Check value after burn roll back
        record = await node.chain.getAssetById(assetId)
        Assert.isNotNull(record)
        expect(record).toMatchObject({
          createdTransactionHash: blockA.transactions[1].hash(),
          supply: mintValueA + mintValueB - burnValueD,
        })
      })
    })

    describe('when an asset is minted on a fork', () => {
      it('undoes the mint when reorganizing the chain', async () => {
        const { node: nodeA } = await nodeTest.createSetup()
        const { node: nodeB } = await nodeTest.createSetup()
        const accountA = await useAccountFixture(nodeA.wallet, 'accountA')
        const accountB = await useAccountFixture(nodeB.wallet, 'accountB')

        const asset = new Asset(accountA.publicAddress, 'mint-asset', 'metadata')
        const mintValue = BigInt(10)
        const assetId = asset.id()

        // G -> A1
        //   -> B1 -> B2
        const blockA1 = await useMintBlockFixture({
          node: nodeA,
          account: accountA,
          sequence: 2,
          asset,
          value: mintValue,
        })
        await nodeA.chain.addBlock(blockA1)

        // Verify Node A has the asset
        let record = await nodeA.chain.getAssetById(assetId)
        Assert.isNotNull(record)
        expect(record).toMatchObject({
          createdTransactionHash: blockA1.transactions[1].hash(),
          supply: mintValue,
        })

        const blockB1 = await useMinerBlockFixture(nodeB.chain, undefined, accountB)
        await nodeB.chain.addBlock(blockB1)
        const blockB2 = await useMinerBlockFixture(nodeB.chain, undefined, accountB)
        await nodeB.chain.addBlock(blockB2)

        // Verify Node B does not have the asset
        record = await nodeB.chain.getAssetById(assetId)
        expect(record).toBeNull()

        // Reorganize the chain on Node A
        await nodeA.chain.addBlock(blockB1)
        await nodeA.chain.addBlock(blockB2)

        // Verify Node A no longer has the asset from Block A1
        expect(nodeA.chain.head.hash.equals(blockB2.header.hash)).toBe(true)
        record = await nodeA.chain.getAssetById(assetId)
        expect(record).toBeNull()
      })
    })

    describe('when spending and burning the same note in a block', () => {
      it('fails validation as double spend', async () => {
        const { node } = await nodeTest.createSetup()
        const account = await useAccountFixture(node.wallet)

        const asset = new Asset(account.publicAddress, 'mint-asset', 'metadata')
        const mintValue = BigInt(10)
        const assetId = asset.id()

        const block = await useMintBlockFixture({
          node: node,
          account: account,
          sequence: 2,
          asset,
          value: mintValue,
        })
        await expect(node.chain).toAddBlock(block)
        await node.wallet.updateHead()

        // Verify Node A has the asset
        const record = await node.chain.getAssetById(assetId)
        Assert.isNotNull(record)
        expect(record).toMatchObject({
          createdTransactionHash: block.transactions[1].hash(),
          supply: mintValue,
        })

        const doubleSpend = await useBlockFixture(node.chain, async () => {
          // The note to double spend
          const note = await account.getDecryptedNote(block.transactions[1].getNote(0).hash())

          Assert.isNotUndefined(note)
          Assert.isNotNull(note.index)
          const witness = await node.chain.getNoteWitness(note.index)
          Assert.isNotNull(witness)

          const rawBurn = new RawTransaction()
          rawBurn.spends = [{ note: note.note, witness }]
          rawBurn.burns = [{ assetId, value: BigInt(2) }]

          const rawSend = new RawTransaction()
          rawSend.spends = [{ note: note.note, witness }]
          rawSend.outputs = [
            {
              note: new Note(
                new NativeNote(
                  account.publicAddress,
                  3n,
                  '',
                  assetId,
                  account.publicAddress,
                ).serialize(),
              ),
            },
          ]

          const burnTransaction = await node.workerPool.postTransaction(
            rawBurn,
            account.spendingKey,
          )
          const spendTransaction = await node.workerPool.postTransaction(
            rawSend,
            account.spendingKey,
          )
          const fee = burnTransaction.fee() + spendTransaction.fee()

          return node.chain.newBlock(
            [burnTransaction, spendTransaction],
            await node.strategy.createMinersFee(fee, 3, generateKey().spendingKey),
          )
        })

        expect(await node.chain.addBlock(doubleSpend)).toMatchObject({
          isAdded: false,
          reason: VerificationResultReason.DOUBLE_SPEND,
        })
      })
    })

    // This is a canary test to ensure we are enforcing a minimum fee to ensure
    // validity of mints. Can be refactored/removed once IFL-851 is completed.
    it('rejects 0-fee transactions', async () => {
      const { node, chain } = await nodeTest.createSetup()

      const accountA = await useAccountFixture(node.wallet, 'accountA')
      const accountB = await useAccountFixture(node.wallet, 'accountB')

      const { block } = await useBlockWithTx(node, accountA, accountB, true, {
        fee: 0,
      })

      node.chain.consensus.parameters.minFee = 1

      const added = await chain.addBlock(block)

      expect(added.isAdded).toBe(false)
      expect(added.reason).toBe(VerificationResultReason.MINIMUM_FEE_NOT_MET)
    })
  })

  describe('transactionHashToBlockHash', () => {
    it('should insert records when a block is connected to the main chain', async () => {
      const { node } = nodeTest

      const block2 = await useMinerBlockFixture(node.chain)
      await expect(node.chain).toAddBlock(block2)

      for (const transaction of block2.transactions) {
        const blockHash = await node.chain.getBlockHashByTransactionHash(transaction.hash())
        Assert.isNotNull(blockHash)

        expect(blockHash).toEqualHash(block2.header.hash)
      }
    })

    it('should remove entries when a block is disconnected from the chain', async () => {
      const { node: nodeA } = nodeTest
      const { node: nodeB } = await nodeTest.createSetup()

      const accountA = await useAccountFixture(nodeA.wallet, 'accountA')

      const {
        previous: blockA2,
        block: blockA3,
        transaction: transactionA3,
      } = await useBlockWithTx(nodeA, accountA, accountA)

      await expect(nodeA.chain).toAddBlock(blockA3)
      await expect(nodeB.chain).toAddBlock(blockA2)

      // nodeA: G -> A2 -> A3
      // nodeB: G -> A2

      const blockB3 = await useMinerBlockFixture(nodeB.chain)
      await expect(nodeB.chain).toAddBlock(blockB3)

      const blockB4 = await useMinerBlockFixture(nodeB.chain)
      await expect(nodeB.chain).toAddBlock(blockB4)

      // nodeA: G -> A2 -> A3
      // nodeB: G -> A2 -> B3 -> B4

      for (const transaction of blockA3.transactions) {
        const blockHash = await nodeA.chain.getBlockHashByTransactionHash(transaction.hash())
        Assert.isNotNull(blockHash)

        expect(blockHash).toEqualHash(blockA3.header.hash)
      }

      await expect(nodeA.chain).toAddBlock(blockB3)
      await expect(nodeA.chain).toAddBlock(blockB4)

      // nodeA: G -> A2 -> B3 -> B4
      // nodeB: G -> A2 -> B3 -> B4

      for (const transaction of blockA3.transactions) {
        const blockHash = await nodeA.chain.getBlockHashByTransactionHash(transaction.hash())
        expect(blockHash).toBeNull()
      }

      const blockB5 = await useMinerBlockFixture(nodeB.chain, undefined, undefined, undefined, [
        transactionA3,
      ])

      await expect(nodeA.chain).toAddBlock(blockB5)

      const blockHash = await nodeA.chain.getBlockHashByTransactionHash(transactionA3.hash())
      expect(blockHash).toEqualHash(blockB5.header.hash)
    })

    it('should not overwrite entries when a block is added on a fork', async () => {
      const { node: nodeA } = nodeTest
      const { node: nodeB } = await nodeTest.createSetup()

      const block2 = await useMinerBlockFixture(nodeA.chain)
      await expect(nodeA.chain).toAddBlock(block2)

      for (const transaction of block2.transactions) {
        const blockHash = await nodeA.chain.getBlockHashByTransactionHash(transaction.hash())
        Assert.isNotNull(blockHash)

        expect(blockHash).toEqualHash(block2.header.hash)
      }

      // connect another block to nodeA's chain
      const block3 = await useMinerBlockFixture(nodeA.chain)
      await expect(nodeA.chain).toAddBlock(block3)

      // create a fork and add it to nodeA's chain
      const block2B = await useMinerBlockFixture(nodeB.chain)
      await expect(nodeA.chain).toAddBlock(block2B)

      for (const transaction of block2B.transactions) {
        const blockHashA = await nodeA.chain.getBlockHashByTransactionHash(transaction.hash())
        expect(blockHashA).toBeNull()
      }
    })
  })
})<|MERGE_RESOLUTION|>--- conflicted
+++ resolved
@@ -39,11 +39,7 @@
     expect(chain.isEmpty).toBe(false)
     expect(chain.hasGenesisBlock).toBe(true)
     expect(await chain.getNotesSize()).toBeGreaterThan(0)
-<<<<<<< HEAD
     expect(await chain.getNullifiersSize()).toBeGreaterThan(0)
-=======
-    expect(await chain.nullifiers.size()).toBeGreaterThan(0)
->>>>>>> f0ebc8fb
     expect(await chain.getPrevious(genesis.header)).toBe(null)
     expect(await chain.getNext(genesis.header)).toBe(null)
   })
@@ -479,15 +475,9 @@
 
       // Counts before adding any blocks
       const countNoteA = await nodeA.chain.getNotesSize()
-<<<<<<< HEAD
       const countNullifierA = await nodeA.chain.getNullifiersSize()
       const countNoteB = await nodeB.chain.getNotesSize()
       const countNullifierB = await nodeB.chain.getNullifiersSize()
-=======
-      const countNullifierA = await nodeA.chain.nullifiers.size()
-      const countNoteB = await nodeB.chain.getNotesSize()
-      const countNullifierB = await nodeB.chain.nullifiers.size()
->>>>>>> f0ebc8fb
 
       // Create nodeA blocks
       const blockA1 = await useMinerBlockFixture(nodeA.chain, undefined, accountA)
