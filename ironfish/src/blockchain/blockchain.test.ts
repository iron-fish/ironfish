--- conflicted
+++ resolved
@@ -23,10 +23,7 @@
   useTxFixture,
 } from '../testUtilities'
 import { AsyncUtils } from '../utils'
-<<<<<<< HEAD
 import { SpendingAccount } from '../wallet'
-=======
->>>>>>> c9ab6e47
 
 describe('Blockchain', () => {
   const nodeTest = createNodeTest()
