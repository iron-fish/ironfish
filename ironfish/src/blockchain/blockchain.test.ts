/* This Source Code Form is subject to the terms of the Mozilla Public
 * License, v. 2.0. If a copy of the MPL was not distributed with this
 * file, You can obtain one at https://mozilla.org/MPL/2.0/. */

import { Asset, generateKey, Note as NativeNote } from '@ironfish/rust-nodejs'
import { Assert } from '../assert'
import { VerificationResultReason } from '../consensus'
import { IronfishNode } from '../node'
import { Block, Note } from '../primitives'
import { NoteEncrypted } from '../primitives/noteEncrypted'
import { RawTransaction } from '../primitives/rawTransaction'
import {
  createNodeTest,
  useAccountFixture,
  useBlockFixture,
  useBlockWithRawTxFixture,
  useBlockWithTx,
  useMinerBlockFixture,
  useMinersTxFixture,
  useMintBlockFixture,
  usePostTxFixture,
  useTxFixture,
} from '../testUtilities'
import { AsyncUtils } from '../utils'
import { Account } from '../wallet'

describe('Blockchain', () => {
  const nodeTest = createNodeTest()

  it('add genesis block', async () => {
    const { chain } = nodeTest
    await chain.open()

    const genesis = await chain.getBlock(chain.genesis)
    Assert.isNotNull(genesis)

    expect(chain.head.hash).toEqualHash(genesis.header.hash)
    expect(chain.latest.hash).toEqualHash(genesis.header.hash)
    expect(chain.isEmpty).toBe(false)
    expect(chain.hasGenesisBlock).toBe(true)
    expect(await chain.getNotesSize()).toBeGreaterThan(0)
    expect(await chain.nullifiers.size()).toBeGreaterThan(0)
    expect(await chain.getPrevious(genesis.header)).toBe(null)
    expect(await chain.getNext(genesis.header)).toBe(null)
  })

  it('add blocks with forks', async () => {
    const { chain } = nodeTest
    // G -> A1 -> A2
    //         -> B2 -> B3

    const { node: nodeA } = await nodeTest.createSetup()
    const blockA1 = await useMinerBlockFixture(nodeA.chain)
    await expect(nodeA.chain).toAddBlock(blockA1)
    const blockA2 = await useMinerBlockFixture(nodeA.chain)
    await expect(nodeA.chain).toAddBlock(blockA2)

    const { node: nodeB } = await nodeTest.createSetup()
    await expect(nodeB.chain).toAddBlock(blockA1)
    const blockB2 = await useMinerBlockFixture(nodeB.chain)
    await expect(nodeB.chain).toAddBlock(blockB2)
    const blockB3 = await useMinerBlockFixture(nodeB.chain)
    await expect(nodeB.chain).toAddBlock(blockB3)

    // Added in a specific order for the test below
    // so that Genesis, A1, A2, have the same graph,
    // and B2 merges into graph [A1-A2], and [A1-A2] merge
    // into genesis block graph so [B2-B3] -> [A2,A2,Genesis]
    await expect(chain).toAddBlock(blockA1)
    await expect(chain).toAddBlock(blockA2)
    await expect(chain).toAddBlock(blockB2)
    await expect(chain).toAddBlock(blockB3)

    const headerA1 = await chain.getHeader(blockA1.header.hash)
    const headerA2 = await chain.getHeader(blockA2.header.hash)
    const headerB2 = await chain.getHeader(blockB2.header.hash)
    const headerB3 = await chain.getHeader(blockB3.header.hash)

    Assert.isNotNull(headerA1)
    Assert.isNotNull(headerA2)
    Assert.isNotNull(headerB2)
    Assert.isNotNull(headerB3)

    expect(chain.head.hash.equals(headerB3.hash)).toBe(true)
    expect(chain.latest.hash.equals(headerB3.hash)).toBe(true)

    // getNext
    expect((await chain.getNext(chain.genesis))?.hash?.equals(headerA1.hash)).toBe(true)
    expect((await chain.getNext(headerA1))?.hash?.equals(headerB2.hash)).toBe(true)
    expect(await chain.getNext(headerA2)).toBe(null)
    expect((await chain.getNext(headerB2))?.hash?.equals(headerB3.hash)).toBe(true)
    expect(await chain.getNext(headerB3)).toBe(null)

    // getPrevious
    expect(await chain.getPrevious(chain.genesis)).toBe(null)
    expect((await chain.getPrevious(headerA1))?.hash?.equals(chain.genesis.hash)).toBe(true)
    expect((await chain.getPrevious(headerB2))?.hash?.equals(headerA1.hash)).toBe(true)
    expect((await chain.getPrevious(headerB3))?.hash?.equals(headerB2.hash)).toBe(true)

    // getAtSequence
    expect((await chain.getHashAtSequence(1))?.equals(chain.genesis.hash)).toBe(true)
    expect((await chain.getHashAtSequence(2))?.equals(headerA1.hash)).toBe(true)
    expect((await chain.getHashAtSequence(3))?.equals(headerB2.hash)).toBe(true)
    expect((await chain.getHashAtSequence(4))?.equals(headerB3.hash)).toBe(true)
  })

  it('iterate', async () => {
    const { chain } = nodeTest

    // G -> A1 -> A2
    //         -> B2 -> B3
    //               -> C3 -> C4

    const { node: nodeA } = await nodeTest.createSetup()
    const blockA1 = await useMinerBlockFixture(nodeA.chain)
    await expect(nodeA.chain).toAddBlock(blockA1)
    const blockA2 = await useMinerBlockFixture(nodeA.chain)
    await expect(nodeA.chain).toAddBlock(blockA2)

    const { node: nodeB } = await nodeTest.createSetup()
    await expect(nodeB.chain).toAddBlock(blockA1)
    const blockB2 = await useMinerBlockFixture(nodeB.chain)
    await expect(nodeB.chain).toAddBlock(blockB2)
    const blockB3 = await useMinerBlockFixture(nodeB.chain)
    await expect(nodeB.chain).toAddBlock(blockB3)

    const { node: nodeC } = await nodeTest.createSetup()
    await expect(nodeC.chain).toAddBlock(blockA1)
    await expect(nodeC.chain).toAddBlock(blockB2)
    const blockC3 = await useMinerBlockFixture(nodeC.chain)
    await expect(nodeC.chain).toAddBlock(blockC3)
    const blockC4 = await useMinerBlockFixture(nodeC.chain)
    await expect(nodeC.chain).toAddBlock(blockC4)

    await expect(chain).toAddBlock(blockA1)
    await expect(chain).toAddBlock(blockB2)
    await expect(chain).toAddBlock(blockB3)
    await expect(chain).toAddBlock(blockA2)
    await expect(chain).toAddBlock(blockC3)
    await expect(chain).toAddBlock(blockC4)

    expect(chain.head.hash.equals(blockC4.header.hash)).toBe(true)
    expect(chain.latest.hash.equals(blockC4.header.hash)).toBe(true)

    // should be able to start at the tail
    let blocks = await AsyncUtils.materialize(chain.iterateTo(chain.genesis, blockC4.header))
    expect(blocks.length).toBe(5)
    expect(blocks[0].hash.equals(chain.genesis.hash)).toBe(true)
    expect(blocks[1].hash.equals(blockA1.header.hash)).toBe(true)
    expect(blocks[2].hash.equals(blockB2.header.hash)).toBe(true)
    expect(blocks[3].hash.equals(blockC3.header.hash)).toBe(true)
    expect(blocks[4].hash.equals(blockC4.header.hash)).toBe(true)

    // should be able to start at the head
    blocks = await AsyncUtils.materialize(chain.iterateFrom(blockC4.header, chain.genesis))
    expect(blocks.length).toBe(5)
    expect(blocks[0].hash.equals(blockC4.header.hash)).toBe(true)
    expect(blocks[1].hash.equals(blockC3.header.hash)).toBe(true)
    expect(blocks[2].hash.equals(blockB2.header.hash)).toBe(true)
    expect(blocks[3].hash.equals(blockA1.header.hash)).toBe(true)
    expect(blocks[4].hash.equals(chain.genesis.hash)).toBe(true)

    // should be able to start after the tail
    blocks = await AsyncUtils.materialize(chain.iterateTo(blockA1.header, blockC3.header))
    expect(blocks.length).toBe(3)
    expect(blocks[0].hash.equals(blockA1.header.hash)).toBe(true)
    expect(blocks[1].hash.equals(blockB2.header.hash)).toBe(true)
    expect(blocks[2].hash.equals(blockC3.header.hash)).toBe(true)

    // should be able to start before the head
    blocks = await AsyncUtils.materialize(chain.iterateFrom(blockB2.header, blockA1.header))
    expect(blocks.length).toBe(2)
    expect(blocks[0].hash.equals(blockB2.header.hash)).toBe(true)
    expect(blocks[1].hash.equals(blockA1.header.hash)).toBe(true)

    // If we iterate the same block, it should be yielded once
    blocks = await AsyncUtils.materialize(chain.iterateTo(chain.genesis, chain.genesis))
    expect(blocks.length).toBe(1)
    expect(blocks[0].hash.equals(chain.genesis.hash)).toBe(true)

    // If we iterate the same block, it should be yielded once
    blocks = await AsyncUtils.materialize(chain.iterateFrom(chain.genesis, chain.genesis))
    expect(blocks.length).toBe(1)
    expect(blocks[0].hash.equals(chain.genesis.hash)).toBe(true)
  })

  it('should not iterate and jump chains and throw error', async () => {
    const { chain } = nodeTest

    const genesis = chain.genesis

    // This test checks that when iterating a reorg is happening, we don't
    // suddenly jump chains while the table is being re-written when we don't
    // have a lock on the main chain table. We try to iterate to A2, then do a
    // reorg and see if the next iteration incorrectly yields B3.
    //
    // G -> A1 -> A2 -> A3 -> A4
    //         -> B2 -> B3 -> B4 -> B5

    const { node: nodeA } = await nodeTest.createSetup()
    const blockA1 = await useMinerBlockFixture(nodeA.chain)
    await expect(nodeA.chain).toAddBlock(blockA1)
    const blockA2 = await useMinerBlockFixture(nodeA.chain)
    await expect(nodeA.chain).toAddBlock(blockA2)
    const blockA3 = await useMinerBlockFixture(nodeA.chain)
    await expect(nodeA.chain).toAddBlock(blockA3)
    const blockA4 = await useMinerBlockFixture(nodeA.chain)
    await expect(nodeA.chain).toAddBlock(blockA4)

    const { node: nodeB } = await nodeTest.createSetup()
    await expect(nodeB.chain).toAddBlock(blockA1)
    const blockB2 = await useMinerBlockFixture(nodeB.chain)
    await expect(nodeB.chain).toAddBlock(blockB2)
    const blockB3 = await useMinerBlockFixture(nodeB.chain)
    await expect(nodeB.chain).toAddBlock(blockB3)
    const blockB4 = await useMinerBlockFixture(nodeB.chain)
    await expect(nodeB.chain).toAddBlock(blockB4)
    const blockB5 = await useMinerBlockFixture(nodeB.chain)
    await expect(nodeB.chain).toAddBlock(blockB5)

    await expect(chain).toAddBlock(blockA1)
    await expect(chain).toAddBlock(blockA2)
    await expect(chain).toAddBlock(blockA3)
    await expect(chain).toAddBlock(blockA4)

    expect(chain.head.hash.equals(blockA4.header.hash)).toBe(true)
    expect(chain.latest.hash.equals(blockA4.header.hash)).toBe(true)

    const iter1 = chain.iterateTo(genesis, blockA4.header, undefined, true)

    const block1 = await iter1.next()
    const block2 = await iter1.next()
    const block3 = await iter1.next()

    expect(block1).toMatchObject({ done: false, value: { hash: genesis.hash } })
    expect(block2).toMatchObject({ done: false, value: { hash: blockA1.header.hash } })
    expect(block3).toMatchObject({ done: false, value: { hash: blockA2.header.hash } })

    await expect(chain).toAddBlock(blockB2)
    await expect(chain).toAddBlock(blockB3)
    await expect(chain).toAddBlock(blockB4)
    await expect(chain).toAddBlock(blockB5)

    expect(chain.head.hash.equals(blockB5.header.hash)).toBe(true)
    expect(chain.latest.hash.equals(blockB5.header.hash)).toBe(true)

    await expect(iter1.next()).rejects.toThrow('progress: 3/5')
  })

  it('should not iterate and jump chains and not throw error', async () => {
    const { chain } = nodeTest

    // This test checks that when iterating a reorg is happening, we don't
    // suddenly jump chains while the table is being re-written when we don't
    // have a lock on the main chain table. We try to iterate to A2, then do a
    // reorg and see if the next iteration incorrectly yields B3.
    //
    // G -> A1 -> A2 -> A3 -> A4
    //         -> B2 -> B3 -> B4 -> B5

    const { node: nodeA } = await nodeTest.createSetup()
    const blockA1 = await useMinerBlockFixture(nodeA.chain)
    await expect(nodeA.chain).toAddBlock(blockA1)
    const blockA2 = await useMinerBlockFixture(nodeA.chain)
    await expect(nodeA.chain).toAddBlock(blockA2)
    const blockA3 = await useMinerBlockFixture(nodeA.chain)
    await expect(nodeA.chain).toAddBlock(blockA3)
    const blockA4 = await useMinerBlockFixture(nodeA.chain)
    await expect(nodeA.chain).toAddBlock(blockA4)

    const { node: nodeB } = await nodeTest.createSetup()
    await expect(nodeB.chain).toAddBlock(blockA1)
    const blockB2 = await useMinerBlockFixture(nodeB.chain)
    await expect(nodeB.chain).toAddBlock(blockB2)
    const blockB3 = await useMinerBlockFixture(nodeB.chain)
    await expect(nodeB.chain).toAddBlock(blockB3)
    const blockB4 = await useMinerBlockFixture(nodeB.chain)
    await expect(nodeB.chain).toAddBlock(blockB4)
    const blockB5 = await useMinerBlockFixture(nodeB.chain)
    await expect(nodeB.chain).toAddBlock(blockB5)

    await expect(chain).toAddBlock(blockA1)
    await expect(chain).toAddBlock(blockA2)
    await expect(chain).toAddBlock(blockA3)
    await expect(chain).toAddBlock(blockA4)

    expect(chain.head.hash.equals(blockA4.header.hash)).toBe(true)
    expect(chain.latest.hash.equals(blockA4.header.hash)).toBe(true)

    const iter1 = chain.iterateTo(chain.genesis, blockA4.header, undefined, false)

    const block1 = await iter1.next()
    const block2 = await iter1.next()
    const block3 = await iter1.next()

    expect(block1).toMatchObject({ done: false, value: { hash: chain.genesis.hash } })
    expect(block2).toMatchObject({ done: false, value: { hash: blockA1.header.hash } })
    expect(block3).toMatchObject({ done: false, value: { hash: blockA2.header.hash } })

    await expect(chain).toAddBlock(blockB2)
    await expect(chain).toAddBlock(blockB3)
    await expect(chain).toAddBlock(blockB4)
    await expect(chain).toAddBlock(blockB5)

    expect(chain.head.hash.equals(blockB5.header.hash)).toBe(true)
    expect(chain.latest.hash.equals(blockB5.header.hash)).toBe(true)

    const block4 = await iter1.next()
    expect(block4).toMatchObject({ done: true })
  })

  it('iterate errors', async () => {
    const { chain } = nodeTest

    // G -> A1 -> A2
    //   -> B1 -> B2

    const { node: nodeA } = await nodeTest.createSetup()
    const blockA1 = await useMinerBlockFixture(nodeA.chain)
    await expect(nodeA.chain).toAddBlock(blockA1)
    const blockA2 = await useMinerBlockFixture(nodeA.chain)
    await expect(nodeA.chain).toAddBlock(blockA2)

    const { node: nodeB } = await nodeTest.createSetup()
    const blockB1 = await useMinerBlockFixture(nodeB.chain)
    await expect(nodeB.chain).toAddBlock(blockB1)
    const blockB2 = await useMinerBlockFixture(nodeB.chain)
    await expect(nodeB.chain).toAddBlock(blockB2)

    await expect(chain).toAddBlock(blockA1)
    await expect(chain).toAddBlock(blockA2)
    await expect(chain).toAddBlock(blockB1)
    await expect(chain).toAddBlock(blockB2)

    // Cannot iterate between 2 forks when graph path happen to make it seem like
    // it can work, a few wrong blocks are yielded in this case

    // left-to-right
    let result = AsyncUtils.materialize(chain.iterateTo(blockA1.header, blockB2.header))
    await expect(result).rejects.toThrow('Failed to iterate between blocks on diverging forks')
    result = AsyncUtils.materialize(chain.iterateFrom(blockA1.header, blockB2.header))
    await expect(result).rejects.toThrow('Failed to iterate between blocks on diverging forks')

    // right-to-left
    result = AsyncUtils.materialize(chain.iterateTo(blockB2.header, blockA1.header))
    await expect(result).rejects.toThrow('Failed to iterate between blocks on diverging forks')
    result = AsyncUtils.materialize(chain.iterateFrom(blockB2.header, blockA1.header))
    await expect(result).rejects.toThrow('Failed to iterate between blocks on diverging forks')
  })

  it('findFork', async () => {
    const { chain } = nodeTest

    // G -> A1 -> A2
    //         -> B2 -> B3
    //               -> C3 -> C4
    //                     -> D4

    const { node: nodeA } = await nodeTest.createSetup()
    const blockA1 = await useMinerBlockFixture(nodeA.chain)
    await expect(nodeA.chain).toAddBlock(blockA1)
    const blockA2 = await useMinerBlockFixture(nodeA.chain)
    await expect(nodeA.chain).toAddBlock(blockA2)

    const { node: nodeB } = await nodeTest.createSetup()
    await expect(nodeB.chain).toAddBlock(blockA1)
    const blockB2 = await useMinerBlockFixture(nodeB.chain)
    await expect(nodeB.chain).toAddBlock(blockB2)
    const blockB3 = await useMinerBlockFixture(nodeB.chain)
    await expect(nodeB.chain).toAddBlock(blockB3)

    const { node: nodeC } = await nodeTest.createSetup()
    await expect(nodeC.chain).toAddBlock(blockA1)
    await expect(nodeC.chain).toAddBlock(blockB2)
    const blockC3 = await useMinerBlockFixture(nodeC.chain)
    await expect(nodeC.chain).toAddBlock(blockC3)
    const blockC4 = await useMinerBlockFixture(nodeC.chain)
    await expect(nodeC.chain).toAddBlock(blockC4)

    const { node: nodeD } = await nodeTest.createSetup()
    await expect(nodeD.chain).toAddBlock(blockA1)
    await expect(nodeD.chain).toAddBlock(blockB2)
    await expect(nodeD.chain).toAddBlock(blockC3)
    const blockD4 = await useMinerBlockFixture(nodeD.chain)
    await expect(nodeD.chain).toAddBlock(blockD4)

    await expect(chain).toAddBlock(blockA1)
    await expect(chain).toAddBlock(blockA2)
    await expect(chain).toAddBlock(blockB2)
    await expect(chain).toAddBlock(blockB3)
    await expect(chain).toAddBlock(blockC3)
    await expect(chain).toAddBlock(blockC4)
    await expect(chain).toAddBlock(blockD4)

    const fork1 = await chain.findFork(blockA1, blockA1)
    expect(fork1.hash.equals(blockA1.header.hash)).toBe(true)

    const fork2 = await chain.findFork(blockA1, blockA2)
    expect(fork2.hash.equals(blockA1.header.hash)).toBe(true)

    const fork3 = await chain.findFork(blockA2, blockB2)
    expect(fork3.hash.equals(blockA1.header.hash)).toBe(true)

    const fork4 = await chain.findFork(chain.genesis, blockD4)
    expect(fork4.hash.equals(chain.genesis.hash)).toBe(true)

    const fork5 = await chain.findFork(blockB3, blockD4)
    expect(fork5.hash.equals(blockB2.header.hash)).toBe(true)

    const fork6 = await chain.findFork(blockC4, blockD4)
    expect(fork6.hash.equals(blockC3.header.hash)).toBe(true)
  })

  it('abort reorg after verify error', async () => {
    const { node: nodeA } = await nodeTest.createSetup()
    const { node: nodeB } = await nodeTest.createSetup()

    const blockA1 = await useMinerBlockFixture(nodeA.chain)
    await expect(nodeA.chain).toAddBlock(blockA1)
    const blockA2 = await useMinerBlockFixture(nodeA.chain)
    await expect(nodeA.chain).toAddBlock(blockA2)
    const blockA3 = await useMinerBlockFixture(nodeA.chain)
    await expect(nodeA.chain).toAddBlock(blockA3)

    const blockB1 = await useMinerBlockFixture(nodeB.chain)
    await expect(nodeB.chain).toAddBlock(blockB1)
    const blockB2 = await useMinerBlockFixture(nodeB.chain)
    await expect(nodeB.chain).toAddBlock(blockB2)
    const blockB3 = await useMinerBlockFixture(nodeB.chain)
    await expect(nodeB.chain).toAddBlock(blockB3)

    // Now run the actual test...
    const node = nodeTest.node
    const genesis = nodeTest.chain.genesis
    expect(node.chain.head?.hash).toEqualBuffer(genesis.hash)

    blockB3.header.noteCommitment = Buffer.alloc(32)

    await expect(node.chain).toAddBlock(blockA1)
    expect(node.chain.head?.hash).toEqualBuffer(blockA1.header.hash)
    await expect(node.chain).toAddBlock(blockA2)
    expect(node.chain.head?.hash).toEqualBuffer(blockA2.header.hash)

    await expect(node.chain).toAddBlock(blockB1)
    await expect(node.chain).toAddBlock(blockB2)

    // Should not add blockB3
    const { isAdded, reason } = await node.chain.addBlock(blockB3)
    expect(isAdded).toBe(false)
    expect(reason).toBe(VerificationResultReason.NOTE_COMMITMENT)

    expect(node.chain.head?.hash).toEqualBuffer(blockB2.header.hash)
    const result = await node.chain.verifier.verifyConnectedBlock(blockB2)
    expect(result.valid).toBe(true)

    await expect(node.chain).toAddBlock(blockA3)
    expect(node.chain.head?.hash).toEqualBuffer(blockA3.header.hash)
    expect(await node.chain.getNotesSize()).toBe(blockA3.header.noteSize)
  })

  describe('MerkleTree + Nullifier Set', () => {
    it('should add notes to tree and nullifiers to set', async () => {
      /**
       * This test will check that notes are added linearly, and also the tree
       * is reorganized for a heavier fork when a heavier fork appears
       *
       * G -> A1 -> A2
       *   -> B1 -> B2 -> B3
       */
      const { node: nodeA } = nodeTest
      const { node: nodeB } = await nodeTest.createSetup()

      const accountA = await useAccountFixture(nodeA.wallet, 'accountA')
      const accountB = await useAccountFixture(nodeB.wallet, 'accountB')

      // Counts before adding any blocks
      const countNoteA = await nodeA.chain.getNotesSize()
      const countNullifierA = await nodeA.chain.nullifiers.size()
      const countNoteB = await nodeB.chain.getNotesSize()
      const countNullifierB = await nodeB.chain.nullifiers.size()

      // Create nodeA blocks
      const blockA1 = await useMinerBlockFixture(nodeA.chain, undefined, accountA)
      await expect(nodeA.chain).toAddBlock(blockA1)
      await nodeA.wallet.updateHead()

      const { block: blockA2 } = await useBlockWithTx(nodeA, accountA, accountA, false)
      await expect(nodeA.chain).toAddBlock(blockA2)

      // Create nodeB blocks
      const blockB1 = await useMinerBlockFixture(nodeB.chain, undefined, accountB)
      await expect(nodeB.chain).toAddBlock(blockB1)
      await nodeB.wallet.updateHead()

      const blockB2 = await useMinerBlockFixture(nodeB.chain, undefined, accountB)
      await expect(nodeB.chain).toAddBlock(blockB2)
      await nodeB.wallet.updateHead()

      const { block: blockB3 } = await useBlockWithTx(nodeB, accountB, accountB, false)
      await expect(nodeB.chain).toAddBlock(blockB3)

      expect(blockA1.transactions.length).toBe(1)
      expect(blockA2.transactions.length).toBe(2)
      expect(blockB1.transactions.length).toBe(1)
      expect(blockB2.transactions.length).toBe(1)
      expect(blockB3.transactions.length).toBe(2)

      const minersFeeA1 = blockA1.minersFee
      const minersFeeA2 = blockA2.minersFee
      const minersFeeB1 = blockB1.minersFee
      const minersFeeB2 = blockB2.minersFee
      const minersFeeB3 = blockB3.minersFee
      const txA2 = blockA2.transactions[1]
      const txB3 = blockB3.transactions[1]

      expect(minersFeeA1.notes.length).toBe(1)
      expect(minersFeeA2.notes.length).toBe(1)
      expect(minersFeeB1.notes.length).toBe(1)
      expect(minersFeeB2.notes.length).toBe(1)
      expect(minersFeeB3.notes.length).toBe(1)
      expect(txA2.notes.length).toBe(2)
      expect(txA2.spends.length).toBe(1)
      expect(txB3.notes.length).toBe(2)
      expect(txB3.spends.length).toBe(1)

      // Check nodeA has notes from blockA1, blockA2
      expect(await nodeA.chain.getNotesSize()).toBe(countNoteA + 4)
      let addedNoteA1 = (await nodeA.chain.getNotesLeaf(countNoteA + 0)).merkleHash
      let addedNoteA2 = (await nodeA.chain.getNotesLeaf(countNoteA + 1)).merkleHash
      let addedNoteA3 = (await nodeA.chain.getNotesLeaf(countNoteA + 2)).merkleHash
      let addedNoteA4 = (await nodeA.chain.getNotesLeaf(countNoteA + 3)).merkleHash
      expect(addedNoteA1.equals(minersFeeA1.getNote(0).hash())).toBe(true)
      expect(addedNoteA2.equals(minersFeeA2.getNote(0).hash())).toBe(true)
      expect(addedNoteA3.equals(txA2.getNote(0).hash())).toBe(true)
      expect(addedNoteA4.equals(txA2.getNote(1).hash())).toBe(true)

      // Check nodeA has nullifiers from blockA2
      expect(await nodeA.chain.nullifiers.size()).toBe(countNullifierA + 1)

      let addedNullifierA1 = await nodeA.chain.nullifiers.get(txA2.getSpend(0).nullifier)
      expect(addedNullifierA1).toBeDefined()
      expect(addedNullifierA1?.equals(txA2.hash())).toBe(true)

      // Check nodeB has notes from blockB1, blockB2, blockB3
      expect(await nodeB.chain.getNotesSize()).toBe(countNoteB + 5)
      const addedNoteB1 = (await nodeB.chain.getNotesLeaf(countNoteB + 0)).merkleHash
      const addedNoteB2 = (await nodeB.chain.getNotesLeaf(countNoteB + 1)).merkleHash
      const addedNoteB3 = (await nodeB.chain.getNotesLeaf(countNoteB + 2)).merkleHash
      const addedNoteB4 = (await nodeB.chain.getNotesLeaf(countNoteB + 3)).merkleHash
      const addedNoteB5 = (await nodeB.chain.getNotesLeaf(countNoteB + 4)).merkleHash
      expect(addedNoteB1.equals(minersFeeB1.getNote(0).hash())).toBe(true)
      expect(addedNoteB2.equals(minersFeeB2.getNote(0).hash())).toBe(true)
      expect(addedNoteB3.equals(minersFeeB3.getNote(0).hash())).toBe(true)
      expect(addedNoteB4.equals(txB3.getNote(0).hash())).toBe(true)
      expect(addedNoteB5.equals(txB3.getNote(1).hash())).toBe(true)

      // Check nodeB has nullifiers from blockB3
      expect(await nodeB.chain.nullifiers.size()).toBe(countNullifierB + 1)
      const addedNullifierB1 = await nodeB.chain.nullifiers.get(txB3.getSpend(0).nullifier)
      expect(addedNullifierB1).toBeDefined()
      expect(addedNullifierB1?.equals(txB3.hash())).toBe(true)

      // Now cause reorg on nodeA
      await nodeA.chain.addBlock(blockB1)
      await nodeA.chain.addBlock(blockB2)
      await nodeA.chain.addBlock(blockB3)

      // Check nodeA's chain has removed blockA1 notes and added blockB1, blockB2, blockB3
      expect(await nodeA.chain.getNotesSize()).toBe(countNoteA + 5)
      addedNoteA1 = (await nodeA.chain.getNotesLeaf(countNoteA + 0)).merkleHash
      addedNoteA2 = (await nodeA.chain.getNotesLeaf(countNoteA + 1)).merkleHash
      addedNoteA3 = (await nodeA.chain.getNotesLeaf(countNoteA + 2)).merkleHash
      addedNoteA4 = (await nodeA.chain.getNotesLeaf(countNoteA + 3)).merkleHash
      const addedNoteA5 = (await nodeA.chain.getNotesLeaf(countNoteA + 4)).merkleHash
      expect(addedNoteA1.equals(minersFeeB1.getNote(0).hash())).toBe(true)
      expect(addedNoteA2.equals(minersFeeB2.getNote(0).hash())).toBe(true)
      expect(addedNoteA3.equals(minersFeeB3.getNote(0).hash())).toBe(true)
      expect(addedNoteA4.equals(txB3.getNote(0).hash())).toBe(true)
      expect(addedNoteA5.equals(txB3.getNote(1).hash())).toBe(true)

      // Check nodeA's chain has removed blockA2 nullifiers and added blockB3
      expect(await nodeA.chain.nullifiers.size()).toBe(countNullifierA + 1)
      addedNullifierA1 = await nodeA.chain.nullifiers.get(txB3.getSpend(0).nullifier)
      expect(addedNullifierA1).toBeDefined()
      expect(addedNullifierA1?.equals(txB3.hash())).toBe(true)
    }, 300000)

    it(`throws if the notes tree size is greater than the previous block's note tree size`, async () => {
      const account = await useAccountFixture(nodeTest.wallet)
      const tx = await useMinersTxFixture(nodeTest.wallet, account)
      const block = await useMinerBlockFixture(nodeTest.chain)

      await nodeTest.chain.addNote(tx.getNote(0))

      await expect(nodeTest.chain.addBlock(block)).rejects.toThrow(
        'Notes tree must match previous block header',
      )
    }, 30000)
  })

  it('newBlock throws an error if the provided transactions are invalid', async () => {
    const minersFee = await useMinersTxFixture(nodeTest.wallet)

    jest.spyOn(nodeTest.verifier['workerPool'], 'verifyTransactions').mockResolvedValue({
      valid: false,
      reason: VerificationResultReason.INVALID_MINERS_FEE,
    })

    await expect(nodeTest.chain.newBlock([], minersFee)).rejects.toThrow(
      `Miner's fee is incorrect`,
    )
  })

  it('should wait to validate spends', async () => {
    /**
     * This test is used to validate that we don't verify the spend
     * root commitments when adding to a fork because the trees are
     * not valid in the forked blocks state. We should wait to validate
     * them once we reorg to the new chain. Before this PR it would fail
     * https://github.com/iron-fish/ironfish/pull/393
     *
     * G -> A1 -> A2 -> A3 -> A4 -> A5
     *   -> B1 -> B2 -> B3 -> B4
     */

    const { node: nodeA } = await nodeTest.createSetup()
    const { node: nodeB } = await nodeTest.createSetup()

    const { previous: blockA1, block: blockA2 } = await useBlockWithTx(nodeA)
    await expect(nodeA.chain).toAddBlock(blockA2)

    const blockA3 = await useMinerBlockFixture(nodeA.chain)
    await expect(nodeA.chain).toAddBlock(blockA3)

    const blockA4 = await useMinerBlockFixture(nodeA.chain)
    await expect(nodeA.chain).toAddBlock(blockA4)

    const blockA5 = await useMinerBlockFixture(nodeA.chain)
    await expect(nodeA.chain).toAddBlock(blockA5)

    const blockB1 = await useMinerBlockFixture(nodeB.chain)
    await expect(nodeB.chain).toAddBlock(blockB1)

    const blockB2 = await useMinerBlockFixture(nodeB.chain)
    await expect(nodeB.chain).toAddBlock(blockB2)

    // blockB3 is created and added by the fixture automatically
    const { block: blockB4 } = await useBlockWithTx(nodeB)
    await expect(nodeB.chain).toAddBlock(blockB4)

    expect(nodeA.chain.head.hash.equals(blockA5.header.hash)).toBe(true)
    expect(nodeB.chain.head.hash.equals(blockB4.header.hash)).toBe(true)

    // If we add A1 to nodeB it should not re-org yet
    await expect(nodeB.chain).toAddBlock(blockA1)
    expect(nodeB.chain.head.hash.equals(blockB4.header.hash)).toBe(true)

    // This should succeed but before the fix it would fail
    const result = await nodeB.chain.addBlock(blockA2)
    expect(result).toMatchObject({ isAdded: true, reason: null })

    // Head should still be blockB4
    expect(nodeB.chain.head.hash.equals(blockB4.header.hash)).toBe(true)

    await expect(nodeB.chain).toAddBlock(blockA3)
    await expect(nodeB.chain).toAddBlock(blockA4)
    await expect(nodeB.chain).toAddBlock(blockA5)

    // We should have reorged to blockA5
    expect(nodeB.chain.head.hash.equals(blockA5.header.hash)).toBe(true)
  })

  it('should add block to fork with tx expiration', async () => {
    /**
     * The goal of this test is to ensure that transaction expiration
     * on a forked block is validated against the forked block, and
     * not the actual current head of the chain. Which it was not doing
     * at the time of writing this test.
     *
     * G -> A1 -> A2 -> A3
     *   -> B1 -> B2
     */
    const { node: nodeA } = await nodeTest.createSetup()
    const { node: nodeB } = await nodeTest.createSetup()

    const blockA1 = await useMinerBlockFixture(nodeA.chain)
    await expect(nodeA.chain).toAddBlock(blockA1)

    const blockA2 = await useMinerBlockFixture(nodeA.chain)
    await expect(nodeA.chain).toAddBlock(blockA2)

    const blockA3 = await useMinerBlockFixture(nodeA.chain)
    await expect(nodeA.chain).toAddBlock(blockA3)

    const { previous: blockB1, block: blockB2 } = await useBlockWithTx(
      nodeB,
      undefined,
      undefined,
      undefined,
      { expiration: 4 },
    )

    await expect(nodeB.chain.hasBlock(blockB1.header.hash)).resolves.toBe(true)
    await expect(nodeB.chain).toAddBlock(blockB2)

    // When we add blockB2 it will be expired on the chain head, but not on the
    // block it's added to. Expiration is a function of the sequence that a
    // transaction can be added, and even if the head is past the expiration if
    // the block it's added to is not past that expiration then it should be
    // valid.
    await expect(nodeA.chain).toAddBlock(blockB1)
    await expect(nodeA.chain).toAddBlock(blockB2)

    expect(nodeA.chain.head.hash.equals(blockA3.header.hash)).toBe(true)
    expect(nodeB.chain.head.hash.equals(blockB2.header.hash)).toBe(true)
  })

  it('should remember invalid blocks', async () => {
    const { node } = await nodeTest.createSetup()
    const block = await useMinerBlockFixture(node.chain)

    let result = await node.chain.verifier.verifyBlockAdd(block, node.chain.genesis)
    expect(result).toMatchObject({
      valid: true,
    })

    block.header.timestamp = new Date(0)

    result = await node.chain.verifier.verifyBlockAdd(block, node.chain.genesis)
    expect(result).toMatchObject({
      valid: false,
      reason: VerificationResultReason.BLOCK_TOO_OLD,
    })

    expect(node.chain.isInvalid(block.header)).toBe(null)

    await expect(node.chain.addBlock(block)).resolves.toMatchObject({
      isAdded: false,
      reason: VerificationResultReason.BLOCK_TOO_OLD,
    })

    expect(node.chain.isInvalid(block.header)).toBe(VerificationResultReason.BLOCK_TOO_OLD)

    await expect(node.chain.addBlock(block)).resolves.toMatchObject({
      isAdded: false,
      reason: VerificationResultReason.BLOCK_TOO_OLD,
    })
  })

  it('reject block with null previous hash', async () => {
    const { node } = await nodeTest.createSetup()
    const block = await useMinerBlockFixture(node.chain)

    const result = await node.chain.verifier.verifyBlockAdd(block, null)
    expect(result).toMatchObject({
      valid: false,
      reason: VerificationResultReason.PREV_HASH_NULL,
    })
  })

  it('reject block with hash not matching previous hash', async () => {
    const { node } = await nodeTest.createSetup()

    const block = await useMinerBlockFixture(node.chain)
    await expect(node.chain).toAddBlock(block)

    //Force one byte of the hash to not match the previous hash of the block.
    node.chain.genesis.hash[0] = node.chain.genesis.hash[0] ^ 0xff

    const result = await node.chain.verifier.verifyBlockAdd(block, node.chain.genesis)
    expect(result).toMatchObject({
      valid: false,
      reason: VerificationResultReason.PREV_HASH_MISMATCH,
    })
  })

  it('rejects double spend transactions', async () => {
    const { node, chain } = await nodeTest.createSetup()

    const accountA = await useAccountFixture(node.wallet, 'accountA')
    const accountB = await useAccountFixture(node.wallet, 'accountB')

    const block2 = await useMinerBlockFixture(chain, undefined, accountA)
    await expect(chain).toAddBlock(block2)

    // Now create the double spend
    await node.wallet.updateHead()
    const tx = await useTxFixture(node.wallet, accountA, accountB)

    // Spend the transaction for the first time
    const block3 = await useMinerBlockFixture(node.chain, undefined, undefined, undefined, [tx])
    await expect(node.chain).toAddBlock(block3)

    // Spend the transaction a second time
    const block4 = await useMinerBlockFixture(node.chain, undefined, undefined, undefined, [tx])
    await expect(node.chain.addBlock(block4)).resolves.toMatchObject({
      isAdded: false,
      reason: VerificationResultReason.DOUBLE_SPEND,
    })
  })

  it('rejects double spend transaction replays', async () => {
    const { node, chain } = await nodeTest.createSetup()

    const accountA = await useAccountFixture(node.wallet, 'accountA')

    const block2 = await useMinerBlockFixture(chain, undefined, accountA)
    await expect(chain).toAddBlock(block2)

    const asset = new Asset(accountA.publicAddress, 'test asset', '')

    // Create the mint to replay
    const block3 = await useMintBlockFixture({ node, account: accountA, asset, value: 10n })
    await expect(chain).toAddBlock(block3)

    const mintTx = block3.transactions[1]

    const block4 = await useMinerBlockFixture(chain, undefined, undefined, undefined, [mintTx])
    await expect(chain.addBlock(block4)).resolves.toMatchObject({
      isAdded: false,
      reason: VerificationResultReason.DUPLICATE_TRANSACTION,
    })
  })

  it('rejects blocks with duplicate transactions when creating block', async () => {
    const { node, chain, wallet } = await nodeTest.createSetup()

    const accountA = await useAccountFixture(node.wallet, 'accountA')

    const block2 = await useMinerBlockFixture(chain, undefined, accountA)
    await expect(chain).toAddBlock(block2)

    const asset = new Asset(accountA.publicAddress, 'test asset', '')

    const minersFeeTx = await useMinersTxFixture(wallet, accountA, undefined, 1)
    const tx = await useTxFixture(wallet, accountA, accountA, async () => {
      return await wallet.mint(accountA, {
        fee: 0n,
        metadata: asset.metadata().toString('utf8'),
        name: asset.name().toString('utf8'),
        value: 10n,
        expirationDelta: 10,
      })
    })

    await expect(chain.newBlock([tx, tx], minersFeeTx)).rejects.toThrow(
      VerificationResultReason.DUPLICATE_TRANSACTION,
    )
  })

  it('rejects blocks with duplicate transactions when adding block', async () => {
    const { node, chain, wallet } = await nodeTest.createSetup()

    const accountA = await useAccountFixture(node.wallet, 'accountA')

    const block2 = await useMinerBlockFixture(chain, undefined, accountA)
    await expect(chain).toAddBlock(block2)

    const asset = new Asset(accountA.publicAddress, 'test asset', '')

    const tx = await useTxFixture(wallet, accountA, accountA, async () => {
      return await wallet.mint(accountA, {
        fee: 0n,
        metadata: asset.metadata().toString('utf8'),
        name: asset.name().toString('utf8'),
        value: 10n,
        expirationDelta: 10,
      })
    })

    // Creating this block will trigger the same error, so we mock this value
    // while creating the block to allow us to test adding the block to the
    // chain
    const verifyBlockSpy = jest.spyOn(chain.verifier, 'verifyBlock').mockResolvedValue({
      valid: true,
    })
    const invalidBlock = await useMinerBlockFixture(chain, undefined, undefined, undefined, [
      tx,
      tx,
    ])
    verifyBlockSpy.mockRestore()

    expect(invalidBlock.transactions.length).toEqual(3)
    expect(invalidBlock.transactions[1].hash()).toEqual(invalidBlock.transactions[2].hash())

    await expect(chain.addBlock(invalidBlock)).resolves.toMatchObject({
      isAdded: false,
      reason: VerificationResultReason.DUPLICATE_TRANSACTION,
    })
  })

  it('rejects transactions with internal double spends', async () => {
    const { node, chain, wallet } = await nodeTest.createSetup()

    const accountA = await useAccountFixture(wallet, 'accountA')
    const { block, transaction } = await useBlockWithTx(
      node,
      accountA,
      accountA,
      true,
      undefined,
    )
    await expect(chain).toAddBlock(block)
    await node.wallet.updateHead()

    const note = transaction.getNote(1).decryptNoteForOwner(accountA.incomingViewKey)
    Assert.isNotUndefined(note)
    const noteHash = note.hash()

    const tx = await useTxFixture(wallet, accountA, accountA, async () => {
      const raw = await wallet.createTransaction({
        account: accountA,
        notes: [noteHash, noteHash],
        fee: 0n,
      })
      return await wallet.workerPool.postTransaction(raw, accountA.spendingKey)
    })

    const invalidBlock = await useMinerBlockFixture(chain, undefined, undefined, undefined, [
      tx,
    ])
    await expect(chain.addBlock(invalidBlock)).resolves.toMatchObject({
      isAdded: false,
      reason: VerificationResultReason.DOUBLE_SPEND,
    })
  })

  it('rejects double spend during reorg', async () => {
    /**
     * We don't check double spends when connecting forks because we don't rebuild the nullifier
     * set unless we're adding to the head. If we re-org to a fork that contains a double spend
     * though, we should catch that
     *
     * G -> A2 -> A3 -> A4 -> A5
     *   -> B2 -> B3* -> B4* -> B5 -> B6
     */

    const { node: nodeA } = await nodeTest.createSetup()
    const { node: nodeB } = await nodeTest.createSetup()

    const blockA2 = await useMinerBlockFixture(nodeA.chain)
    await expect(nodeA.chain).toAddBlock(blockA2)
    const blockA3 = await useMinerBlockFixture(nodeA.chain)
    await expect(nodeA.chain).toAddBlock(blockA3)
    const blockA4 = await useMinerBlockFixture(nodeA.chain)
    await expect(nodeA.chain).toAddBlock(blockA4)
    const blockA5 = await useMinerBlockFixture(nodeA.chain)
    await expect(nodeA.chain).toAddBlock(blockA5)

    // create one more block to add at the end
    const blockA6 = await useMinerBlockFixture(nodeA.chain)

    const accountA = await useAccountFixture(nodeB.wallet, 'accountA')
    const accountB = await useAccountFixture(nodeB.wallet, 'accountB')

    // Now create the double spend chain
    const blockB2 = await useMinerBlockFixture(nodeB.chain, undefined, accountA)
    await expect(nodeB.chain).toAddBlock(blockB2)

    // Now create the double spend tx
    await nodeB.wallet.updateHead()
    const tx = await useTxFixture(nodeB.wallet, accountA, accountB)

    const blockB3 = await useMinerBlockFixture(nodeB.chain, undefined, undefined, undefined, [
      tx,
    ])
    await expect(nodeB.chain).toAddBlock(blockB3)

    const blockB4 = await useMinerBlockFixture(nodeB.chain, undefined, undefined, undefined, [
      tx,
    ])

    await expect(nodeB.chain).toAddDoubleSpendBlock(blockB4)

    const blockB5 = await useMinerBlockFixture(nodeB.chain)
    await expect(nodeB.chain).toAddBlock(blockB5)

    const blockB6 = await useMinerBlockFixture(nodeB.chain)
    await expect(nodeB.chain).toAddBlock(blockB6)

    // Now start adding the double spend chain until we reorg to it
    await expect(nodeA.chain.addBlock(blockB2)).resolves.toMatchObject({
      isAdded: true,
      isFork: true,
    })

    await expect(nodeA.chain.addBlock(blockB3)).resolves.toMatchObject({
      isAdded: true,
      isFork: true,
    })

    await expect(nodeA.chain.addBlock(blockB4)).resolves.toMatchObject({
      isAdded: true,
      isFork: true,
    })

    const addedB5 = await nodeA.chain.addBlock(blockB5)
    const addedB6 = await nodeA.chain.addBlock(blockB6)

    if (!addedB5.isAdded) {
      expect(nodeA.chain.head.hash.equals(blockB3.header.hash)).toBe(true)
      expect(addedB5).toMatchObject({
        isAdded: false,
        isFork: null,
        reason: VerificationResultReason.DOUBLE_SPEND,
      })
    } else {
      expect(nodeA.chain.head.hash.equals(blockB3.header.hash)).toBe(true)
      expect(addedB5).toMatchObject({
        isAdded: true,
        isFork: true,
      })

      expect(addedB6).toMatchObject({
        isAdded: false,
        isFork: null,
        reason: VerificationResultReason.DOUBLE_SPEND,
      })
    }

    // The chain should re-org back to the valid chain once it sees the next block
    await expect(nodeA.chain).toAddBlock(blockA6)
    expect(nodeA.chain.head.hash.equals(blockA6.header.hash)).toBe(true)
  })

  describe('asset updates', () => {
    async function burnAsset(
      node: IronfishNode,
      account: Account,
      sequence: number,
      asset: Asset,
      value: bigint,
      noteToBurn: NoteEncrypted,
    ): Promise<Block> {
      return useBlockWithRawTxFixture(
        node.chain,
        node.workerPool,
        account,
        [noteToBurn],
        [],
        [],
        [{ assetId: asset.id(), value }],
        sequence,
      )
    }

    describe('with a mint description', () => {
      it('upserts an asset to the database', async () => {
        const { node } = await nodeTest.createSetup()
        const account = await useAccountFixture(node.wallet)

        const asset = new Asset(account.publicAddress, 'mint-asset', 'metadata')
        const mintData = {
          name: asset.name().toString('utf8'),
          metadata: asset.metadata().toString('utf8'),
          value: 10n,
        }

        const mint = await usePostTxFixture({
          node: node,
          wallet: node.wallet,
          from: account,
          mints: [mintData],
        })

        const block = await useMinerBlockFixture(node.chain, undefined, undefined, undefined, [
          mint,
        ])
        await expect(node.chain).toAddBlock(block)

        const mintedAsset = await node.chain.getAssetById(asset.id())

        expect(mintedAsset).toEqual({
          createdTransactionHash: mint.hash(),
          id: asset.id(),
          metadata: asset.metadata(),
          name: asset.name(),
          nonce: asset.nonce(),
          owner: asset.owner(),
          supply: 10n,
        })
      })
    })

    describe('with a burn description', () => {
      it('decrements the asset supply from the database', async () => {
        const { node } = await nodeTest.createSetup()
        const wallet = node.wallet
        const account = await useAccountFixture(wallet)

        const asset = new Asset(account.publicAddress, 'mint-asset', 'metadata')

        // Mint so we have an existing asset
        const mintValue = BigInt(10)

        const blockA = await useMintBlockFixture({
          node,
          account,
          sequence: 2,
          asset,
          value: mintValue,
        })
        await expect(node.chain).toAddBlock(blockA)
        const transactions = blockA.transactions
        const mintTransaction = transactions[1]

        // Burn some value, use previous mint output as spend
        const burnValue = BigInt(3)
        const noteToBurn = blockA.transactions[1].getNote(0)
        const blockB = await burnAsset(node, account, 3, asset, burnValue, noteToBurn)
        await expect(node.chain).toAddBlock(blockB)

        const mintedAsset = await node.chain.getAssetById(asset.id())
        expect(mintedAsset).toMatchObject({
          createdTransactionHash: mintTransaction.hash(),
          supply: mintValue - burnValue,
        })
      })
    })

    describe('with a subsequent mint', () => {
      it('should keep the same created transaction hash and increase the supply', async () => {
        const { node } = await nodeTest.createSetup()
        const wallet = node.wallet
        const account = await useAccountFixture(wallet)

        const asset = new Asset(account.publicAddress, 'mint-asset', 'metadata')

        const mintValueA = BigInt(10)
        const blockA = await useMintBlockFixture({
          node,
          account,
          sequence: 2,
          asset,
          value: mintValueA,
        })
        await expect(node.chain).toAddBlock(blockA)
        const mintTransactionA = blockA.transactions[1]

        const mintValueB = BigInt(2)
        const blockB = await useMintBlockFixture({
          node,
          account,
          sequence: 3,
          asset,
          value: mintValueB,
        })
        await expect(node.chain).toAddBlock(blockB)

        const mintedAsset = await node.chain.getAssetById(asset.id())
        expect(mintedAsset).toEqual({
          createdTransactionHash: mintTransactionA.hash(),
          id: asset.id(),
          metadata: asset.metadata(),
          name: asset.name(),
          nonce: asset.nonce(),
          owner: asset.owner(),
          supply: mintValueA + mintValueB,
        })
      })
    })

    describe('when the first mint gets rolled back', () => {
      it('should delete the asset', async () => {
        const { node } = await nodeTest.createSetup()
        const wallet = node.wallet
        const account = await useAccountFixture(wallet)

        const asset = new Asset(account.publicAddress, 'mint-asset', 'metadata')
        const value = BigInt(10)

        const block = await useMintBlockFixture({
          node,
          account,
          sequence: 2,
          asset,
          value,
        })
        await expect(node.chain).toAddBlock(block)

        await node.chain.removeBlock(block.header.hash)

        const mintedAsset = await node.chain.getAssetById(asset.id())
        expect(mintedAsset).toBeNull()
      })
    })

    describe('when a subsequent mint gets rolled back', () => {
      it('should decrement the supply', async () => {
        const { node } = await nodeTest.createSetup()
        const wallet = node.wallet
        const account = await useAccountFixture(wallet)

        const asset = new Asset(account.publicAddress, 'mint-asset', 'metadata')

        const mintValueA = BigInt(10)
        const blockA = await useMintBlockFixture({
          node,
          account,
          sequence: 2,
          asset,
          value: mintValueA,
        })
        await expect(node.chain).toAddBlock(blockA)

        const mintValueB = BigInt(2)
        const blockB = await useMintBlockFixture({
          node,
          account,
          sequence: 3,
          asset,
          value: mintValueB,
        })
        await expect(node.chain).toAddBlock(blockB)

        await node.chain.removeBlock(blockB.header.hash)

        const mintedAsset = await node.chain.getAssetById(asset.id())
        expect(mintedAsset).toMatchObject({
          supply: mintValueA,
        })
      })
    })

    describe('when a burn gets rolled back', () => {
      it('should increase the supply', async () => {
        const { node } = await nodeTest.createSetup()
        const wallet = node.wallet
        const account = await useAccountFixture(wallet)

        const asset = new Asset(account.publicAddress, 'mint-asset', 'metadata')

        const mintValue = BigInt(10)
        const blockA = await useMintBlockFixture({
          node,
          account,
          sequence: 2,
          asset,
          value: mintValue,
        })
        await expect(node.chain).toAddBlock(blockA)

        const burnValue = BigInt(3)
        const noteToBurn = blockA.transactions[1].getNote(0)
        const blockB = await burnAsset(node, account, 3, asset, burnValue, noteToBurn)
        await expect(node.chain).toAddBlock(blockB)

        await node.chain.removeBlock(blockB.header.hash)

        const mintedAsset = await node.chain.getAssetById(asset.id())
        expect(mintedAsset).toMatchObject({
          supply: mintValue,
        })
      })
    })

    describe('when burning an asset not in the DB', () => {
      it('throws an exception', async () => {
        const { node } = await nodeTest.createSetup()
        const wallet = node.wallet
        const account = await useAccountFixture(wallet)

        const asset = new Asset(account.publicAddress, 'mint-asset', 'metadata')
        const assetId = asset.id()

        const mintValue = BigInt(10)
        const blockA = await useMintBlockFixture({
          node,
          account,
          sequence: 2,
          asset,
          value: mintValue,
        })
        await expect(node.chain).toAddBlock(blockA)

        // Perform a hack where we manually delete the asset from the chain
        // database. This is done so we can check that a burn will throw an
        // exception if the DB does not have a corresponding asset. Without this
        // hack, the posted transaction would raise an exception, which is a
        // separate flow to test for. We should never hit this case; this is a
        // sanity check.
<<<<<<< HEAD
        await node.chain.deleteAsset(assetId)
=======
        await node.chain.blockchainDb.deleteAsset(assetId)
>>>>>>> a857d017

        const burnValue = BigInt(3)
        const noteToBurn = blockA.transactions[1].getNote(0)
        const blockB = await burnAsset(node, account, 3, asset, burnValue, noteToBurn)
        await expect(node.chain.addBlock(blockB)).rejects.toThrow(
          'Cannot burn undefined asset from the database',
        )
      })
    })

    describe('when burning too much value', () => {
      it('throws an exception', async () => {
        const { node } = await nodeTest.createSetup()
        const wallet = node.wallet
        const account = await useAccountFixture(wallet)

        const asset = new Asset(account.publicAddress, 'mint-asset', 'metadata')
        const assetId = asset.id()

        const mintValue = BigInt(10)
        const blockA = await useMintBlockFixture({
          node,
          account,
          sequence: 2,
          asset,
          value: mintValue,
        })
        await expect(node.chain).toAddBlock(blockA)

        const record = await node.chain.getAssetById(assetId)
        Assert.isNotNull(record)
        // Perform a hack where we adjust the supply in the DB to be lower than
        // what was previously minted. This is done to check what happens if a
        // burn is processed but the DB does not have enough supply for a given
        // burn. Without this, the posted transaction would raise an invalid
        // balance exception, which is a separate flow to test for.
<<<<<<< HEAD
        await node.chain.putAsset(assetId, {
=======
        await node.chain.blockchainDb.putAsset(assetId, {
>>>>>>> a857d017
          ...record,
          supply: BigInt(1),
        })

        const burnValue = BigInt(3)
        const noteToBurn = blockA.transactions[1].getNote(0)
        const blockB = await burnAsset(node, account, 3, asset, burnValue, noteToBurn)
        await expect(node.chain.addBlock(blockB)).rejects.toThrow('Invalid burn value')
      })
    })

    describe('when rolling back multiple mints and burns', () => {
      it('adjusts the supply accordingly', async () => {
        const { node } = await nodeTest.createSetup()
        const wallet = node.wallet
        const account = await useAccountFixture(wallet)

        const asset = new Asset(account.publicAddress, 'mint-asset', 'metadata')
        const assetId = asset.id()

        // 1. Mint 10
        const mintValueA = BigInt(10)
        const blockA = await useMintBlockFixture({
          node,
          account,
          sequence: 2,
          asset,
          value: mintValueA,
        })
        await expect(node.chain).toAddBlock(blockA)
        // Check first mint value
        let record = await node.chain.getAssetById(assetId)
        Assert.isNotNull(record)
        expect(record).toMatchObject({
          createdTransactionHash: blockA.transactions[1].hash(),
          supply: mintValueA,
        })

        // 2. Mint 8
        const mintValueB = BigInt(8)
        const blockB = await useMintBlockFixture({
          node,
          account,
          sequence: 2,
          asset,
          value: mintValueB,
        })
        await expect(node.chain).toAddBlock(blockB)
        // Check aggregate mint value
        record = await node.chain.getAssetById(assetId)
        Assert.isNotNull(record)
        expect(record).toMatchObject({
          createdTransactionHash: blockA.transactions[1].hash(),
          supply: mintValueA + mintValueB,
        })

        // 3. Burn 5
        const burnValueC = BigInt(5)
        const noteToBurnC = blockB.transactions[1].getNote(0)
        const blockC = await burnAsset(node, account, 4, asset, burnValueC, noteToBurnC)
        await expect(node.chain).toAddBlock(blockC)
        // Check value after burn
        record = await node.chain.getAssetById(assetId)
        Assert.isNotNull(record)
        expect(record).toMatchObject({
          createdTransactionHash: blockA.transactions[1].hash(),
          supply: mintValueA + mintValueB - burnValueC,
        })

        // 4. Roll back the burn from Block C (Step 3 above)
        await node.chain.removeBlock(blockC.header.hash)
        // Check value after burn roll back
        record = await node.chain.getAssetById(assetId)
        Assert.isNotNull(record)
        expect(record).toMatchObject({
          createdTransactionHash: blockA.transactions[1].hash(),
          supply: mintValueA + mintValueB,
        })

        // 5. Burn some more
        const burnValueD = BigInt(7)
        const noteToBurnD = blockB.transactions[1].getNote(0)
        const blockD = await burnAsset(node, account, 4, asset, burnValueD, noteToBurnD)
        await expect(node.chain).toAddBlock(blockD)
        // Check aggregate mint value
        record = await node.chain.getAssetById(assetId)
        Assert.isNotNull(record)
        expect(record).toMatchObject({
          createdTransactionHash: blockA.transactions[1].hash(),
          supply: mintValueA + mintValueB - burnValueD,
        })

        // 6. Mint some more
        const mintValueE = BigInt(10)
        const blockE = await useMintBlockFixture({
          node,
          account,
          sequence: 5,
          asset,
          value: mintValueE,
        })
        await expect(node.chain).toAddBlock(blockE)
        // Check aggregate mint value
        record = await node.chain.getAssetById(assetId)
        Assert.isNotNull(record)
        expect(record).toMatchObject({
          createdTransactionHash: blockA.transactions[1].hash(),
          supply: mintValueA + mintValueB - burnValueD + mintValueE,
        })

        // 7. Roll back the mint from Block E (Step 6 above)
        await node.chain.removeBlock(blockE.header.hash)
        // Check value after burn roll back
        record = await node.chain.getAssetById(assetId)
        Assert.isNotNull(record)
        expect(record).toMatchObject({
          createdTransactionHash: blockA.transactions[1].hash(),
          supply: mintValueA + mintValueB - burnValueD,
        })
      })
    })

    describe('when an asset is minted on a fork', () => {
      it('undoes the mint when reorganizing the chain', async () => {
        const { node: nodeA } = await nodeTest.createSetup()
        const { node: nodeB } = await nodeTest.createSetup()
        const accountA = await useAccountFixture(nodeA.wallet, 'accountA')
        const accountB = await useAccountFixture(nodeB.wallet, 'accountB')

        const asset = new Asset(accountA.publicAddress, 'mint-asset', 'metadata')
        const mintValue = BigInt(10)
        const assetId = asset.id()

        // G -> A1
        //   -> B1 -> B2
        const blockA1 = await useMintBlockFixture({
          node: nodeA,
          account: accountA,
          sequence: 2,
          asset,
          value: mintValue,
        })
        await nodeA.chain.addBlock(blockA1)

        // Verify Node A has the asset
        let record = await nodeA.chain.getAssetById(assetId)
        Assert.isNotNull(record)
        expect(record).toMatchObject({
          createdTransactionHash: blockA1.transactions[1].hash(),
          supply: mintValue,
        })

        const blockB1 = await useMinerBlockFixture(nodeB.chain, undefined, accountB)
        await nodeB.chain.addBlock(blockB1)
        const blockB2 = await useMinerBlockFixture(nodeB.chain, undefined, accountB)
        await nodeB.chain.addBlock(blockB2)

        // Verify Node B does not have the asset
        record = await nodeB.chain.getAssetById(assetId)
        expect(record).toBeNull()

        // Reorganize the chain on Node A
        await nodeA.chain.addBlock(blockB1)
        await nodeA.chain.addBlock(blockB2)

        // Verify Node A no longer has the asset from Block A1
        expect(nodeA.chain.head.hash.equals(blockB2.header.hash)).toBe(true)
        record = await nodeA.chain.getAssetById(assetId)
        expect(record).toBeNull()
      })
    })

    describe('when spending and burning the same note in a block', () => {
      it('fails validation as double spend', async () => {
        const { node } = await nodeTest.createSetup()
        const account = await useAccountFixture(node.wallet)

        const asset = new Asset(account.publicAddress, 'mint-asset', 'metadata')
        const mintValue = BigInt(10)
        const assetId = asset.id()

        const block = await useMintBlockFixture({
          node: node,
          account: account,
          sequence: 2,
          asset,
          value: mintValue,
        })
        await expect(node.chain).toAddBlock(block)
        await node.wallet.updateHead()

        // Verify Node A has the asset
        const record = await node.chain.getAssetById(assetId)
        Assert.isNotNull(record)
        expect(record).toMatchObject({
          createdTransactionHash: block.transactions[1].hash(),
          supply: mintValue,
        })

        const doubleSpend = await useBlockFixture(node.chain, async () => {
          // The note to double spend
          const note = await account.getDecryptedNote(block.transactions[1].getNote(0).hash())

          Assert.isNotUndefined(note)
          Assert.isNotNull(note.index)
          const witness = await node.chain.getNoteWitness(note.index)
          Assert.isNotNull(witness)

          const rawBurn = new RawTransaction()
          rawBurn.spends = [{ note: note.note, witness }]
          rawBurn.burns = [{ assetId, value: BigInt(2) }]

          const rawSend = new RawTransaction()
          rawSend.spends = [{ note: note.note, witness }]
          rawSend.outputs = [
            {
              note: new Note(
                new NativeNote(
                  account.publicAddress,
                  3n,
                  '',
                  assetId,
                  account.publicAddress,
                ).serialize(),
              ),
            },
          ]

          const burnTransaction = await node.workerPool.postTransaction(
            rawBurn,
            account.spendingKey,
          )
          const spendTransaction = await node.workerPool.postTransaction(
            rawSend,
            account.spendingKey,
          )
          const fee = burnTransaction.fee() + spendTransaction.fee()

          return node.chain.newBlock(
            [burnTransaction, spendTransaction],
            await node.strategy.createMinersFee(fee, 3, generateKey().spendingKey),
          )
        })

        expect(await node.chain.addBlock(doubleSpend)).toMatchObject({
          isAdded: false,
          reason: VerificationResultReason.DOUBLE_SPEND,
        })
      })
    })

    // This is a canary test to ensure we are enforcing a minimum fee to ensure
    // validity of mints. Can be refactored/removed once IFL-851 is completed.
    it('rejects 0-fee transactions', async () => {
      const { node, chain } = await nodeTest.createSetup()

      const accountA = await useAccountFixture(node.wallet, 'accountA')
      const accountB = await useAccountFixture(node.wallet, 'accountB')

      const { block } = await useBlockWithTx(node, accountA, accountB, true, {
        fee: 0,
      })

      node.chain.consensus.parameters.minFee = 1

      const added = await chain.addBlock(block)

      expect(added.isAdded).toBe(false)
      expect(added.reason).toBe(VerificationResultReason.MINIMUM_FEE_NOT_MET)
    })
  })

  describe('transactionHashToBlockHash', () => {
    it('should insert records when a block is connected to the main chain', async () => {
      const { node } = nodeTest

      const block2 = await useMinerBlockFixture(node.chain)
      await expect(node.chain).toAddBlock(block2)

      for (const transaction of block2.transactions) {
        const blockHash = await node.chain.getBlockHashByTransactionHash(transaction.hash())
        Assert.isNotNull(blockHash)

        expect(blockHash).toEqualHash(block2.header.hash)
      }
    })

    it('should remove entries when a block is disconnected from the chain', async () => {
      const { node: nodeA } = nodeTest
      const { node: nodeB } = await nodeTest.createSetup()

      const accountA = await useAccountFixture(nodeA.wallet, 'accountA')

      const {
        previous: blockA2,
        block: blockA3,
        transaction: transactionA3,
      } = await useBlockWithTx(nodeA, accountA, accountA)

      await expect(nodeA.chain).toAddBlock(blockA3)
      await expect(nodeB.chain).toAddBlock(blockA2)

      // nodeA: G -> A2 -> A3
      // nodeB: G -> A2

      const blockB3 = await useMinerBlockFixture(nodeB.chain)
      await expect(nodeB.chain).toAddBlock(blockB3)

      const blockB4 = await useMinerBlockFixture(nodeB.chain)
      await expect(nodeB.chain).toAddBlock(blockB4)

      // nodeA: G -> A2 -> A3
      // nodeB: G -> A2 -> B3 -> B4

      for (const transaction of blockA3.transactions) {
        const blockHash = await nodeA.chain.getBlockHashByTransactionHash(transaction.hash())
        Assert.isNotNull(blockHash)

        expect(blockHash).toEqualHash(blockA3.header.hash)
      }

      await expect(nodeA.chain).toAddBlock(blockB3)
      await expect(nodeA.chain).toAddBlock(blockB4)

      // nodeA: G -> A2 -> B3 -> B4
      // nodeB: G -> A2 -> B3 -> B4

      for (const transaction of blockA3.transactions) {
        const blockHash = await nodeA.chain.getBlockHashByTransactionHash(transaction.hash())
        expect(blockHash).toBeNull()
      }

      const blockB5 = await useMinerBlockFixture(nodeB.chain, undefined, undefined, undefined, [
        transactionA3,
      ])

      await expect(nodeA.chain).toAddBlock(blockB5)

      const blockHash = await nodeA.chain.getBlockHashByTransactionHash(transactionA3.hash())
      expect(blockHash).toEqualHash(blockB5.header.hash)
    })

    it('should not overwrite entries when a block is added on a fork', async () => {
      const { node: nodeA } = nodeTest
      const { node: nodeB } = await nodeTest.createSetup()

      const block2 = await useMinerBlockFixture(nodeA.chain)
      await expect(nodeA.chain).toAddBlock(block2)

      for (const transaction of block2.transactions) {
        const blockHash = await nodeA.chain.getBlockHashByTransactionHash(transaction.hash())
        Assert.isNotNull(blockHash)

        expect(blockHash).toEqualHash(block2.header.hash)
      }

      // connect another block to nodeA's chain
      const block3 = await useMinerBlockFixture(nodeA.chain)
      await expect(nodeA.chain).toAddBlock(block3)

      // create a fork and add it to nodeA's chain
      const block2B = await useMinerBlockFixture(nodeB.chain)
      await expect(nodeA.chain).toAddBlock(block2B)

      for (const transaction of block2B.transactions) {
        const blockHashA = await nodeA.chain.getBlockHashByTransactionHash(transaction.hash())
        expect(blockHashA).toBeNull()
      }
    })
  })
})<|MERGE_RESOLUTION|>--- conflicted
+++ resolved
@@ -1279,11 +1279,7 @@
         // hack, the posted transaction would raise an exception, which is a
         // separate flow to test for. We should never hit this case; this is a
         // sanity check.
-<<<<<<< HEAD
-        await node.chain.deleteAsset(assetId)
-=======
         await node.chain.blockchainDb.deleteAsset(assetId)
->>>>>>> a857d017
 
         const burnValue = BigInt(3)
         const noteToBurn = blockA.transactions[1].getNote(0)
@@ -1320,11 +1316,7 @@
         // burn is processed but the DB does not have enough supply for a given
         // burn. Without this, the posted transaction would raise an invalid
         // balance exception, which is a separate flow to test for.
-<<<<<<< HEAD
-        await node.chain.putAsset(assetId, {
-=======
         await node.chain.blockchainDb.putAsset(assetId, {
->>>>>>> a857d017
           ...record,
           supply: BigInt(1),
         })
