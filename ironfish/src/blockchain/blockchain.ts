/* This Source Code Form is subject to the terms of the Mozilla Public
 * License, v. 2.0. If a copy of the MPL was not distributed with this
 * file, You can obtain one at https://mozilla.org/MPL/2.0/. */

import { Asset } from '@ironfish/rust-nodejs'
import LRU from 'blru'
import { BufferMap } from 'buffer-map'
import { Assert } from '../assert'
import { Consensus } from '../consensus'
import { VerificationResultReason, Verifier } from '../consensus/verifier'
import { Event } from '../event'
import { Config } from '../fileStores'
import { FileSystem } from '../fileSystems'
import { createRootLogger, Logger } from '../logger'
import { MerkleTree } from '../merkletree'
import { LeafEncoding } from '../merkletree/database/leaves'
import { NodeEncoding } from '../merkletree/database/nodes'
import { NoteHasher } from '../merkletree/hasher'
import { MetricsMonitor } from '../metrics'
import { RollingAverage } from '../metrics/rollingAverage'
import { BAN_SCORE } from '../network/peers/peer'
import {
  Block,
  BlockSerde,
  GENESIS_BLOCK_PREVIOUS,
  GENESIS_BLOCK_SEQUENCE,
  SerializedBlock,
} from '../primitives/block'
import {
  BlockHash,
  BlockHeader,
  BlockHeaderSerde,
  isBlockHeavier,
  isBlockLater,
  transactionCommitment,
} from '../primitives/blockheader'
import {
  NoteEncrypted,
  NoteEncryptedHash,
  SerializedNoteEncrypted,
  SerializedNoteEncryptedHash,
} from '../primitives/noteEncrypted'
import { Target } from '../primitives/target'
import { Transaction, TransactionHash } from '../primitives/transaction'
<<<<<<< HEAD
import { BUFFER_ENCODING, IDatabase, IDatabaseTransaction } from '../storage'
=======
import { BUFFER_ENCODING, IDatabase, IDatabaseStore, IDatabaseTransaction } from '../storage'
>>>>>>> 72aade6c
import { Strategy } from '../strategy'
import { AsyncUtils, BenchUtils, HashUtils } from '../utils'
import { WorkerPool } from '../workerPool'
import { AssetValue } from './database/assetValue'
import { BlockchainDB } from './database/blockchaindb'
import { TransactionsValue } from './database/transactions'
import { NullifierSet } from './nullifierSet/nullifierSet'
<<<<<<< HEAD
=======
import { TransactionHashToBlockHashSchema } from './schema'
>>>>>>> 72aade6c

export const VERSION_DATABASE_CHAIN = 14

export class Blockchain {
  db: IDatabase
  logger: Logger
  strategy: Strategy
  verifier: Verifier
  metrics: MetricsMonitor
  location: string
  files: FileSystem
  consensus: Consensus
  seedGenesisBlock: SerializedBlock
  config: Config
  readonly blockchainDb: BlockchainDB

  synced = false
  opened = false
  notes: MerkleTree<
    NoteEncrypted,
    NoteEncryptedHash,
    SerializedNoteEncrypted,
    SerializedNoteEncryptedHash
  >
  nullifiers: NullifierSet

  addSpeed: RollingAverage
  invalid: LRU<BlockHash, VerificationResultReason>
  orphans: LRU<BlockHash, BlockHeader>
  logAllBlockAdd: boolean
  // Whether to seed the chain with a genesis block when opening the database.
  autoSeed: boolean

<<<<<<< HEAD
=======
  // TransactionHash -> BlockHash
  transactionHashToBlockHash: IDatabaseStore<TransactionHashToBlockHashSchema>

>>>>>>> 72aade6c
  // When ever the blockchain becomes synced
  onSynced = new Event<[]>()
  // When ever a block is added to the heaviest chain and the trees have been updated
  onConnectBlock = new Event<[block: Block, tx?: IDatabaseTransaction]>()
  // When ever a block is removed from the heaviest chain, trees have not been updated yet
  onDisconnectBlock = new Event<[block: Block, tx?: IDatabaseTransaction]>()
  // When ever a block is added to a fork
  onForkBlock = new Event<[block: Block, tx?: IDatabaseTransaction]>()
  // When ever the blockchain is reorganized
  onReorganize = new Event<[oldHead: BlockHeader, newHead: BlockHeader, fork: BlockHeader]>()

  private _head: BlockHeader | null = null

  get head(): BlockHeader {
    Assert.isNotNull(
      this._head,
      'Blockchain.head should never be null. Is the chain database open?',
    )
    return this._head
  }
  set head(newHead: BlockHeader) {
    this._head = newHead
  }

  private _latest: BlockHeader | null = null
  get latest(): BlockHeader {
    Assert.isNotNull(
      this._latest,
      'Blockchain.latest should never be null. Is the chain database open?',
    )
    return this._latest
  }
  set latest(newLatest: BlockHeader) {
    this._latest = newLatest
  }

  private _genesis: BlockHeader | null = null
  get genesis(): BlockHeader {
    Assert.isNotNull(
      this._genesis,
      'Blockchain.genesis should never be null. Is the chain database open?',
    )
    return this._genesis
  }
  set genesis(newGenesis: BlockHeader) {
    this._genesis = newGenesis
  }

  constructor(options: {
    location: string
    strategy: Strategy
    workerPool: WorkerPool
    logger?: Logger
    metrics?: MetricsMonitor
    logAllBlockAdd?: boolean
    autoSeed?: boolean
    files: FileSystem
    consensus: Consensus
    genesis: SerializedBlock
    config: Config
  }) {
    const logger = options.logger || createRootLogger()

    this.location = options.location
    this.strategy = options.strategy
    this.files = options.files
    this.logger = logger.withTag('blockchain')
    this.metrics = options.metrics || new MetricsMonitor({ logger: this.logger })
    this.verifier = new Verifier(this, options.workerPool)
    this.addSpeed = new RollingAverage(500)
    this.invalid = new LRU(100, null, BufferMap)
    this.orphans = new LRU(100, null, BufferMap)
    this.logAllBlockAdd = options.logAllBlockAdd || false
    this.autoSeed = options.autoSeed ?? true
    this.consensus = options.consensus
    this.seedGenesisBlock = options.genesis
    this.config = options.config

    this.blockchainDb = new BlockchainDB({
      files: options.files,
      location: options.location,
<<<<<<< HEAD
=======
    })
    // TODO(rohanjadvani): This is temporary to reduce pull request sizes and
    // will be removed once all stores are migrated
    this.db = this.blockchainDb.db

    this.transactionHashToBlockHash = this.db.addStore({
      name: 'tb',
      keyEncoding: BUFFER_ENCODING,
      valueEncoding: BUFFER_ENCODING,
>>>>>>> 72aade6c
    })
    // TODO(rohanjadvani): This is temporary to reduce pull request sizes and
    // will be removed once all stores are migrated
    this.db = this.blockchainDb.db

    this.notes = new MerkleTree({
      hasher: new NoteHasher(),
      leafIndexKeyEncoding: BUFFER_ENCODING,
      leafEncoding: new LeafEncoding(),
      nodeEncoding: new NodeEncoding(),
      db: this.db,
      name: 'n',
      depth: 32,
      defaultValue: Buffer.alloc(32),
    })

    this.nullifiers = new NullifierSet({ db: this.db, name: 'u' })
  }

  get isEmpty(): boolean {
    return !this._head
  }

  get hasGenesisBlock(): boolean {
    return !!this._genesis
  }

  getProgress(): number {
    const start = this.genesis.timestamp.valueOf()
    const current = this.head.timestamp.valueOf()
    const end = Date.now()
    const offset = this.consensus.parameters.targetBlockTimeInSeconds * 4 * 1000

    const progress = (current - start) / (end - offset - start)

    return Math.max(Math.min(1, progress), 0)
  }

  private async seed() {
    const genesis = BlockSerde.deserialize(this.seedGenesisBlock)

    const result = await this.addBlock(genesis)
    Assert.isTrue(result.isAdded, `Could not seed genesis: ${result.reason || 'unknown'}`)
    Assert.isEqual(result.isFork, false)

    const genesisHeader = await this.getHeaderAtSequence(GENESIS_BLOCK_SEQUENCE)
    Assert.isNotNull(
      genesisHeader,
      'Added the genesis block to the chain, but could not fetch the header',
    )

    return genesisHeader
  }

  async open(): Promise<void> {
    if (this.opened) {
      return
    }

    this.opened = true
    await this.blockchainDb.open()
    await this.load()
  }

  private async load(): Promise<void> {
    let genesisHeader = await this.getHeaderAtSequence(GENESIS_BLOCK_SEQUENCE)
    if (genesisHeader) {
      Assert.isTrue(
        genesisHeader.hash.equals(
          BlockHeaderSerde.deserialize(this.seedGenesisBlock.header).hash,
        ),
        'Genesis block in network definition does not match existing chain genesis block',
      )
    }

    if (!genesisHeader && this.autoSeed) {
      genesisHeader = await this.seed()
    }

    if (genesisHeader) {
      this.genesis = genesisHeader
      this.head = this.genesis
      this.latest = this.genesis
    }

    const headHash = await this.blockchainDb.getMetaHash('head')
    if (headHash) {
      const head = await this.getHeader(headHash)
      Assert.isNotNull(
        head,
        `The blockchain meta table has a head hash of ${headHash.toString(
          'hex',
        )}, but no block header for that hash.`,
      )
      this.head = head
    }

    const latestHash = await this.blockchainDb.getMetaHash('latest')
    if (latestHash) {
      const latest = await this.getHeader(latestHash)
      Assert.isNotNull(
        latest,
        `The blockchain meta table has a latest hash of ${latestHash.toString(
          'hex',
        )}, but no block header for that hash.`,
      )
      this.latest = latest
    }

    if (this._head) {
      this.updateSynced()
    }
  }

  async close(): Promise<void> {
    if (!this.opened) {
      return
    }

    this.opened = false
    await this.blockchainDb.close()
  }

  async addBlock(block: Block): Promise<{
    isAdded: boolean
    isFork: boolean | null
    reason: VerificationResultReason | null
    score: number | null
  }> {
    let connectResult = null
    try {
      connectResult = await this.db.transaction(async (tx) => {
        const hash = block.header.recomputeHash()

        if (!this.hasGenesisBlock && block.header.sequence === GENESIS_BLOCK_SEQUENCE) {
          return await this.connect(block, null, tx)
        }

        const invalid = this.isInvalid(block.header)
        if (invalid) {
          throw new VerifyError(invalid, BAN_SCORE.MAX)
        }

        const verify = this.verifier.verifyBlockHeader(block.header)
        if (!verify.valid) {
          Assert.isNotUndefined(verify.reason)
          throw new VerifyError(verify.reason, BAN_SCORE.MAX)
        }

        if (await this.hasBlock(hash, tx)) {
          throw new VerifyError(VerificationResultReason.DUPLICATE)
        }

        const previous = await this.getPrevious(block.header, tx)

        if (!previous) {
          this.addOrphan(block.header)

          throw new VerifyError(VerificationResultReason.ORPHAN)
        }

        const connectResult = await this.connect(block, previous, tx)

        this.resolveOrphans(block)

        return connectResult
      })
    } catch (e) {
      if (e instanceof VerifyError) {
        return { isAdded: false, isFork: null, reason: e.reason, score: e.score }
      }
      throw e
    }

    return { isAdded: true, isFork: connectResult.isFork, reason: null, score: null }
  }

  /**
   * This function will find the forking point of two blocks if it exists, or return null
   * If the same hash is specified, the same block will be returned. If one block is a linear
   * fast forward to the other with no forks, then the earlier block will be returned.
   *
   * @param fromHash the hash of the first block to find the fork for
   * @param toHash the hash of the second block to find the fork for
   * @param tx
   * @returns a BlockHeader if the fork point was found, or null if it was not
   */
  async findFork(
    headerA: BlockHeader | Block,
    headerB: BlockHeader | Block,
    tx?: IDatabaseTransaction,
  ): Promise<BlockHeader> {
    if (headerA instanceof Block) {
      headerA = headerA.header
    }
    if (headerB instanceof Block) {
      headerB = headerB.header
    }

    let [base, fork] =
      headerA.sequence < headerB.sequence ? [headerA, headerB] : [headerB, headerA]

    while (!base.hash.equals(fork.hash)) {
      // Move
      while (fork.sequence > base.sequence) {
        const prev = await this.getPrevious(fork, tx)
        Assert.isNotNull(prev)
        fork = prev
      }

      if (base.hash.equals(fork.hash)) {
        break
      }

      const prev = await this.getPrevious(base, tx)
      Assert.isNotNull(prev)
      base = prev
    }

    return base
  }

  /**
   * Iterate the main chain from left to right inclusive.
   * Start and end being included in the yielded blocks.
   * */
  async *iterateTo(
    start: BlockHeader,
    end?: BlockHeader,
    tx?: IDatabaseTransaction,
    reachable = true,
  ): AsyncGenerator<BlockHeader, void, void> {
    let lastHeader: BlockHeader | null = null

    for await (const hash of this.iterateToHashes(start, end, tx, reachable)) {
      const header = await this.getHeader(hash, tx)
      Assert.isNotNull(header)

      // Checks that the main chain has not re-orged during iteration.
      // Read docs on iterateToHashes() for more information.
      if (lastHeader && !header.previousBlockHash.equals(lastHeader.hash)) {
        return
      }

      lastHeader = header
      yield header
    }
  }

  /**
   * This iterates the main chain from start (or genesis) to end (or the head).
   *
   * NOTE: Be warned that it's possible these hashes could change during a re-org and
   * "jump" chains. If you need safety, or are not sure what this means then you
   * should instead use Blockchain.iterateTo() instead.
   */
  async *iterateToHashes(
    start: BlockHeader,
    end?: BlockHeader,
    tx?: IDatabaseTransaction,
    reachable = true,
  ): AsyncGenerator<BlockHash, void, void> {
    let current = start.hash as BlockHash | null
    let last = null as BlockHash | null

    const max = end ? end.sequence - start.sequence + 1 : null
    let count = 0

    while (current) {
      count++
      yield current

      if (end && current.equals(end.hash)) {
        break
      }

      if (max !== null && count >= max) {
        break
      }

      last = current
      current = await this.getNextHash(current, tx)
    }

    if (reachable && end && !current?.equals(end.hash)) {
      throw new Error(
        'Failed to iterate between blocks on diverging forks:' +
          ` curr: ${HashUtils.renderHash(last)},` +
          ` end: ${HashUtils.renderHash(end.hash)},` +
          ` progress: ${count}/${String(max ?? '?')}`,
      )
    }
  }

  /**
   * Iterate the main chain from right to left inclusive.
   * Start and end being included in the yielded blocks.
   * */
  async *iterateFrom(
    start: BlockHeader,
    end?: BlockHeader,
    tx?: IDatabaseTransaction,
    reachable = true,
  ): AsyncGenerator<BlockHeader, void, void> {
    let current = start as BlockHeader | null
    const max = end ? start.sequence - end.sequence : null
    let count = 0

    while (current) {
      yield current

      if (end && current.hash.equals(end.hash)) {
        break
      }

      if (max !== null && count++ >= max) {
        break
      }

      current = await this.getPrevious(current, tx)
    }

    if (reachable && end && !current?.hash.equals(end.hash)) {
      throw new Error(
        'Failed to iterate between blocks on diverging forks:' +
          ` current: '${HashUtils.renderHash(current?.hash)}',` +
          ` current_sequence: '${Number(current?.sequence)}',` +
          ` end: '${HashUtils.renderHash(end.hash)}'`,
      )
    }
  }

  isInvalid(headerOrHash: BlockHeader | BlockHash): VerificationResultReason | null {
    const hash = Buffer.isBuffer(headerOrHash) ? headerOrHash : headerOrHash.hash

    const invalid = this.invalid.get(hash)
    if (invalid) {
      return invalid
    }

    if (!Buffer.isBuffer(headerOrHash) && this.invalid.has(headerOrHash.previousBlockHash)) {
      this.addInvalid(headerOrHash.hash, VerificationResultReason.INVALID_PARENT)
      return VerificationResultReason.INVALID_PARENT
    }

    return null
  }

  addInvalid(hash: BlockHash, reason: VerificationResultReason): void {
    this.invalid.set(hash, reason)
  }

  private async connect(
    block: Block,
    prev: BlockHeader | null,
    tx: IDatabaseTransaction,
  ): Promise<{ isFork: boolean }> {
    const start = BenchUtils.start()

    const work = block.header.target.toDifficulty()
    block.header.work = (prev ? prev.work : BigInt(0)) + work

    let prevNoteSize = 0
    if (prev) {
      Assert.isNotNull(prev.noteSize)
      prevNoteSize = prev.noteSize
    }

    block.header.noteSize = prevNoteSize + block.counts().notes

    const isFork = !this.isEmpty && !isBlockHeavier(block.header, this.head)

    if (isFork) {
      await this.addForkToChain(block, prev, tx)
    } else {
      await this.addHeadToChain(block, prev, tx)
    }

    const addTime = BenchUtils.end(start)
    this.addSpeed.add(addTime)
    this.updateSynced()

    if (this.logAllBlockAdd || Number(block.header.sequence) % 20 === 0) {
      this.logger.info(
        'Added block' +
          ` seq: ${Number(block.header.sequence)},` +
          ` hash: ${HashUtils.renderHash(block.header.hash)},` +
          ` txs: ${block.transactions.length},` +
          ` progress: ${(this.getProgress() * 100).toFixed(2)}%,` +
          ` time: ${addTime.toFixed(1)}ms`,
      )
    }

    return { isFork: isFork }
  }

  async disconnect(block: Block, tx: IDatabaseTransaction): Promise<void> {
    Assert.isTrue(
      block.header.hash.equals(this.head.hash),
      `Cannot disconnect ${HashUtils.renderHash(
        block.header.hash,
      )} block that is not the current head ${HashUtils.renderHash(this.head.hash)}`,
    )

    Assert.isFalse(
      block.header.sequence === GENESIS_BLOCK_SEQUENCE,
      'You cannot disconnect the genesisBlock',
    )

    const prev = await this.getPrevious(block.header)
    Assert.isNotNull(prev)

    await this.saveDisconnect(block, prev, tx)

    this.head = prev

    await this.onDisconnectBlock.emitAsync(block, tx)
  }

  private async reconnect(block: Block, tx: IDatabaseTransaction): Promise<void> {
    Assert.isTrue(
      block.header.previousBlockHash.equals(this.head.hash),
      `Reconnecting block ${block.header.hash.toString('hex')} (${
        block.header.sequence
      }) does not go on current head ${this.head.hash.toString('hex')} (${
        this.head.sequence - 1
      }) expected ${block.header.previousBlockHash.toString('hex')} (${
        block.header.sequence - 1
      })`,
    )

    const prev = await this.getPrevious(block.header)
    Assert.isNotNull(prev)

    await this.saveConnect(block, prev, tx)
    await tx.update()
    this.notes.pastRootTxCommitted(tx)

    this.head = block.header
    await this.onConnectBlock.emitAsync(block, tx)
  }

  private async addForkToChain(
    block: Block,
    prev: BlockHeader | null,
    tx: IDatabaseTransaction,
  ): Promise<void> {
    const verifyBlockAdd = this.verifier.verifyBlockAdd(block, prev).catch((_) => {
      return { valid: false, reason: VerificationResultReason.ERROR }
    })

    await this.saveBlock(block, prev, true, tx)

    const { valid, reason } = await verifyBlockAdd
    if (!valid) {
      Assert.isNotUndefined(reason)

      this.logger.warn(
        `Invalid block adding to fork ${HashUtils.renderHash(block.header.hash)} (${
          block.header.sequence
        }): ${reason}`,
      )

      this.addInvalid(block.header.hash, reason)

      throw new VerifyError(reason, BAN_SCORE.MAX)
    }

    await tx.update()
    this.notes.pastRootTxCommitted(tx)

    if (!this.hasGenesisBlock || isBlockLater(block.header, this.latest)) {
      this.latest = block.header
    }

    await this.onForkBlock.emitAsync(block, tx)

    this.logger.warn(
      'Added block to fork' +
        ` seq: ${block.header.sequence},` +
        ` head-seq: ${this.head.sequence || ''},` +
        ` hash: ${HashUtils.renderHash(block.header.hash)},` +
        ` head-hash: ${this.head.hash ? HashUtils.renderHash(this.head.hash) : ''},` +
        ` work: ${block.header.work},` +
        ` head-work: ${this.head.work || ''},` +
        ` work-diff: ${(this.head.work || BigInt(0)) - block.header.work}`,
    )
  }

  private async addHeadToChain(
    block: Block,
    prev: BlockHeader | null,
    tx: IDatabaseTransaction,
  ): Promise<void> {
    if (prev && !block.header.previousBlockHash.equals(this.head.hash)) {
      this.logger.warn(
        `Reorganizing chain from ${HashUtils.renderHash(this.head.hash)} (${
          this.head.sequence
        }) for ${HashUtils.renderHash(block.header.hash)} (${
          block.header.sequence
        }) on prev ${HashUtils.renderHash(block.header.previousBlockHash)} (${
          block.header.sequence - 1
        })`,
      )

      await this.reorganizeChain(prev, tx)
    }

    const verifyBlock = this.verifier.verifyBlockAdd(block, prev).catch((_) => {
      return { valid: false, reason: VerificationResultReason.ERROR }
    })

    await this.saveBlock(block, prev, false, tx)

    const { valid, reason } = await verifyBlock
    if (!valid) {
      Assert.isNotUndefined(reason)

      this.logger.warn(
        `Invalid block adding to head chain ${HashUtils.renderHash(block.header.hash)} (${
          block.header.sequence
        }): ${reason}`,
      )

      this.addInvalid(block.header.hash, reason)
      throw new VerifyError(reason, BAN_SCORE.MAX)
    }

    await tx.update()
    this.notes.pastRootTxCommitted(tx)

    if (!this.hasGenesisBlock || isBlockLater(block.header, this.latest)) {
      this.latest = block.header
    }

    this.head = block.header

    if (block.header.sequence === GENESIS_BLOCK_SEQUENCE) {
      this.genesis = block.header
    }

    await this.onConnectBlock.emitAsync(block, tx)
  }

  /**
   * Disconnects all blocks on another fork, and reconnects blocks
   * on the new head chain before `head`
   */
  private async reorganizeChain(newHead: BlockHeader, tx: IDatabaseTransaction): Promise<void> {
    const oldHead = this.head
    Assert.isNotNull(oldHead, 'No genesis block with fork')

    // Step 0: Find the fork between the two heads
    const fork = await this.findFork(oldHead, newHead, tx)

    // Step 2: Collect all the blocks from the old head to the fork
    const removeIter = this.iterateFrom(oldHead, fork, tx)
    const removeHeaders = await AsyncUtils.materialize(removeIter)
    const removeBlocks = await Promise.all(
      removeHeaders
        .filter((h) => !h.hash.equals(fork.hash))
        .map(async (h) => {
          const block = await this.getBlock(h, tx)
          Assert.isNotNull(block)
          return block
        }),
    )

    // Step 3: Disconnect each block
    for (const block of removeBlocks) {
      await this.disconnect(block, tx)
    }

    // Step 3. Collect all the blocks from the fork to the new head
    const addIter = this.iterateFrom(newHead, fork, tx)
    const addHeaders = await AsyncUtils.materialize(addIter)
    const addBlocks = await Promise.all(
      addHeaders
        .filter((h) => !h.hash.equals(fork.hash))
        .reverse()
        .map(async (h) => {
          const block = await this.getBlock(h, tx)
          Assert.isNotNull(block)
          return block
        }),
    )

    // Step 4. Add the new blocks to the trees
    for (const block of addBlocks) {
      await this.reconnect(block, tx)
    }

    this.logger.warn(
      'Reorganized chain.' +
        ` blocks: ${oldHead.sequence - fork.sequence + (newHead.sequence - fork.sequence)},` +
        ` old: ${HashUtils.renderHash(oldHead.hash)} (${oldHead.sequence}),` +
        ` new: ${HashUtils.renderHash(newHead.hash)} (${newHead.sequence}),` +
        ` fork: ${HashUtils.renderHash(fork.hash)} (${fork.sequence})`,
    )

    this.onReorganize.emit(oldHead, newHead, fork)
  }

  addOrphan(header: BlockHeader): void {
    this.orphans.set(header.hash, header)
  }

  private resolveOrphans(block: Block): void {
    this.orphans.remove(block.header.hash)

    for (const [hash, { value: header }] of this.orphans.map.entries()) {
      if (header.previousBlockHash.equals(block.header.hash)) {
        this.orphans.remove(hash)
      }
    }
  }

  /**
   * Get the block with the given hash, if it exists.
   */
  async getBlock(
    hashOrHeader: BlockHash | BlockHeader,
    tx?: IDatabaseTransaction,
  ): Promise<Block | null> {
    const blockHeader = hashOrHeader instanceof BlockHeader ? hashOrHeader : null
    const blockHash = hashOrHeader instanceof BlockHeader ? hashOrHeader.hash : hashOrHeader

    return this.db.withTransaction(tx, async (tx) => {
      const [header, transactions] = await Promise.all([
        blockHeader || this.blockchainDb.getBlockHeader(blockHash, tx),
        this.blockchainDb.getTransactions(blockHash, tx),
      ])

      if (!header && !transactions) {
        return null
      }

      if (!header || !transactions) {
        throw new Error(
          `DB has inconsistent state header/transaction state for ${blockHash.toString('hex')}`,
        )
      }

      return new Block(header, transactions.transactions)
    })
  }

  /**
   * Returns true if the blockchain has a block at the given hash
   */
  async hasBlock(hash: BlockHash, tx?: IDatabaseTransaction): Promise<boolean> {
    const header = await this.blockchainDb.getBlockHeader(hash, tx)
    return !!header
  }

  /**
   * Returns true if the blockchain has any blocks at the given sequence
   */
  async hasHashesAtSequence(sequence: number, tx?: IDatabaseTransaction): Promise<boolean> {
    const hashes = await this.getHashesAtSequence(sequence, tx)

    if (!hashes) {
      return false
    }

    return hashes.length > 0
  }

  /**
   * Returns an array of hashes for any blocks at the given sequence
   */
  async getHashesAtSequence(sequence: number, tx?: IDatabaseTransaction): Promise<BlockHash[]> {
    return this.blockchainDb.getBlockHashesAtSequence(sequence, tx)
  }

  async putTransaction(
    hash: Buffer,
    value: TransactionsValue,
    tx?: IDatabaseTransaction,
  ): Promise<void> {
    return this.blockchainDb.putTransaction(hash, value, tx)
  }
<<<<<<< HEAD

  async clearSequenceToHash(tx?: IDatabaseTransaction): Promise<void> {
    return this.blockchainDb.clearSequenceToHash(tx)
  }

=======

  async clearSequenceToHash(tx?: IDatabaseTransaction): Promise<void> {
    return this.blockchainDb.clearSequenceToHash(tx)
  }

>>>>>>> 72aade6c
  async putSequenceToHash(
    sequence: number,
    hash: Buffer,
    tx?: IDatabaseTransaction,
  ): Promise<void> {
    return this.blockchainDb.putSequenceToHash(sequence, hash, tx)
  }

  /**
   * Create a new block on the chain.
   *
   * When 'verifyBlock' is set, excluding the randomness, the new block is guaranteed
   * to be valid with the current state of the chain. If the chain's head does
   * not change, then the new block can be added to the chain, once its
   * randomness is set to something that meets the target of the chain.
   *
   * After calling this function, the chain itself remains unchanged. No notes
   * or nullifiers have been added to the tree, and no blocks have been added
   * to the chain, including the newly minted one.
   */
  async newBlock(
    userTransactions: Transaction[],
    minersFee: Transaction,
    graffiti?: Buffer,
    previous?: BlockHeader,
    verifyBlock = true,
  ): Promise<Block> {
    const transactions = [minersFee, ...userTransactions]

    return await this.db.transaction(async (tx) => {
      const startTime = BenchUtils.start()

      let previousBlockHash
      let previousSequence
      let target
      const timestamp = new Date(Date.now())

      const originalNoteSize = await this.notes.size(tx)

      if (!this.hasGenesisBlock) {
        previousBlockHash = GENESIS_BLOCK_PREVIOUS
        previousSequence = 0
        target = Target.maxTarget()
      } else {
        const heaviestHead = this.head

        // Sanity check that we are building on top of correct size note tree, may not be needed
        Assert.isEqual(originalNoteSize, heaviestHead.noteSize, 'newBlock note size mismatch')

        previousBlockHash = heaviestHead.hash
        previousSequence = heaviestHead.sequence
        const previousHeader = await this.getHeader(heaviestHead.previousBlockHash, tx)
        if (!previousHeader && previousSequence !== 1) {
          throw new Error('There is no previous block to calculate a target')
        }

        if (previous && !previous.hash.equals(previousBlockHash)) {
          throw new HeadChangedError(`Can't create a block not attached to the chain head`)
        }

        target = Target.calculateTarget(
          timestamp,
          heaviestHead.timestamp,
          heaviestHead.target,
          this.consensus.parameters.targetBlockTimeInSeconds,
          this.consensus.parameters.targetBucketTimeInSeconds,
        )
      }

      const blockNotes = []
      for (const transaction of transactions) {
        for (const note of transaction.notes) {
          blockNotes.push(note)
        }
      }

      await this.notes.addBatch(blockNotes, tx)

      const noteCommitment = await this.notes.rootHash(tx)
      const noteSize = await this.notes.size(tx)

      graffiti = graffiti ? graffiti : Buffer.alloc(32)

      const header = new BlockHeader(
        previousSequence + 1,
        previousBlockHash,
        noteCommitment,
        transactionCommitment(transactions),
        target,
        BigInt(0),
        timestamp,
        graffiti,
        noteSize,
        BigInt(0),
      )

      const block = new Block(header, transactions)
      if (verifyBlock && !previousBlockHash.equals(GENESIS_BLOCK_PREVIOUS)) {
        // since we're creating a block that hasn't been mined yet, don't
        // verify target because it'll always fail target check here
        const verification = await this.verifier.verifyBlock(block, { verifyTarget: false })

        if (!verification.valid) {
          throw new Error(verification.reason)
        }
      }

      // abort this transaction as we've modified the trees just to get new
      // merkle roots, but this block isn't mined or accepted yet
      await tx.abort()

      this.metrics.chain_newBlock.add(BenchUtils.end(startTime))

      return block
    })
  }

  async getHeader(hash: BlockHash, tx?: IDatabaseTransaction): Promise<BlockHeader | null> {
    return (await this.blockchainDb.getBlockHeader(hash, tx)) || null
  }

  async getPrevious(
    header: BlockHeader,
    tx?: IDatabaseTransaction,
  ): Promise<BlockHeader | null> {
    return this.getHeader(header.previousBlockHash, tx)
  }

  async getNextHash(hash: BlockHash, tx?: IDatabaseTransaction): Promise<BlockHash | null> {
    const next = await this.blockchainDb.getNextHash(hash, tx)
    return next || null
  }

  /**
   * Gets the hash of the block at the sequence on the head chain
   */
  async getHashAtSequence(
    sequence: number,
    tx?: IDatabaseTransaction,
  ): Promise<BlockHash | null> {
    const hash = await this.blockchainDb.getBlockHashAtSequence(sequence, tx)
    return hash || null
  }

  async getBlockHashByTransactionHash(
    transactionHash: TransactionHash,
    tx?: IDatabaseTransaction,
  ): Promise<BlockHash | null> {
    const hash = await this.blockchainDb.getBlockHashByTransactionHash(transactionHash, tx)
    return hash || null
  }

  async transactionHashHasBlock(
    transactionHash: TransactionHash,
    tx?: IDatabaseTransaction,
  ): Promise<boolean> {
    return this.blockchainDb.transactionHashHasBlock(transactionHash, tx)
  }

  /**
   * Gets the header of the block at the sequence on the head chain
   */
  async getHeaderAtSequence(sequence: number): Promise<BlockHeader | null> {
    const hash = await this.blockchainDb.getBlockHashAtSequence(sequence)

    if (!hash) {
      return null
    }

    return this.getHeader(hash)
  }

  async getHeadersAtSequence(
    sequence: number,
    tx?: IDatabaseTransaction,
  ): Promise<BlockHeader[]> {
    return this.blockchainDb.getBlockHeadersAtSequence(sequence, tx)
  }

  async isHeadChain(header: BlockHeader, tx?: IDatabaseTransaction): Promise<boolean> {
    const hash = await this.getHashAtSequence(header.sequence, tx)

    if (!hash) {
      return false
    }

    return hash.equals(header.hash)
  }

  async getNext(header: BlockHeader, tx?: IDatabaseTransaction): Promise<BlockHeader | null> {
    const hash = await this.getNextHash(header.hash, tx)

    if (!hash) {
      return null
    }

    return this.getHeader(hash, tx)
  }

  async putNextHash(hash: Buffer, nextHash: Buffer, tx?: IDatabaseTransaction): Promise<void> {
    return this.blockchainDb.putNextHash(hash, nextHash, tx)
  }

  async clearHashToNextHash(tx?: IDatabaseTransaction): Promise<void> {
    return this.blockchainDb.clearHashToNextHash(tx)
  }

  async removeBlock(hash: Buffer): Promise<void> {
    await this.db.transaction(async (tx) => {
      this.logger.debug(`Deleting block ${hash.toString('hex')}`)

      const exists = await this.hasBlock(hash, tx)

      if (!exists) {
        this.logger.debug(`No block exists at ${hash.toString('hex')}`)
        return
      }

      const header = await this.getHeader(hash, tx)
      Assert.isNotNull(header)

      const block = await this.getBlock(hash, tx)
      Assert.isNotNull(block)

      const main = await this.isHeadChain(header, tx)

      if (main && !this.head.hash.equals(hash)) {
        throw new Error(`Cannot remove main chain block that is not the head`)
      }

      const next = await this.getHeadersAtSequence(header.sequence + 1, tx)
      if (next && next.some((h) => h.previousBlockHash.equals(header.hash))) {
        throw new Error(`Cannot delete block when ${next.length} blocks are connected`)
      }

      if (this.head.hash.equals(hash)) {
        await this.disconnect(block, tx)
      }

      const result = await this.blockchainDb.getBlockHashesAtSequence(header.sequence, tx)
      const hashes = result.filter((h) => !h.equals(hash))
      if (hashes.length === 0) {
        await this.blockchainDb.deleteSequenceToHashes(header.sequence, tx)
      } else {
        await this.blockchainDb.putSequenceToHashes(header.sequence, hashes, tx)
      }

      await this.blockchainDb.deleteTransaction(hash, tx)
      await this.blockchainDb.deleteHeader(hash, tx)

      // TODO: use a new heads table to recalculate this
      if (this.latest.hash.equals(hash)) {
        this.latest = this.head
        await this.blockchainDb.putMetaHash('latest', this.head.hash, tx)
      }
    })
  }

  /**
   * Iterates through block headers, starting from fromHash or the genesis block,
   * to toHash or the heaviest head.
   */
  async *iterateBlockHeaders(
    fromHash: Buffer | null = null,
    toHash: Buffer | null = null,
    tx?: IDatabaseTransaction,
    reachable = true,
  ): AsyncGenerator<BlockHeader, void, void> {
    let from: BlockHeader | null
    if (fromHash) {
      from = await this.getHeader(fromHash, tx)
    } else {
      from = this.genesis
    }

    let to: BlockHeader | null
    if (toHash) {
      to = await this.getHeader(toHash, tx)
    } else {
      to = this.head
    }

    Assert.isNotNull(from, `Expected 'from' not to be null`)
    Assert.isNotNull(to, `Expected 'to' not to be null`)

    for await (const header of this.iterateTo(from, to, tx, reachable)) {
      yield header
    }
  }

  async getBlockTransactions(
    header: BlockHeader,
    tx?: IDatabaseTransaction,
  ): Promise<
    {
      transaction: Transaction
      initialNoteIndex: number
      sequence: number
      blockHash: Buffer
      previousBlockHash: Buffer
      timestamp: Date
    }[]
  > {
    const block = await this.getBlock(header, tx)
    if (!block) {
      return []
    }

    Assert.isNotNull(header.noteSize)
    let noteIndex = header.noteSize

    const transactions = []
    // Transactions should be handled in reverse order because
    // header.noteCommitment is the size of the tree after the
    // last note in the block.
    for (const transaction of block.transactions.slice().reverse()) {
      noteIndex -= transaction.notes.length
      transactions.unshift({
        transaction,
        initialNoteIndex: noteIndex,
        blockHash: header.hash,
        sequence: header.sequence,
        previousBlockHash: header.previousBlockHash,
        timestamp: header.timestamp,
      })
    }

    return transactions
  }

  async saveConnect(
    block: Block,
    prev: BlockHeader | null,
    tx: IDatabaseTransaction,
  ): Promise<void> {
    const { valid, reason } = await this.verifier.verifyBlockConnect(block, tx)

    if (!valid) {
      Assert.isNotUndefined(reason)
      this.addInvalid(block.header.hash, reason)
      throw new VerifyError(reason, BAN_SCORE.MAX)
    }

    if (prev) {
      await this.blockchainDb.putNextHash(prev.hash, block.header.hash, tx)
    }

    await this.blockchainDb.putSequenceToHash(block.header.sequence, block.header.hash, tx)
    await this.blockchainDb.putMetaHash('head', block.header.hash, tx)

    // If the tree sizes don't match the previous block, we can't verify if the tree
    // sizes on this block are correct
    let prevNotesSize = 0
    if (prev) {
      Assert.isNotNull(prev.noteSize)
      prevNotesSize = prev.noteSize
    }

    Assert.isEqual(
      prevNotesSize,
      await this.notes.size(tx),
      'Notes tree must match previous block header',
    )

    await this.notes.addBatch(block.notes(), tx)
    await this.nullifiers.connectBlock(block, tx)

    for (const transaction of block.transactions) {
      await this.saveConnectedMintsToAssetsStore(transaction, tx)
      await this.saveConnectedBurnsToAssetsStore(transaction, tx)
      await this.blockchainDb.putTransactionHashToBlockHash(
        transaction.hash(),
        block.header.hash,
        tx,
      )
    }

    const verify = await this.verifier.verifyConnectedBlock(block, tx)

    if (!verify.valid) {
      Assert.isNotUndefined(verify.reason)
      this.addInvalid(block.header.hash, verify.reason)
      throw new VerifyError(verify.reason, BAN_SCORE.MAX)
    }
  }

  private async saveDisconnect(
    block: Block,
    prev: BlockHeader,
    tx: IDatabaseTransaction,
  ): Promise<void> {
    // Invert all the mints and burns that were applied from this block's transactions.
    // Iterate in reverse order to ensure changes are undone opposite from how
    // they were applied.
    for (const transaction of block.transactions.slice().reverse()) {
      await this.deleteDisconnectedBurnsFromAssetsStore(transaction, tx)
      await this.deleteDisconnectedMintsFromAssetsStore(transaction, tx)
      await this.blockchainDb.deleteTransactionHashToBlockHash(transaction.hash(), tx)
    }

    await this.blockchainDb.deleteNextHash(prev.hash, tx)
    await this.blockchainDb.deleteSequenceToHash(block.header.sequence, tx)

    Assert.isNotNull(prev.noteSize)

    await Promise.all([
      this.notes.truncate(prev.noteSize, tx),
      this.nullifiers.disconnectBlock(block, tx),
    ])

    await this.blockchainDb.putMetaHash('head', prev.hash, tx)

    await tx.update()
  }

  private async saveBlock(
    block: Block,
    prev: BlockHeader | null,
    fork: boolean,
    tx: IDatabaseTransaction,
  ): Promise<void> {
    const hash = block.header.hash
    const sequence = block.header.sequence

    // Update BlockHash -> BlockHeader
    await this.blockchainDb.putBlockHeader(hash, { header: block.header }, tx)

    // Update BlockHash -> Transaction
    await this.blockchainDb.addTransaction(hash, { transactions: block.transactions }, tx)

    // Update Sequence -> BlockHash[]
    const hashes = await this.blockchainDb.getBlockHashesAtSequence(sequence, tx)
    await this.blockchainDb.putSequenceToHashes(sequence, [...hashes, hash], tx)

    if (!fork) {
      await this.saveConnect(block, prev, tx)
    }

    if (!this.hasGenesisBlock || isBlockLater(block.header, this.latest)) {
      await this.blockchainDb.putMetaHash('latest', hash, tx)
    }
  }

  private async saveConnectedMintsToAssetsStore(
    transaction: Transaction,
    tx: IDatabaseTransaction,
  ): Promise<void> {
    for (const { asset, value } of transaction.mints) {
      const assetId = asset.id()
      const existingAsset = await this.blockchainDb.getAsset(assetId, tx)

      let createdTransactionHash = transaction.hash()
      let supply = BigInt(0)
      if (existingAsset) {
        createdTransactionHash = existingAsset.createdTransactionHash
        supply = existingAsset.supply
      }

      await this.blockchainDb.putAsset(
        assetId,
        {
          createdTransactionHash,
          id: assetId,
          metadata: asset.metadata(),
          name: asset.name(),
          nonce: asset.nonce(),
          owner: asset.owner(),
          supply: supply + value,
        },
        tx,
      )
    }
  }

  private async saveConnectedBurnsToAssetsStore(
    transaction: Transaction,
    tx: IDatabaseTransaction,
  ): Promise<void> {
    for (const { assetId, value } of transaction.burns) {
      const existingAsset = await this.blockchainDb.getAsset(assetId, tx)
      Assert.isNotUndefined(existingAsset, 'Cannot burn undefined asset from the database')

      const existingSupply = existingAsset.supply
      const supply = existingSupply - value
      Assert.isTrue(supply >= BigInt(0), 'Invalid burn value')

      await this.blockchainDb.putAsset(
        assetId,
        {
          createdTransactionHash: existingAsset.createdTransactionHash,
          id: existingAsset.id,
          metadata: existingAsset.metadata,
          name: existingAsset.name,
          nonce: existingAsset.nonce,
          owner: existingAsset.owner,
          supply,
        },
        tx,
      )
    }
  }

  private async deleteDisconnectedBurnsFromAssetsStore(
    transaction: Transaction,
    tx: IDatabaseTransaction,
  ): Promise<void> {
    for (const { assetId, value } of transaction.burns.slice().reverse()) {
      const existingAsset = await this.blockchainDb.getAsset(assetId, tx)
      Assert.isNotUndefined(existingAsset)

      const existingSupply = existingAsset.supply
      const supply = existingSupply + value

      await this.blockchainDb.putAsset(
        assetId,
        {
          createdTransactionHash: existingAsset.createdTransactionHash,
          id: existingAsset.id,
          metadata: existingAsset.metadata,
          name: existingAsset.name,
          nonce: existingAsset.nonce,
          owner: existingAsset.owner,
          supply,
        },
        tx,
      )
    }
  }

  private async deleteDisconnectedMintsFromAssetsStore(
    transaction: Transaction,
    tx: IDatabaseTransaction,
  ): Promise<void> {
    for (const { asset, value } of transaction.mints.slice().reverse()) {
      const assetId = asset.id()
      const existingAsset = await this.blockchainDb.getAsset(assetId, tx)
      Assert.isNotUndefined(existingAsset)

      const existingSupply = existingAsset.supply
      const supply = existingSupply - value
      Assert.isTrue(supply >= BigInt(0))

      // If we are reverting the transaction which matches the created at
      // hash of the asset, delete the record from the store
      if (
        transaction.hash().equals(existingAsset.createdTransactionHash) &&
        supply === BigInt(0)
      ) {
        await this.blockchainDb.deleteAsset(assetId, tx)
      } else {
        await this.blockchainDb.putAsset(
          assetId,
          {
            createdTransactionHash: existingAsset.createdTransactionHash,
            id: asset.id(),
            metadata: asset.metadata(),
            name: asset.name(),
            nonce: asset.nonce(),
            owner: asset.owner(),
            supply,
          },
          tx,
        )
      }
    }
  }

  private updateSynced(): void {
    if (this.synced) {
      return
    }

    const maxSyncedAgeMs =
      this.config.get('maxSyncedAgeBlocks') *
      this.consensus.parameters.targetBlockTimeInSeconds *
      1000
    if (this.head.timestamp.valueOf() < Date.now() - maxSyncedAgeMs) {
      return
    }

    this.synced = true
    this.onSynced.emit()
  }

  async getAssetById(assetId: Buffer): Promise<AssetValue | null> {
    if (Asset.nativeId().equals(assetId)) {
      return {
        createdTransactionHash: GENESIS_BLOCK_PREVIOUS,
        id: Asset.nativeId(),
        metadata: Buffer.from('Native asset of Iron Fish blockchain', 'utf8'),
        name: Buffer.from('$IRON', 'utf8'),
        nonce: 0,
        owner: Buffer.from('Iron Fish', 'utf8'),
        supply: 0n,
      }
    }

    const asset = await this.blockchainDb.getAsset(assetId)
    return asset || null
  }

  async putAsset(assetId: Buffer, asset: AssetValue, tx?: IDatabaseTransaction): Promise<void> {
    return this.blockchainDb.putAsset(assetId, asset, tx)
  }

  async deleteAsset(assetId: Buffer, tx?: IDatabaseTransaction): Promise<void> {
    return this.blockchainDb.deleteAsset(assetId, tx)
  }
}

export class VerifyError extends Error {
  name = this.constructor.name
  reason: VerificationResultReason
  score: number

  constructor(reason: VerificationResultReason, score = 0) {
    super()

    this.reason = reason
    this.score = score
  }
}

export class HeadChangedError extends Error {
  name = this.constructor.name
}<|MERGE_RESOLUTION|>--- conflicted
+++ resolved
@@ -42,11 +42,7 @@
 } from '../primitives/noteEncrypted'
 import { Target } from '../primitives/target'
 import { Transaction, TransactionHash } from '../primitives/transaction'
-<<<<<<< HEAD
 import { BUFFER_ENCODING, IDatabase, IDatabaseTransaction } from '../storage'
-=======
-import { BUFFER_ENCODING, IDatabase, IDatabaseStore, IDatabaseTransaction } from '../storage'
->>>>>>> 72aade6c
 import { Strategy } from '../strategy'
 import { AsyncUtils, BenchUtils, HashUtils } from '../utils'
 import { WorkerPool } from '../workerPool'
@@ -54,10 +50,6 @@
 import { BlockchainDB } from './database/blockchaindb'
 import { TransactionsValue } from './database/transactions'
 import { NullifierSet } from './nullifierSet/nullifierSet'
-<<<<<<< HEAD
-=======
-import { TransactionHashToBlockHashSchema } from './schema'
->>>>>>> 72aade6c
 
 export const VERSION_DATABASE_CHAIN = 14
 
@@ -91,12 +83,6 @@
   // Whether to seed the chain with a genesis block when opening the database.
   autoSeed: boolean
 
-<<<<<<< HEAD
-=======
-  // TransactionHash -> BlockHash
-  transactionHashToBlockHash: IDatabaseStore<TransactionHashToBlockHashSchema>
-
->>>>>>> 72aade6c
   // When ever the blockchain becomes synced
   onSynced = new Event<[]>()
   // When ever a block is added to the heaviest chain and the trees have been updated
@@ -178,18 +164,6 @@
     this.blockchainDb = new BlockchainDB({
       files: options.files,
       location: options.location,
-<<<<<<< HEAD
-=======
-    })
-    // TODO(rohanjadvani): This is temporary to reduce pull request sizes and
-    // will be removed once all stores are migrated
-    this.db = this.blockchainDb.db
-
-    this.transactionHashToBlockHash = this.db.addStore({
-      name: 'tb',
-      keyEncoding: BUFFER_ENCODING,
-      valueEncoding: BUFFER_ENCODING,
->>>>>>> 72aade6c
     })
     // TODO(rohanjadvani): This is temporary to reduce pull request sizes and
     // will be removed once all stores are migrated
@@ -872,19 +846,11 @@
   ): Promise<void> {
     return this.blockchainDb.putTransaction(hash, value, tx)
   }
-<<<<<<< HEAD
 
   async clearSequenceToHash(tx?: IDatabaseTransaction): Promise<void> {
     return this.blockchainDb.clearSequenceToHash(tx)
   }
 
-=======
-
-  async clearSequenceToHash(tx?: IDatabaseTransaction): Promise<void> {
-    return this.blockchainDb.clearSequenceToHash(tx)
-  }
-
->>>>>>> 72aade6c
   async putSequenceToHash(
     sequence: number,
     hash: Buffer,
@@ -1485,14 +1451,6 @@
     const asset = await this.blockchainDb.getAsset(assetId)
     return asset || null
   }
-
-  async putAsset(assetId: Buffer, asset: AssetValue, tx?: IDatabaseTransaction): Promise<void> {
-    return this.blockchainDb.putAsset(assetId, asset, tx)
-  }
-
-  async deleteAsset(assetId: Buffer, tx?: IDatabaseTransaction): Promise<void> {
-    return this.blockchainDb.deleteAsset(assetId, tx)
-  }
 }
 
 export class VerifyError extends Error {
