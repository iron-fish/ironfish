{
  "AssetValueEncoding serializes the value into a buffer and deserializes to the original value": [
    {
      "version": 1,
<<<<<<< HEAD
      "id": "8ae9a8e3-fd76-4274-97e4-da3e51b2ce95",
      "name": "test",
      "spendingKey": "da6bb754109385a89030dc26019a7057e5ec7fe3846d2d95daed5b423541659d",
      "viewKey": "78fcf3539779fd9704e3728c0f63eaeda5f0331b81f3e6fb10d00b3ef506adb58a9245c1a35bff4a236637d6a656d43dbd2420502a28be7efff68fe69ded8544",
      "incomingViewKey": "503f648f3bbab2295588c3ade6a0d1d397f05ed5de4330eb1fe04acdd69b0d07",
      "outgoingViewKey": "33a9b04516ffc456d5a2168e434c06302a328b4577862e56be6ce3edf24eeb0c",
      "publicAddress": "d527193c5bb3b785d2fccbb5d188df6ab13133bd8b37bfffdea159db90e17d6a",
      "createdAt": "2023-03-20T18:20:26.729Z"
=======
      "id": "691ae3ec-0480-4b42-8d1c-e07201791323",
      "name": "test",
      "spendingKey": "fca276ad9e9dcefb6cdadd05c18c2105f70e42f62a2e81ed64120839e9c1a03d",
      "viewKey": "8a12a854651bd030f4625c052da0fabd862a2f951ec82543e875aba25ec2e4c1906264621318017dc73c95a432a3f3cb3ec2851a063888e06cb6e395a9d8c20d",
      "incomingViewKey": "f1f3bf9651c33b141d7a385b433db7d0c0637917acba89dce41028baf6323e03",
      "outgoingViewKey": "fe882186bb8a6ced4c0c2baf96c3fd29f21ae46cf7d7151fd621c487ac969ed8",
      "publicAddress": "9f0d37775bd4f1ee664b36784c045e4590baf870605b877b989bfb19d13b9355",
      "createdAt": null
>>>>>>> 193b945f
    }
  ]
}<|MERGE_RESOLUTION|>--- conflicted
+++ resolved
@@ -2,25 +2,14 @@
   "AssetValueEncoding serializes the value into a buffer and deserializes to the original value": [
     {
       "version": 1,
-<<<<<<< HEAD
-      "id": "8ae9a8e3-fd76-4274-97e4-da3e51b2ce95",
+      "id": "272219e4-4a83-4a2c-b997-75c8d978fe85",
       "name": "test",
-      "spendingKey": "da6bb754109385a89030dc26019a7057e5ec7fe3846d2d95daed5b423541659d",
-      "viewKey": "78fcf3539779fd9704e3728c0f63eaeda5f0331b81f3e6fb10d00b3ef506adb58a9245c1a35bff4a236637d6a656d43dbd2420502a28be7efff68fe69ded8544",
-      "incomingViewKey": "503f648f3bbab2295588c3ade6a0d1d397f05ed5de4330eb1fe04acdd69b0d07",
-      "outgoingViewKey": "33a9b04516ffc456d5a2168e434c06302a328b4577862e56be6ce3edf24eeb0c",
-      "publicAddress": "d527193c5bb3b785d2fccbb5d188df6ab13133bd8b37bfffdea159db90e17d6a",
-      "createdAt": "2023-03-20T18:20:26.729Z"
-=======
-      "id": "691ae3ec-0480-4b42-8d1c-e07201791323",
-      "name": "test",
-      "spendingKey": "fca276ad9e9dcefb6cdadd05c18c2105f70e42f62a2e81ed64120839e9c1a03d",
-      "viewKey": "8a12a854651bd030f4625c052da0fabd862a2f951ec82543e875aba25ec2e4c1906264621318017dc73c95a432a3f3cb3ec2851a063888e06cb6e395a9d8c20d",
-      "incomingViewKey": "f1f3bf9651c33b141d7a385b433db7d0c0637917acba89dce41028baf6323e03",
-      "outgoingViewKey": "fe882186bb8a6ced4c0c2baf96c3fd29f21ae46cf7d7151fd621c487ac969ed8",
-      "publicAddress": "9f0d37775bd4f1ee664b36784c045e4590baf870605b877b989bfb19d13b9355",
+      "spendingKey": "f4cae24744b8238237122f0b76c1afcf3cc05b3c719945e57fe473855e1da127",
+      "viewKey": "5d4a9ba26666f2597a3addccc2717311fff078a5482f265ad6ee35cc5cedec9af76b57f6492c440df5ed55aad2d235fe3ca29554824fef4d13aabf6c40e5e181",
+      "incomingViewKey": "49a887b3050e5b8ecc71b4e95672c359de83bfb6a94ea8d24a314a914b3e1402",
+      "outgoingViewKey": "9c63059c1aa3d7a5645058bcd033b3330cf3fe73d9dfb988fa8ab149c654d846",
+      "publicAddress": "8f2980cb5a67fe1ec097d69fb34d8763c7ac6f2e38aa365187c1d59e2a9e99da",
       "createdAt": null
->>>>>>> 193b945f
     }
   ]
 }