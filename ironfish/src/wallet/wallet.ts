/* This Source Code Form is subject to the terms of the Mozilla Public
 * License, v. 2.0. If a copy of the MPL was not distributed with this
 * file, You can obtain one at https://mozilla.org/MPL/2.0/. */
import { Asset, generateKey, Note as NativeNote } from '@ironfish/rust-nodejs'
import { BufferMap, BufferSet } from 'buffer-map'
import { v4 as uuid } from 'uuid'
import { Assert } from '../assert'
import { Consensus, isExpiredSequence, Verifier } from '../consensus'
import { Event } from '../event'
import { Config } from '../fileStores'
import { createRootLogger, Logger } from '../logger'
import { getFee } from '../memPool/feeEstimator'
import { NoteHasher } from '../merkletree'
import { Side } from '../merkletree/merkletree'
import { Witness } from '../merkletree/witness'
import { Mutex } from '../mutex'
import { GENESIS_BLOCK_SEQUENCE } from '../primitives'
import { BurnDescription } from '../primitives/burnDescription'
import { Note } from '../primitives/note'
import { NoteEncrypted } from '../primitives/noteEncrypted'
import { MintData, RawTransaction } from '../primitives/rawTransaction'
import { Transaction } from '../primitives/transaction'
import { GetBlockRequest, GetBlockResponse, RpcClient } from '../rpc'
import { IDatabaseTransaction } from '../storage/database/transaction'
import {
  AsyncUtils,
  BufferUtils,
  ErrorUtils,
  HashUtils,
  PromiseResolve,
  PromiseUtils,
  SetTimeoutToken,
} from '../utils'
import { WorkerPool } from '../workerPool'
import { DecryptedNote, DecryptNoteOptions } from '../workerPool/tasks/decryptNotes'
import { Account, ACCOUNT_SCHEMA_VERSION } from './account/account'
import { AssetBalances } from './assetBalances'
import { NotEnoughFundsError } from './errors'
import { MintAssetOptions } from './interfaces/mintAssetOptions'
import { WalletBlockHeader, WalletBlockTransaction } from './remoteChainProcessor'
import { RemoteChainProcessor } from './remoteChainProcessor'
import { validateAccount } from './validator'
import { AccountValue } from './walletdb/accountValue'
import { AssetValue } from './walletdb/assetValue'
import { DecryptedNoteValue } from './walletdb/decryptedNoteValue'
import { HeadValue } from './walletdb/headValue'
import { TransactionValue } from './walletdb/transactionValue'
import { WalletDB } from './walletdb/walletdb'

export enum AssetStatus {
  CONFIRMED = 'confirmed',
  PENDING = 'pending',
  UNCONFIRMED = 'unconfirmed',
  UNKNOWN = 'unknown',
}

export enum TransactionStatus {
  CONFIRMED = 'confirmed',
  EXPIRED = 'expired',
  PENDING = 'pending',
  UNCONFIRMED = 'unconfirmed',
  UNKNOWN = 'unknown',
}

export enum TransactionType {
  SEND = 'send',
  RECEIVE = 'receive',
  MINER = 'miner',
}

export class Wallet {
  readonly onAccountImported = new Event<[account: Account]>()
  readonly onAccountRemoved = new Event<[account: Account]>()

  scan: ScanState | null = null
  updateHeadState: ScanState | null = null

  protected readonly accounts = new Map<string, Account>()
  readonly walletDb: WalletDB
  private readonly logger: Logger
  readonly workerPool: WorkerPool
  readonly chainProcessor: RemoteChainProcessor
  readonly nodeClient: RpcClient | null
  private readonly config: Config
  private readonly consensus: Consensus

  protected rebroadcastAfter: number
  protected defaultAccount: string | null = null
  protected isStarted = false
  protected isOpen = false
  protected isSyncingTransactionGossip = false
  protected eventLoopTimeout: SetTimeoutToken | null = null
  private readonly createTransactionMutex: Mutex
  private readonly eventLoopAbortController: AbortController
  private eventLoopPromise: Promise<void> | null = null
  private eventLoopResolve: PromiseResolve<void> | null = null

  constructor({
    config,
    database,
    logger = createRootLogger(),
    rebroadcastAfter,
    workerPool,
    consensus,
    nodeClient,
  }: {
    config: Config
    database: WalletDB
    logger?: Logger
    rebroadcastAfter?: number
    workerPool: WorkerPool
    consensus: Consensus
    nodeClient: RpcClient | null
  }) {
    this.config = config
    this.logger = logger.withTag('accounts')
    this.walletDb = database
    this.workerPool = workerPool
    this.consensus = consensus
    this.nodeClient = nodeClient || null
    this.rebroadcastAfter = rebroadcastAfter ?? 10
    this.createTransactionMutex = new Mutex()
    this.eventLoopAbortController = new AbortController()

    this.chainProcessor = new RemoteChainProcessor({
      logger: this.logger,
      nodeClient: this.nodeClient,
      head: null,
      maxQueueSize: this.config.get('walletSyncingMaxQueueSize'),
    })

    this.chainProcessor.onAdd.on(async ({ header, transactions }) => {
      if (Number(header.sequence) % 20 === 0) {
        this.logger.info(
          'Added block' +
            ` seq: ${Number(header.sequence)},` +
            ` hash: ${HashUtils.renderHash(header.hash)}`,
        )
      }

      await this.connectBlock(header, transactions)
      await this.expireTransactions(header.sequence)
      await this.rebroadcastTransactions(header.sequence)
    })

    this.chainProcessor.onRemove.on(async ({ header, transactions }) => {
      this.logger.debug(`AccountHead DEL: ${header.sequence} => ${Number(header.sequence) - 1}`)

      await this.disconnectBlock(header, transactions)
    })
  }

  async updateHead(): Promise<void> {
    if (this.scan || this.updateHeadState || this.accounts.size === 0) {
      return
    }

    // TODO: this isn't right, as the scan state doesn't get its sequence or
    // endSequence set properly
    const scan = new ScanState()
    this.updateHeadState = scan

    try {
      const { hashChanged } = await this.chainProcessor.update({
        signal: scan.abortController.signal,
      })

      if (hashChanged) {
        this.logger.debug(
          `Updated Accounts Head: ${String(this.chainProcessor.hash?.toString('hex'))}`,
        )
      }
    } finally {
      scan.signalComplete()
      this.updateHeadState = null
    }
  }

  async shouldRescan(): Promise<boolean> {
    if (this.scan) {
      return false
    }

    for (const account of this.accounts.values()) {
      if (!(await this.isAccountUpToDate(account))) {
        return true
      }
    }

    return false
  }

  async open(): Promise<void> {
    if (this.isOpen) {
      return
    }

    this.isOpen = true
    await this.walletDb.open()
    await this.load()
  }

  private async load(): Promise<void> {
    for await (const accountValue of this.walletDb.loadAccounts()) {
      const account = new Account({
        ...accountValue,
        walletDb: this.walletDb,
      })

      this.accounts.set(account.id, account)
    }

    const meta = await this.walletDb.loadAccountsMeta()
    this.defaultAccount = meta.defaultAccountId

    const latestHead = await this.getLatestHead()
    if (latestHead) {
      this.chainProcessor.hash = latestHead.hash
      this.chainProcessor.sequence = latestHead.sequence
    }
  }

  private unload(): void {
    this.accounts.clear()

    this.defaultAccount = null
    this.chainProcessor.hash = null
    this.chainProcessor.sequence = null
  }

  async close(): Promise<void> {
    if (!this.isOpen) {
      return
    }

    this.isOpen = false
    await this.walletDb.close()
    this.unload()
  }

  async start(): Promise<void> {
    if (this.isStarted) {
      return
    }
    this.isStarted = true

    if (this.chainProcessor.hash) {
      const hasHeadBlock = await this.chainHasBlock(this.chainProcessor.hash)

      if (!hasHeadBlock) {
        throw new Error(
          `Wallet has scanned to block ${this.chainProcessor.hash.toString(
            'hex',
          )}, but node's chain does not contain that block. Unable to sync from node without rescan.`,
        )
      }
    }

    const chainHead = await this.getChainHead()

    for (const account of this.listAccounts()) {
      if (account.createdAt === null) {
        continue
      }

      if (account.createdAt.sequence > chainHead.sequence) {
        continue
      }

      if (!(await this.chainHasBlock(account.createdAt.hash))) {
        this.logger.warn(
          `Account ${account.name} createdAt refers to a block that is not on the node's chain. Resetting to null.`,
        )
        await account.updateCreatedAt(null)
      }
    }

    if (!this.scan && (await this.shouldRescan())) {
      void this.scanTransactions()
    }

    void this.eventLoop()
  }

  async stop(): Promise<void> {
    if (!this.isStarted) {
      return
    }
    this.isStarted = false

    if (this.eventLoopTimeout) {
      clearTimeout(this.eventLoopTimeout)
    }

    await Promise.all([this.scan?.abort(), this.updateHeadState?.abort()])
    this.eventLoopAbortController.abort()

    await this.eventLoopPromise
  }

  async eventLoop(): Promise<void> {
    if (!this.isStarted) {
      return
    }

    const [promise, resolve] = PromiseUtils.split<void>()
    this.eventLoopPromise = promise
    this.eventLoopResolve = resolve

    await this.updateHead()
    void this.syncTransactionGossip()
    await this.cleanupDeletedAccounts()

    if (this.isStarted) {
      this.eventLoopTimeout = setTimeout(() => void this.eventLoop(), 1000)
    }

    resolve()
    this.eventLoopPromise = null
    this.eventLoopResolve = null
  }

  async syncTransactionGossip(): Promise<void> {
    if (this.isSyncingTransactionGossip) {
      return
    }

    try {
      Assert.isNotNull(this.nodeClient)
      const response = this.nodeClient.event.onTransactionGossipStream()

      this.isSyncingTransactionGossip = true

      for await (const content of response.contentStream()) {
        const transaction = new Transaction(Buffer.from(content.serializedTransaction, 'hex'))
        await this.addPendingTransaction(transaction)
      }
    } catch (e: unknown) {
      this.logger.error(`Error syncing transaction gossip: ${ErrorUtils.renderError(e)}`)
    } finally {
      this.isSyncingTransactionGossip = false
    }
  }

  async reset(): Promise<void> {
    await this.resetAccounts()

    this.chainProcessor.hash = null
  }

  private async resetAccounts(tx?: IDatabaseTransaction): Promise<void> {
    for (const account of this.listAccounts()) {
      await this.resetAccount(account, { tx })
    }
  }

  async decryptNotes(
    transaction: Transaction,
    initialNoteIndex: number | null,
    decryptForSpender: boolean,
    accounts?: Array<Account>,
  ): Promise<Map<string, Array<DecryptedNote>>> {
    const accountsToCheck =
      accounts ||
      (await AsyncUtils.filter(
        this.listAccounts(),
        async (a) => await this.isAccountUpToDate(a),
      ))

    const decryptedNotesByAccountId = new Map<string, Array<DecryptedNote>>()

    const batchSize = 20
    for (const account of accountsToCheck) {
      const decryptedNotes = []
      let decryptNotesPayloads = []
      let currentNoteIndex = initialNoteIndex

      for (const note of transaction.notes) {
        decryptNotesPayloads.push({
          serializedNote: note.serialize(),
          incomingViewKey: account.incomingViewKey,
          outgoingViewKey: account.outgoingViewKey,
          viewKey: account.viewKey,
          currentNoteIndex,
          decryptForSpender,
        })

        if (currentNoteIndex) {
          currentNoteIndex++
        }

        if (decryptNotesPayloads.length >= batchSize) {
          const decryptedNotesBatch = await this.decryptNotesFromTransaction(
            decryptNotesPayloads,
          )
          decryptedNotes.push(...decryptedNotesBatch)
          decryptNotesPayloads = []
        }
      }

      if (decryptNotesPayloads.length) {
        const decryptedNotesBatch = await this.decryptNotesFromTransaction(decryptNotesPayloads)
        decryptedNotes.push(...decryptedNotesBatch)
      }

      if (decryptedNotes.length) {
        decryptedNotesByAccountId.set(account.id, decryptedNotes)
      }
    }

    return decryptedNotesByAccountId
  }

  async decryptNotesFromTransaction(
    decryptNotesPayloads: Array<DecryptNoteOptions>,
  ): Promise<Array<DecryptedNote>> {
    const decryptedNotes = []
    const response = await this.workerPool.decryptNotes(decryptNotesPayloads)
    for (const decryptedNote of response) {
      if (decryptedNote) {
        decryptedNotes.push(decryptedNote)
      }
    }

    return decryptedNotes
  }

  async connectBlock(
    blockHeader: WalletBlockHeader,
    transactions: WalletBlockTransaction[],
    scan?: ScanState,
  ): Promise<void> {
    const accounts = await AsyncUtils.filter(this.listAccounts(), async (account) => {
      const accountHead = await account.getHead()

      if (!accountHead) {
        return blockHeader.sequence === 1
      } else {
        return BufferUtils.equalsNullable(accountHead.hash, blockHeader.previousBlockHash)
      }
    })

    for (const account of accounts) {
      const shouldDecrypt = await this.shouldDecryptForAccount(blockHeader, account)

      if (scan && scan.isAborted) {
        scan.signalComplete()
        this.scan = null
        return
      }

      await this.walletDb.db.transaction(async (tx) => {
        let assetBalanceDeltas = new AssetBalances()

        if (shouldDecrypt) {
          assetBalanceDeltas = await this.connectBlockTransactions(
            blockHeader,
            transactions,
            account,
            scan,
            tx,
          )
        }

        await account.updateUnconfirmedBalances(
          assetBalanceDeltas,
          blockHeader.hash,
          blockHeader.sequence,
          tx,
        )

        await account.updateHead({ hash: blockHeader.hash, sequence: blockHeader.sequence }, tx)

        const accountHasTransaction = assetBalanceDeltas.size > 0
        if (account.createdAt === null && accountHasTransaction) {
          await account.updateCreatedAt(
            { hash: blockHeader.hash, sequence: blockHeader.sequence },
            tx,
          )
        }
      })
    }
  }

  async shouldDecryptForAccount(
    blockHeader: WalletBlockHeader,
    account: Account,
  ): Promise<boolean> {
    if (account.createdAt === null) {
      return true
    }

    if (account.createdAt.sequence > blockHeader.sequence) {
      return false
    }

    if (
      account.createdAt.sequence === blockHeader.sequence &&
      !account.createdAt.hash.equals(blockHeader.hash)
    ) {
      this.logger.warn(
        `Account ${account.name} createdAt refers to a block that is not on the node's chain. Stopping scan for this account.`,
      )
      await account.updateCreatedAt(null)
      // Sets head to null to avoid connecting blocks for this account
      await account.updateHead(null)
      return false
    }

    return true
  }

  private async connectBlockTransactions(
    blockHeader: WalletBlockHeader,
    transactions: WalletBlockTransaction[],
    account: Account,
    scan?: ScanState,
    tx?: IDatabaseTransaction,
  ): Promise<AssetBalances> {
    const assetBalanceDeltas = new AssetBalances()

    for (const { transaction, initialNoteIndex } of transactions) {
      if (scan && scan.isAborted) {
        return assetBalanceDeltas
      }

      const decryptedNotesByAccountId = await this.decryptNotes(
        transaction,
        initialNoteIndex,
        false,
        [account],
      )

      const decryptedNotes = decryptedNotesByAccountId.get(account.id) ?? []

      const transactionDeltas = await account.connectTransaction(
        blockHeader,
        transaction,
        decryptedNotes,
        tx,
      )

      assetBalanceDeltas.update(transactionDeltas)

      await this.upsertAssetsFromDecryptedNotes(account, decryptedNotes, blockHeader, tx)
    }

    return assetBalanceDeltas
  }

  private async upsertAssetsFromDecryptedNotes(
    account: Account,
    decryptedNotes: DecryptedNote[],
    blockHeader?: WalletBlockHeader,
    tx?: IDatabaseTransaction,
  ): Promise<void> {
    for (const { serializedNote } of decryptedNotes) {
      const note = new Note(serializedNote)
      const asset = await this.walletDb.getAsset(account, note.assetId(), tx)

      if (!asset) {
        const chainAsset = await this.getChainAsset(note.assetId())
        Assert.isNotNull(chainAsset, 'Asset must be non-null in the chain')
        await account.saveAssetFromChain(
          chainAsset.createdTransactionHash,
          chainAsset.id,
          chainAsset.metadata,
          chainAsset.name,
          chainAsset.nonce,
          chainAsset.creator,
          blockHeader,
          tx,
        )
      } else if (blockHeader) {
        await account.updateAssetWithBlockHeader(
          asset,
          { hash: blockHeader.hash, sequence: blockHeader.sequence },
          tx,
        )
      }
    }
  }

  async disconnectBlock(
    header: WalletBlockHeader,
    transactions: WalletBlockTransaction[],
  ): Promise<void> {
    const accounts = await AsyncUtils.filter(this.listAccounts(), async (account) => {
      const accountHead = await account.getHead()

      return BufferUtils.equalsNullable(accountHead?.hash ?? null, header.hash)
    })

    for (const account of accounts) {
      const assetBalanceDeltas = new AssetBalances()

      await this.walletDb.db.transaction(async (tx) => {
        for (const { transaction } of transactions.slice().reverse()) {
          const transactionDeltas = await account.disconnectTransaction(header, transaction, tx)

          assetBalanceDeltas.update(transactionDeltas)

          if (transaction.isMinersFee()) {
            await account.deleteTransaction(transaction, tx)
          }
        }

        await account.updateUnconfirmedBalances(
          assetBalanceDeltas,
          header.previousBlockHash,
          header.sequence - 1,
          tx,
        )

        await account.updateHead(
          { hash: header.previousBlockHash, sequence: header.sequence - 1 },
          tx,
        )

        if (account.createdAt?.hash.equals(header.hash)) {
          await account.updateCreatedAt(
            { hash: header.previousBlockHash, sequence: header.sequence - 1 },
            tx,
          )
        }
      })
    }
  }

  async addPendingTransaction(transaction: Transaction): Promise<void> {
    const accounts = await AsyncUtils.filter(
      this.listAccounts(),
      async (account) => !(await account.hasTransaction(transaction.hash())),
    )

    if (accounts.length === 0) {
      return
    }

    const decryptedNotesByAccountId = await this.decryptNotes(
      transaction,
      null,
      false,
      accounts,
    )

    const head = await this.getChainHead()

    for (const account of accounts) {
      const decryptedNotes = decryptedNotesByAccountId.get(account.id) ?? []

      await account.addPendingTransaction(transaction, decryptedNotes, head.sequence)
      await this.upsertAssetsFromDecryptedNotes(account, decryptedNotes)
    }
  }

  async scanTransactions(fromHash?: Buffer): Promise<void> {
    if (!this.isOpen) {
      throw new Error('Cannot start a scan if accounts are not loaded')
    }

    if (this.scan) {
      this.logger.info('Skipping Scan, already scanning.')
      return
    }

    const scan = new ScanState()
    this.scan = scan

    // If we are updating the account head, we need to wait until its finished
    // but setting this.scan is our lock so updating the head doesn't run again
    await this.updateHeadState?.wait()

    const startHash = fromHash ?? (await this.getEarliestHeadHash())

    // Fetch current chain head sequence
    const chainHead = await this.getChainHead()
    scan.endSequence = chainHead.sequence

    this.logger.info(`Scan starting from block ${startHash?.toString('hex') ?? 'null'}`)

    const scanProcessor = new RemoteChainProcessor({
      logger: this.logger,
      nodeClient: this.nodeClient,
      head: startHash,
      maxQueueSize: this.config.get('walletSyncingMaxQueueSize'),
    })

    scanProcessor.onAdd.on(async ({ header, transactions }) => {
      await this.connectBlock(header, transactions, scan)
      scan.signal(header.sequence)
    })

    scanProcessor.onRemove.on(async ({ header, transactions }) => {
      await this.disconnectBlock(header, transactions)
    })

    let hashChanged = false
    do {
      hashChanged = (await scanProcessor.update({ signal: scan.abortController.signal }))
        .hashChanged
    } while (hashChanged)

    // Update chainProcessor following scan
    this.chainProcessor.hash = scanProcessor.hash
    this.chainProcessor.sequence = scanProcessor.sequence

    this.logger.info(
      `Finished scanning for transactions after ${Math.floor(
        (Date.now() - scan.startedAt) / 1000,
      )} seconds`,
    )

    scan.signalComplete()
    this.scan = null
  }

  async *getBalances(
    account: Account,
    confirmations?: number,
  ): AsyncGenerator<{
    assetId: Buffer
    unconfirmed: bigint
    unconfirmedCount: number
    pending: bigint
    pendingCount: number
    confirmed: bigint
    available: bigint
    blockHash: Buffer | null
    sequence: number | null
  }> {
    confirmations = confirmations ?? this.config.get('confirmations')

    this.assertHasAccount(account)

    for await (const balance of account.getBalances(confirmations)) {
      yield balance
    }
  }

  async getBalance(
    account: Account,
    assetId: Buffer,
    options?: { confirmations?: number },
  ): Promise<{
    unconfirmedCount: number
    unconfirmed: bigint
    confirmed: bigint
    pendingCount: number
    pending: bigint
    available: bigint
    blockHash: Buffer | null
    sequence: number | null
  }> {
    const confirmations = options?.confirmations ?? this.config.get('confirmations')

    this.assertHasAccount(account)

    return account.getBalance(assetId, confirmations)
  }

  private async *getUnspentNotes(
    account: Account,
    assetId: Buffer,
    options?: {
      confirmations?: number
    },
  ): AsyncGenerator<DecryptedNoteValue> {
    const confirmations = options?.confirmations ?? this.config.get('confirmations')

    for await (const decryptedNote of account.getUnspentNotes(assetId, {
      confirmations,
    })) {
      yield decryptedNote
    }
  }

  async send(options: {
    account: Account
    outputs: {
      publicAddress: string
      amount: bigint
      memo: string
      assetId: Buffer
    }[]
    fee?: bigint
    feeRate?: bigint
    expirationDelta?: number
    expiration?: number
    confirmations?: number
  }): Promise<Transaction> {
    const raw = await this.createTransaction({
      account: options.account,
      outputs: options.outputs,
      fee: options.fee,
      feeRate: options.feeRate,
      expirationDelta: options.expirationDelta,
      expiration: options.expiration ?? undefined,
      confirmations: options.confirmations ?? undefined,
    })

    const { transaction } = await this.post({
      transaction: raw,
      account: options.account,
    })
    return transaction
  }

  async mint(account: Account, options: MintAssetOptions): Promise<Transaction> {
    let mintData: MintData

    if ('assetId' in options) {
      const asset = await this.getChainAsset(options.assetId)
      if (!asset) {
        throw new Error(
          `Asset not found. Cannot mint for identifier '${options.assetId.toString('hex')}'`,
        )
      }

      mintData = {
        name: asset.name.toString('utf8'),
        metadata: asset.metadata.toString('utf8'),
        value: options.value,
      }
    } else {
      mintData = {
        name: options.name,
        metadata: options.metadata,
        value: options.value,
      }
    }

    const raw = await this.createTransaction({
      account,
      mints: [mintData],
      fee: options.fee,
      expirationDelta: options.expirationDelta,
      expiration: options.expiration,
      confirmations: options.confirmations,
    })

    const { transaction } = await this.post({
      transaction: raw,
      account,
    })
    return transaction
  }

  async burn(
    account: Account,
    assetId: Buffer,
    value: bigint,
    fee: bigint,
    expirationDelta: number,
    expiration?: number,
    confirmations?: number,
  ): Promise<Transaction> {
    const raw = await this.createTransaction({
      account,
      burns: [{ assetId, value }],
      fee,
      expirationDelta,
      expiration,
      confirmations,
    })

    const { transaction } = await this.post({
      transaction: raw,
      account,
    })
    return transaction
  }

  async createTransaction(options: {
    account: Account
    notes?: Buffer[]
    outputs?: {
      publicAddress: string
      amount: bigint
      memo: string
      assetId: Buffer
    }[]
    mints?: MintData[]
    burns?: BurnDescription[]
    fee?: bigint
    feeRate?: bigint
    expiration?: number
    expirationDelta?: number
    confirmations?: number
  }): Promise<RawTransaction> {
    const heaviestHead = await this.getChainHead()
    if (heaviestHead === null) {
      throw new Error('You must have a genesis block to create a transaction')
    }

    if (options.fee === undefined && options.feeRate === undefined) {
      throw new Error('Fee or FeeRate is required to create a transaction')
    }

    const confirmations = options.confirmations ?? this.config.get('confirmations')

    const expirationDelta =
      options.expirationDelta ?? this.config.get('transactionExpirationDelta')

    const expiration = options.expiration ?? heaviestHead.sequence + expirationDelta

    if (isExpiredSequence(expiration, heaviestHead.sequence)) {
      throw new Error(
        `Invalid expiration sequence for transaction ${expiration} vs ${heaviestHead.sequence}`,
      )
    }

    const unlock = await this.createTransactionMutex.lock()

    try {
      this.assertHasAccount(options.account)

      if (!(await this.isAccountUpToDate(options.account))) {
        throw new Error('Your account must finish scanning before sending a transaction.')
      }

      const raw = new RawTransaction()
      raw.expiration = expiration

      if (options.mints) {
        raw.mints = options.mints
      }

      if (options.burns) {
        raw.burns = options.burns
      }

      if (options.outputs) {
        for (const output of options.outputs) {
          const note = new NativeNote(
            output.publicAddress,
            output.amount,
            output.memo,
            output.assetId,
            options.account.publicAddress,
          )

          raw.outputs.push({ note: new Note(note.serialize()) })
        }
      }

      if (options.fee != null) {
        raw.fee = options.fee
      }

      if (options.feeRate) {
        raw.fee = getFee(options.feeRate, raw.postedSize(options.account.publicAddress))
      }

      await this.fund(raw, {
        account: options.account,
        notes: options.notes,
        confirmations: confirmations,
      })

      if (options.feeRate) {
        raw.fee = getFee(options.feeRate, raw.postedSize(options.account.publicAddress))
        raw.spends = []

        await this.fund(raw, {
          account: options.account,
          notes: options.notes,
          confirmations: confirmations,
        })
      }

      return raw
    } finally {
      unlock()
    }
  }

  async post(options: {
    transaction: RawTransaction
    spendingKey?: string
    account?: Account
    broadcast?: boolean
  }): Promise<{
    transaction: Transaction
    accepted?: boolean
    broadcasted?: boolean
  }> {
    const broadcast = options.broadcast ?? true

    const spendingKey = options.account?.spendingKey ?? options.spendingKey
    Assert.isTruthy(spendingKey, `Spending key is required to post transaction`)

    const transaction = await this.workerPool.postTransaction(options.transaction, spendingKey)

    const verify = Verifier.verifyCreatedTransaction(transaction, this.consensus)

    if (!verify.valid) {
      throw new Error(`Invalid transaction, reason: ${String(verify.reason)}`)
    }

    let accepted
    let broadcasted
    if (broadcast) {
      await this.addPendingTransaction(transaction)
      ;({ accepted, broadcasted } = await this.broadcastTransaction(transaction))
    }

    return { accepted, broadcasted, transaction }
  }

  async fund(
    raw: RawTransaction,
    options: {
      account: Account
      notes?: Buffer[]
      confirmations: number
    },
  ): Promise<void> {
    const needed = this.buildAmountsNeeded(raw, { fee: raw.fee })
    const spent = new BufferMap<bigint>()
    const notesSpent = new BufferMap<BufferSet>()

    for (const noteHash of options.notes ?? []) {
      const decryptedNote = await options.account.getDecryptedNote(noteHash)
      Assert.isNotUndefined(
        decryptedNote,
        `No note found with hash ${noteHash.toString('hex')} for account ${
          options.account.name
        }`,
      )

      const witness = await this.getNoteWitness(decryptedNote, options.confirmations)

      const assetId = decryptedNote.note.assetId()

      const assetAmountSpent = spent.get(assetId) ?? 0n
      spent.set(assetId, assetAmountSpent + decryptedNote.note.value())

      const assetNotesSpent = notesSpent.get(assetId) ?? new BufferSet()
      assetNotesSpent.add(noteHash)
      notesSpent.set(assetId, assetNotesSpent)

      raw.spends.push({ note: decryptedNote.note, witness })
    }

    for (const [assetId, assetAmountNeeded] of needed.entries()) {
      const assetAmountSpent = spent.get(assetId) ?? 0n
      const assetNotesSpent = notesSpent.get(assetId) ?? new BufferSet()

      if (assetAmountSpent >= assetAmountNeeded) {
        continue
      }

      const amountSpent = await this.addSpendsForAsset(
        raw,
        options.account,
        assetId,
        assetAmountNeeded,
        assetAmountSpent,
        assetNotesSpent,
        options.confirmations,
      )

      if (amountSpent < assetAmountNeeded) {
        throw new NotEnoughFundsError(assetId, amountSpent, assetAmountNeeded)
      }
    }
  }

  async getNoteWitness(
    note: DecryptedNoteValue,
    confirmations?: number,
  ): Promise<Witness<NoteEncrypted, Buffer, Buffer, Buffer>> {
    Assert.isNotNull(
      note.index,
      `Note with hash ${note.note
        .hash()
        .toString('hex')} is missing an index and cannot be spent.`,
    )

    Assert.isNotNull(this.nodeClient)
    const response = await this.nodeClient.chain.getNoteWitness({
      index: note.index,
      confirmations: confirmations ?? this.config.get('confirmations'),
    })
    const witness = new Witness(
      response.content.treeSize,
      Buffer.from(response.content.rootHash, 'hex'),
      response.content.authPath.map((node) => ({
        hashOfSibling: Buffer.from(node.hashOfSibling, 'hex'),
        side: node.side === 'Left' ? Side.Left : Side.Right,
      })),
      new NoteHasher(),
    )

    Assert.isNotNull(
      witness,
      `Could not create a witness for note with hash ${note.note.hash().toString('hex')}`,
    )

    return witness
  }

  private buildAmountsNeeded(
    raw: RawTransaction,
    options: {
      fee: bigint
    },
  ): BufferMap<bigint> {
    const amountsNeeded = new BufferMap<bigint>()
    amountsNeeded.set(Asset.nativeId(), options.fee)

    for (const output of raw.outputs) {
      const currentAmount = amountsNeeded.get(output.note.assetId()) ?? 0n
      amountsNeeded.set(output.note.assetId(), currentAmount + output.note.value())
    }

    for (const burn of raw.burns) {
      const currentAmount = amountsNeeded.get(burn.assetId) ?? 0n
      amountsNeeded.set(burn.assetId, currentAmount + burn.value)
    }

    return amountsNeeded
  }

  async addSpendsForAsset(
    raw: RawTransaction,
    sender: Account,
    assetId: Buffer,
    amountNeeded: bigint,
    amountSpent: bigint,
    notesSpent: BufferSet,
    confirmations: number,
  ): Promise<bigint> {
    for await (const unspentNote of sender.getUnspentNotes(assetId, {
      confirmations,
    })) {
      if (notesSpent.has(unspentNote.note.hash())) {
        continue
      }

      const witness = await this.getNoteWitness(unspentNote, confirmations)

      amountSpent += unspentNote.note.value()

      raw.spends.push({ note: unspentNote.note, witness })

      if (amountSpent >= amountNeeded) {
        break
      }
    }

    return amountSpent
  }

  async broadcastTransaction(
    transaction: Transaction,
  ): Promise<{ accepted: boolean; broadcasted: boolean }> {
    try {
      Assert.isNotNull(this.nodeClient)
      const response = await this.nodeClient.chain.broadcastTransaction({
        transaction: transaction.serialize().toString('hex'),
      })
      Assert.isNotNull(response.content)

      return { accepted: response.content.accepted, broadcasted: true }
    } catch (e: unknown) {
      this.logger.warn(
        `Failed to broadcast transaction ${transaction
          .hash()
          .toString('hex')}: ${ErrorUtils.renderError(e)}`,
      )

      return { accepted: false, broadcasted: false }
    }
  }

  async rebroadcastTransactions(sequence: number): Promise<void> {
    for (const account of this.accounts.values()) {
      if (this.eventLoopAbortController.signal.aborted) {
        return
      }

      for await (const transactionInfo of account.getPendingTransactions(sequence)) {
        if (this.eventLoopAbortController.signal.aborted) {
          return
        }

        const { transaction, blockHash, submittedSequence } = transactionInfo
        const transactionHash = transaction.hash()

        // Skip transactions that are already added to a block
        if (blockHash) {
          continue
        }

        // TODO: This algorithm suffers a deanonymization attack where you can
        // watch to see what transactions node continuously send out, then you can
        // know those transactions are theres. This should be randomized and made
        // less, predictable later to help prevent that attack.
        if (sequence - submittedSequence < this.rebroadcastAfter) {
          continue
        }

        await this.walletDb.db.transaction(async (tx) => {
          await this.walletDb.saveTransaction(
            account,
            transactionHash,
            {
              ...transactionInfo,
              submittedSequence: sequence,
            },
            tx,
          )
        })

        await this.broadcastTransaction(transaction)
      }
    }
  }

  async expireTransactions(sequence: number): Promise<void> {
    for (const account of this.accounts.values()) {
      if (this.eventLoopAbortController.signal.aborted) {
        return
      }

      for await (const { transaction } of account.getExpiredTransactions(sequence)) {
        if (this.eventLoopAbortController.signal.aborted) {
          return
        }

        await account.expireTransaction(transaction)
      }
    }
  }

  async getTransactionStatus(
    account: Account,
    transaction: TransactionValue,
    options?: {
      headSequence?: number | null
      confirmations?: number
    },
    tx?: IDatabaseTransaction,
  ): Promise<TransactionStatus> {
    const confirmations = options?.confirmations ?? this.config.get('confirmations')

    const headSequence = options?.headSequence ?? (await account.getHead(tx))?.sequence

    if (!headSequence) {
      return TransactionStatus.UNKNOWN
    }

    if (transaction.sequence) {
      const isConfirmed =
        transaction.sequence === GENESIS_BLOCK_SEQUENCE ||
        headSequence - transaction.sequence >= confirmations

      return isConfirmed ? TransactionStatus.CONFIRMED : TransactionStatus.UNCONFIRMED
    } else {
      const isExpired = isExpiredSequence(transaction.transaction.expiration(), headSequence)

      return isExpired ? TransactionStatus.EXPIRED : TransactionStatus.PENDING
    }
  }

  async getAssetStatus(
    account: Account,
    assetValue: AssetValue,
    options?: {
      headSequence?: number | null
      confirmations?: number
    },
  ): Promise<AssetStatus> {
    const confirmations = options?.confirmations ?? this.config.get('confirmations')

    const headSequence = options?.headSequence ?? (await account.getHead())?.sequence
    if (!headSequence) {
      return AssetStatus.UNKNOWN
    }

    if (assetValue.sequence) {
      const confirmed = headSequence - assetValue.sequence >= confirmations
      return confirmed ? AssetStatus.CONFIRMED : AssetStatus.UNCONFIRMED
    }

    return AssetStatus.PENDING
  }

  async getTransactionType(
    account: Account,
    transaction: TransactionValue,
    tx?: IDatabaseTransaction,
  ): Promise<TransactionType> {
    if (transaction.transaction.isMinersFee()) {
      return TransactionType.MINER
    }

    for (const spend of transaction.transaction.spends) {
      if ((await account.getNoteHash(spend.nullifier, tx)) !== undefined) {
        return TransactionType.SEND
      }
    }

    for (const note of transaction.transaction.notes) {
      const decryptedNote = await account.getDecryptedNote(note.hash(), tx)

      if (!decryptedNote) {
        continue
      }

      if (decryptedNote.note.sender() === account.publicAddress) {
        return TransactionType.SEND
      }
    }

    return TransactionType.RECEIVE
  }

  async createAccount(name: string, setDefault = false): Promise<Account> {
    if (this.getAccountByName(name)) {
      throw new Error(`Account already exists with the name ${name}`)
    }

    const key = generateKey()

<<<<<<< HEAD
    let createdAt: HeadValue | null = null
    if (this.nodeClient) {
      createdAt = await this.getChainHead()
    }
=======
    const createdAt = await this.getChainHead()
>>>>>>> 2c59beda

    const account = new Account({
      version: ACCOUNT_SCHEMA_VERSION,
      id: uuid(),
      name,
      incomingViewKey: key.incomingViewKey,
      outgoingViewKey: key.outgoingViewKey,
      publicAddress: key.publicAddress,
      spendingKey: key.spendingKey,
      viewKey: key.viewKey,
      createdAt,
      walletDb: this.walletDb,
    })

    await this.walletDb.db.transaction(async (tx) => {
      await this.walletDb.setAccount(account, tx)
      await account.updateHead(createdAt, tx)
    })

    this.accounts.set(account.id, account)

    if (setDefault) {
      await this.setDefaultAccount(account.name)
    }

    return account
  }

  async skipRescan(account: Account, tx?: IDatabaseTransaction): Promise<void> {
    const hash = this.chainProcessor.hash
    const sequence = this.chainProcessor.sequence

    if (hash === null || sequence === null) {
      await account.updateHead(null, tx)
    } else {
      await account.updateHead({ hash, sequence }, tx)
    }
  }

  async importAccount(accountValue: AccountValue): Promise<Account> {
    if (accountValue.name && this.getAccountByName(accountValue.name)) {
      throw new Error(`Account already exists with the name ${accountValue.name}`)
    }
    const accounts = this.listAccounts()
    if (
      accountValue.spendingKey &&
      accounts.find((a) => accountValue.spendingKey === a.spendingKey)
    ) {
      throw new Error(`Account already exists with provided spending key`)
    }
    if (accounts.find((a) => accountValue.viewKey === a.viewKey)) {
      throw new Error(`Account already exists with provided view key(s)`)
    }

    validateAccount(accountValue)

    let createdAt = accountValue.createdAt
    if (createdAt !== null && !(await this.chainHasBlock(createdAt.hash))) {
      this.logger.debug(
        `Account ${accountValue.name} createdAt block ${createdAt.hash.toString('hex')} (${
          createdAt.sequence
        }) not found in the chain. Setting createdAt to null.`,
      )
      createdAt = null
    }

    const account = new Account({
      ...accountValue,
      createdAt,
      walletDb: this.walletDb,
    })

    await this.walletDb.db.transaction(async (tx) => {
      await this.walletDb.setAccount(account, tx)
      await account.updateHead(null, tx)
    })

    this.accounts.set(account.id, account)
    this.onAccountImported.emit(account)

    return account
  }

  listAccounts(): Account[] {
    return Array.from(this.accounts.values())
  }

  accountExists(name: string): boolean {
    return this.getAccountByName(name) !== null
  }

  async resetAccount(
    account: Account,
    options?: {
      resetCreatedAt?: boolean
      tx?: IDatabaseTransaction
    },
  ): Promise<void> {
    const newAccount = new Account({
      ...account,
      createdAt: options?.resetCreatedAt ? null : account.createdAt,
      id: uuid(),
      walletDb: this.walletDb,
    })

    await this.walletDb.db.withTransaction(options?.tx, async (tx) => {
      await this.walletDb.setAccount(newAccount, tx)
      await newAccount.updateHead(null, tx)

      if (account.id === this.defaultAccount) {
        await this.walletDb.setDefaultAccount(newAccount.id, tx)
        this.defaultAccount = newAccount.id
      }

      this.accounts.set(newAccount.id, newAccount)

      await this.removeAccount(account, tx)
    })
  }

  async removeAccountByName(name: string): Promise<void> {
    const account = this.getAccountByName(name)
    if (!account) {
      return
    }

    await this.removeAccount(account)
  }

  async removeAccount(account: Account, tx?: IDatabaseTransaction): Promise<void> {
    await this.walletDb.db.withTransaction(tx, async (tx) => {
      if (account.id === this.defaultAccount) {
        await this.walletDb.setDefaultAccount(null, tx)
        this.defaultAccount = null
      }

      await this.walletDb.removeAccount(account, tx)
      await this.walletDb.removeHead(account, tx)
    })

    this.accounts.delete(account.id)
    this.onAccountRemoved.emit(account)
  }

  async forceCleanupDeletedAccounts(): Promise<void> {
    await this.walletDb.forceCleanupDeletedAccounts(this.eventLoopAbortController.signal)
  }

  async cleanupDeletedAccounts(): Promise<void> {
    if (!this.isStarted) {
      return
    }

    if (this.scan || this.updateHeadState) {
      return
    }

    const recordsToCleanup = 1000
    await this.walletDb.cleanupDeletedAccounts(
      recordsToCleanup,
      this.eventLoopAbortController.signal,
    )
  }

  get hasDefaultAccount(): boolean {
    return !!this.defaultAccount
  }

  /** Set or clear the default account */
  async setDefaultAccount(name: string | null, tx?: IDatabaseTransaction): Promise<void> {
    let next = null

    if (name) {
      next = this.getAccountByName(name)

      if (!next) {
        throw new Error(`No account found with name ${name}`)
      }

      if (this.defaultAccount === next.id) {
        return
      }
    }

    const nextId = next ? next.id : null
    await this.walletDb.setDefaultAccount(nextId, tx)
    this.defaultAccount = nextId
  }

  getAccountByName(name: string): Account | null {
    for (const account of this.accounts.values()) {
      if (name === account.name) {
        return account
      }
    }
    return null
  }

  getAccount(id: string): Account | null {
    const account = this.accounts.get(id)

    if (account) {
      return account
    }

    return null
  }

  getDefaultAccount(): Account | null {
    if (!this.defaultAccount) {
      return null
    }

    return this.getAccount(this.defaultAccount)
  }

  async getEarliestHeadHash(): Promise<Buffer | null> {
    let earliestHead = null
    for (const account of this.accounts.values()) {
      const head = await account.getHead()

      if (!head) {
        return null
      }

      if (!earliestHead || earliestHead.sequence > head.sequence) {
        earliestHead = head
      }
    }

    return earliestHead ? earliestHead.hash : null
  }

  async getLatestHead(): Promise<HeadValue | null> {
    let latestHead = null

    for (const account of this.accounts.values()) {
      const head = await account.getHead()

      if (!head) {
        continue
      }

      if (!latestHead || latestHead.sequence < head.sequence) {
        latestHead = head
      }
    }

    return latestHead
  }

  async getLatestHeadHash(): Promise<Buffer | null> {
    const latestHead = await this.getLatestHead()

    return latestHead ? latestHead.hash : null
  }

  async isAccountUpToDate(account: Account): Promise<boolean> {
    const head = await account.getHead()
    Assert.isNotUndefined(
      head,
      `isAccountUpToDate: No head hash found for account ${account.displayName}`,
    )

    return BufferUtils.equalsNullable(head?.hash ?? null, this.chainProcessor.hash)
  }

  protected assertHasAccount(account: Account): void {
    if (!this.accountExists(account.name)) {
      throw new Error(`No account found with name ${account.name}`)
    }
  }

  protected assertNotHasAccount(account: Account): void {
    if (this.accountExists(account.name)) {
      throw new Error(`No account found with name ${account.name}`)
    }
  }

  async chainHasBlock(hash: Buffer): Promise<boolean> {
    return (await this.chainGetBlock({ hash: hash.toString('hex') })) !== null
  }

  async chainGetBlock(request: GetBlockRequest): Promise<GetBlockResponse | null> {
    try {
      Assert.isNotNull(this.nodeClient)
      return (await this.nodeClient.chain.getBlock(request)).content
    } catch (error: unknown) {
      if (ErrorUtils.isNotFoundError(error)) {
        return null
      }

      this.logger.error(ErrorUtils.renderError(error, true))
      throw error
    }
  }

  private async getChainAsset(id: Buffer): Promise<{
    createdTransactionHash: Buffer
    creator: Buffer
    id: Buffer
    metadata: Buffer
    name: Buffer
    nonce: number
  } | null> {
    try {
      Assert.isNotNull(this.nodeClient)
      const response = await this.nodeClient.chain.getAsset({ id: id.toString('hex') })
      return {
        createdTransactionHash: Buffer.from(response.content.createdTransactionHash, 'hex'),
        creator: Buffer.from(response.content.creator, 'hex'),
        id: Buffer.from(response.content.id, 'hex'),
        metadata: Buffer.from(response.content.metadata, 'hex'),
        name: Buffer.from(response.content.name, 'hex'),
        nonce: response.content.nonce,
      }
    } catch (error: unknown) {
      if (ErrorUtils.isNotFoundError(error)) {
        return null
      }

      this.logger.error(ErrorUtils.renderError(error, true))
      throw error
    }
  }

  private async getChainHead(): Promise<{ hash: Buffer; sequence: number }> {
    try {
      Assert.isNotNull(this.nodeClient)
      const response = await this.nodeClient.chain.getChainInfo()
      return {
        hash: Buffer.from(response.content.oldestBlockIdentifier.hash, 'hex'),
        sequence: Number(response.content.oldestBlockIdentifier.index),
      }
    } catch (error: unknown) {
      this.logger.error(ErrorUtils.renderError(error, true))
      throw error
    }
  }
}

export class ScanState {
  onTransaction = new Event<[sequence: number, endSequence: number]>()

  sequence = -1
  endSequence = -1

  readonly startedAt: number
  readonly abortController: AbortController
  private runningPromise: Promise<void>
  private runningResolve: PromiseResolve<void>

  constructor() {
    const [promise, resolve] = PromiseUtils.split<void>()
    this.runningPromise = promise
    this.runningResolve = resolve

    this.abortController = new AbortController()
    this.startedAt = Date.now()
  }

  get isAborted(): boolean {
    return this.abortController.signal.aborted
  }

  signal(sequence: number): void {
    this.sequence = sequence
    this.onTransaction.emit(sequence, this.endSequence)
  }

  signalComplete(): void {
    this.runningResolve()
  }

  async abort(): Promise<void> {
    this.abortController.abort()
    return this.wait()
  }

  wait(): Promise<void> {
    return this.runningPromise
  }
}<|MERGE_RESOLUTION|>--- conflicted
+++ resolved
@@ -1325,14 +1325,10 @@
 
     const key = generateKey()
 
-<<<<<<< HEAD
     let createdAt: HeadValue | null = null
     if (this.nodeClient) {
       createdAt = await this.getChainHead()
     }
-=======
-    const createdAt = await this.getChainHead()
->>>>>>> 2c59beda
 
     const account = new Account({
       version: ACCOUNT_SCHEMA_VERSION,
