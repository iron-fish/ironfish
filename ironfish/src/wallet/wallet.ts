/* This Source Code Form is subject to the terms of the Mozilla Public
 * License, v. 2.0. If a copy of the MPL was not distributed with this
 * file, You can obtain one at https://mozilla.org/MPL/2.0/. */
import { Asset, generateKey, Note as NativeNote } from '@ironfish/rust-nodejs'
import { BufferMap, BufferSet } from 'buffer-map'
import { v4 as uuid } from 'uuid'
import { Assert } from '../assert'
import { Blockchain } from '../blockchain'
import { ChainProcessor } from '../chainProcessor'
import { Consensus, isExpiredSequence, Verifier } from '../consensus'
import { Event } from '../event'
import { Config } from '../fileStores'
import { createRootLogger, Logger } from '../logger'
import { getFee } from '../memPool/feeEstimator'
import { NoteHasher } from '../merkletree'
import { Side } from '../merkletree/merkletree'
import { Witness } from '../merkletree/witness'
import { Mutex } from '../mutex'
import { GENESIS_BLOCK_SEQUENCE } from '../primitives'
import { BlockHeader } from '../primitives/blockheader'
import { BurnDescription } from '../primitives/burnDescription'
import { Note } from '../primitives/note'
import { NoteEncrypted } from '../primitives/noteEncrypted'
import { MintData, RawTransaction } from '../primitives/rawTransaction'
import { Transaction } from '../primitives/transaction'
import { RpcClient } from '../rpc'
import { IDatabaseTransaction } from '../storage/database/transaction'
import {
  AsyncUtils,
  BufferUtils,
  ErrorUtils,
  PromiseResolve,
  PromiseUtils,
  SetTimeoutToken,
} from '../utils'
import { WorkerPool } from '../workerPool'
import { DecryptedNote, DecryptNoteOptions } from '../workerPool/tasks/decryptNotes'
import { Account, ACCOUNT_SCHEMA_VERSION } from './account/account'
import { AssetBalances } from './assetBalances'
import { NotEnoughFundsError } from './errors'
import { MintAssetOptions } from './interfaces/mintAssetOptions'
import { validateAccount } from './validator'
import { AccountValue } from './walletdb/accountValue'
import { AssetValue } from './walletdb/assetValue'
import { DecryptedNoteValue } from './walletdb/decryptedNoteValue'
import { HeadValue } from './walletdb/headValue'
import { TransactionValue } from './walletdb/transactionValue'
import { WalletDB } from './walletdb/walletdb'

export enum AssetStatus {
  CONFIRMED = 'confirmed',
  PENDING = 'pending',
  UNCONFIRMED = 'unconfirmed',
  UNKNOWN = 'unknown',
}

export enum TransactionStatus {
  CONFIRMED = 'confirmed',
  EXPIRED = 'expired',
  PENDING = 'pending',
  UNCONFIRMED = 'unconfirmed',
  UNKNOWN = 'unknown',
}

export enum TransactionType {
  SEND = 'send',
  RECEIVE = 'receive',
  MINER = 'miner',
}

export class Wallet {
  readonly onAccountImported = new Event<[account: Account]>()
  readonly onAccountRemoved = new Event<[account: Account]>()

  scan: ScanState | null = null
  updateHeadState: ScanState | null = null

  protected readonly accounts = new Map<string, Account>()
  readonly walletDb: WalletDB
  readonly logger: Logger
  readonly workerPool: WorkerPool
  readonly chain: Blockchain
  readonly chainProcessor: ChainProcessor
  readonly nodeClient: RpcClient
  private readonly config: Config
  readonly consensus: Consensus

  protected rebroadcastAfter: number
  protected defaultAccount: string | null = null
  protected isStarted = false
  protected isOpen = false
  protected eventLoopTimeout: SetTimeoutToken | null = null
  private readonly createTransactionMutex: Mutex
  private readonly eventLoopAbortController: AbortController
  private eventLoopPromise: Promise<void> | null = null
  private eventLoopResolve: PromiseResolve<void> | null = null

  constructor({
    chain,
    config,
    database,
    logger = createRootLogger(),
    rebroadcastAfter,
    workerPool,
    consensus,
    nodeClient,
  }: {
    chain: Blockchain
    config: Config
    database: WalletDB
    logger?: Logger
    rebroadcastAfter?: number
    workerPool: WorkerPool
    consensus: Consensus
    nodeClient: RpcClient
  }) {
    this.chain = chain
    this.config = config
    this.logger = logger.withTag('accounts')
    this.walletDb = database
    this.workerPool = workerPool
    this.consensus = consensus
    this.nodeClient = nodeClient
    this.rebroadcastAfter = rebroadcastAfter ?? 10
    this.createTransactionMutex = new Mutex()
    this.eventLoopAbortController = new AbortController()

    this.chainProcessor = new ChainProcessor({
      logger: this.logger,
      chain: chain,
      head: null,
    })

    this.chainProcessor.onAdd.on(async (header) => {
      this.logger.debug(`AccountHead ADD: ${Number(header.sequence) - 1} => ${header.sequence}`)

      await this.connectBlock(header)
      await this.expireTransactions(header.sequence)
      await this.rebroadcastTransactions(header.sequence)
    })

    this.chainProcessor.onRemove.on(async (header) => {
      this.logger.debug(`AccountHead DEL: ${header.sequence} => ${Number(header.sequence) - 1}`)

      await this.disconnectBlock(header)
    })
  }

  async updateHead(): Promise<void> {
    if (this.scan || this.updateHeadState || this.accounts.size === 0) {
      return
    }

    // TODO: this isn't right, as the scan state doesn't get its sequence or
    // endSequence set properly
    const scan = new ScanState()
    this.updateHeadState = scan

    try {
      const { hashChanged } = await this.chainProcessor.update({
        signal: scan.abortController.signal,
      })

      if (hashChanged) {
        this.logger.debug(
          `Updated Accounts Head: ${String(this.chainProcessor.hash?.toString('hex'))}`,
        )
      }
    } finally {
      scan.signalComplete()
      this.updateHeadState = null
    }
  }

  async shouldRescan(): Promise<boolean> {
    if (this.scan) {
      return false
    }

    for (const account of this.accounts.values()) {
      if (!(await this.isAccountUpToDate(account))) {
        return true
      }
    }

    return false
  }

  async open(): Promise<void> {
    if (this.isOpen) {
      return
    }

    this.isOpen = true
    await this.walletDb.open()
    await this.load()
  }

  private async load(): Promise<void> {
    for await (const accountValue of this.walletDb.loadAccounts()) {
      const account = new Account({
        ...accountValue,
        walletDb: this.walletDb,
      })

      this.accounts.set(account.id, account)
    }

    const meta = await this.walletDb.loadAccountsMeta()
    this.defaultAccount = meta.defaultAccountId

    const latestHead = await this.getLatestHead()
    if (latestHead) {
      this.chainProcessor.hash = latestHead.hash
      this.chainProcessor.sequence = latestHead.sequence
    }
  }

  private unload(): void {
    this.accounts.clear()

    this.defaultAccount = null
    this.chainProcessor.hash = null
    this.chainProcessor.sequence = null
  }

  async close(): Promise<void> {
    if (!this.isOpen) {
      return
    }

    this.isOpen = false
    await this.walletDb.close()
    this.unload()
  }

  async start(): Promise<void> {
    if (this.isStarted) {
      return
    }
    this.isStarted = true

    for (const account of this.listAccounts()) {
      if (account.createdAt === null || this.chainProcessor.sequence === null) {
        continue
      }

      if (account.createdAt.sequence > this.chainProcessor.sequence) {
        continue
      }

      if (!(await this.chain.hasBlock(account.createdAt.hash))) {
        await this.resetAccount(account, { resetCreatedAt: true })
      }
    }

    if (this.chainProcessor.hash) {
      const hasHeadBlock = await this.chain.hasBlock(this.chainProcessor.hash)

      if (!hasHeadBlock) {
        this.logger.error(
          `Resetting accounts database because accounts head was not found in chain: ${this.chainProcessor.hash.toString(
            'hex',
          )}`,
        )
        await this.reset()
      }
    }

    if (!this.scan && (await this.shouldRescan())) {
      void this.scanTransactions()
    }

    void this.eventLoop()
  }

  async stop(): Promise<void> {
    if (!this.isStarted) {
      return
    }
    this.isStarted = false

    if (this.eventLoopTimeout) {
      clearTimeout(this.eventLoopTimeout)
    }

    await Promise.all([this.scan?.abort(), this.updateHeadState?.abort()])
    this.eventLoopAbortController.abort()

    await this.eventLoopPromise
  }

  async eventLoop(): Promise<void> {
    if (!this.isStarted) {
      return
    }

    const [promise, resolve] = PromiseUtils.split<void>()
    this.eventLoopPromise = promise
    this.eventLoopResolve = resolve

    await this.updateHead()
    await this.cleanupDeletedAccounts()

    if (this.isStarted) {
      this.eventLoopTimeout = setTimeout(() => void this.eventLoop(), 1000)
    }

    resolve()
    this.eventLoopPromise = null
    this.eventLoopResolve = null
  }

  async reset(): Promise<void> {
    await this.resetAccounts()

    this.chainProcessor.hash = null
  }

  private async resetAccounts(tx?: IDatabaseTransaction): Promise<void> {
    for (const account of this.listAccounts()) {
      await this.resetAccount(account, { tx })
    }
  }

  async decryptNotes(
    transaction: Transaction,
    initialNoteIndex: number | null,
    decryptForSpender: boolean,
    accounts?: Array<Account>,
  ): Promise<Map<string, Array<DecryptedNote>>> {
    const accountsToCheck =
      accounts ||
      (await AsyncUtils.filter(
        this.listAccounts(),
        async (a) => await this.isAccountUpToDate(a),
      ))

    const decryptedNotesByAccountId = new Map<string, Array<DecryptedNote>>()

    const batchSize = 20
    for (const account of accountsToCheck) {
      const decryptedNotes = []
      let decryptNotesPayloads = []
      let currentNoteIndex = initialNoteIndex

      for (const note of transaction.notes) {
        decryptNotesPayloads.push({
          serializedNote: note.serialize(),
          incomingViewKey: account.incomingViewKey,
          outgoingViewKey: account.outgoingViewKey,
          viewKey: account.viewKey,
          currentNoteIndex,
          decryptForSpender,
        })

        if (currentNoteIndex) {
          currentNoteIndex++
        }

        if (decryptNotesPayloads.length >= batchSize) {
          const decryptedNotesBatch = await this.decryptNotesFromTransaction(
            decryptNotesPayloads,
          )
          decryptedNotes.push(...decryptedNotesBatch)
          decryptNotesPayloads = []
        }
      }

      if (decryptNotesPayloads.length) {
        const decryptedNotesBatch = await this.decryptNotesFromTransaction(decryptNotesPayloads)
        decryptedNotes.push(...decryptedNotesBatch)
      }

      if (decryptedNotes.length) {
        decryptedNotesByAccountId.set(account.id, decryptedNotes)
      }
    }

    return decryptedNotesByAccountId
  }

  async decryptNotesFromTransaction(
    decryptNotesPayloads: Array<DecryptNoteOptions>,
  ): Promise<Array<DecryptedNote>> {
    const decryptedNotes = []
    const response = await this.workerPool.decryptNotes(decryptNotesPayloads)
    for (const decryptedNote of response) {
      if (decryptedNote) {
        decryptedNotes.push(decryptedNote)
      }
    }

    return decryptedNotes
  }

  async connectBlock(blockHeader: BlockHeader, scan?: ScanState): Promise<void> {
    const accounts = await AsyncUtils.filter(this.listAccounts(), async (account) => {
      const accountHead = await account.getHead()

      if (!accountHead) {
        return blockHeader.sequence === 1
      } else {
        return BufferUtils.equalsNullable(accountHead.hash, blockHeader.previousBlockHash)
      }
    })

    for (const account of accounts) {
      const shouldDecrypt = await this.shouldDecryptForAccount(blockHeader, account, scan)

      if (scan && scan.isAborted) {
        scan.signalComplete()
        this.scan = null
        return
      }

      await this.walletDb.db.transaction(async (tx) => {
        let assetBalanceDeltas = new AssetBalances()

        if (shouldDecrypt) {
          assetBalanceDeltas = await this.connectBlockTransactions(
            blockHeader,
            account,
            scan,
            tx,
          )
        }

        await account.updateUnconfirmedBalances(
          assetBalanceDeltas,
          blockHeader.hash,
          blockHeader.sequence,
          tx,
        )

        await account.updateHead({ hash: blockHeader.hash, sequence: blockHeader.sequence }, tx)

        const accountHasTransaction = assetBalanceDeltas.size > 0
        if (account.createdAt === null && accountHasTransaction) {
          await account.updateCreatedAt(
            { hash: blockHeader.hash, sequence: blockHeader.sequence },
            tx,
          )
        }
      })
    }
  }

  async shouldDecryptForAccount(
    blockHeader: BlockHeader,
    account: Account,
    scan?: ScanState,
  ): Promise<boolean> {
    if (account.createdAt === null) {
      return true
    }

    if (account.createdAt.sequence < blockHeader.sequence) {
      return true
    }

    if (account.createdAt.sequence === blockHeader.sequence) {
      if (!account.createdAt.hash.equals(blockHeader.hash)) {
        // account.createdAt is refers to a block that is not on the main chain
        await this.resetAccount(account, { resetCreatedAt: true })
        await scan?.abort()
        void this.scanTransactions()

        return false
      }

      return true
    }

    return false
  }

  private async connectBlockTransactions(
    blockHeader: BlockHeader,
    account: Account,
    scan?: ScanState,
    tx?: IDatabaseTransaction,
  ): Promise<AssetBalances> {
    const assetBalanceDeltas = new AssetBalances()
    const transactions = await this.chain.getBlockTransactions(blockHeader)

    for (const { transaction, initialNoteIndex } of transactions) {
      if (scan && scan.isAborted) {
        return assetBalanceDeltas
      }

      const decryptedNotesByAccountId = await this.decryptNotes(
        transaction,
        initialNoteIndex,
        false,
        [account],
      )

      const decryptedNotes = decryptedNotesByAccountId.get(account.id) ?? []

      const transactionDeltas = await account.connectTransaction(
        blockHeader,
        transaction,
        decryptedNotes,
        tx,
      )

      assetBalanceDeltas.update(transactionDeltas)

      await this.upsertAssetsFromDecryptedNotes(account, decryptedNotes, blockHeader, tx)
    }

    return assetBalanceDeltas
  }

  private async upsertAssetsFromDecryptedNotes(
    account: Account,
    decryptedNotes: DecryptedNote[],
    blockHeader?: BlockHeader,
    tx?: IDatabaseTransaction,
  ): Promise<void> {
    for (const { serializedNote } of decryptedNotes) {
      const note = new Note(serializedNote)
      const asset = await this.walletDb.getAsset(account, note.assetId(), tx)

      if (!asset) {
        const chainAsset = await this.chain.getAssetById(note.assetId())
        Assert.isNotNull(chainAsset, 'Asset must be non-null in the chain')
        await account.saveAssetFromChain(
          chainAsset.createdTransactionHash,
          chainAsset.id,
          chainAsset.metadata,
          chainAsset.name,
          chainAsset.nonce,
          chainAsset.creator,
          blockHeader,
          tx,
        )
      } else if (blockHeader) {
        await account.updateAssetWithBlockHeader(
          asset,
          { hash: blockHeader.hash, sequence: blockHeader.sequence },
          tx,
        )
      }
    }
  }

  async disconnectBlock(header: BlockHeader): Promise<void> {
    const accounts = await AsyncUtils.filter(this.listAccounts(), async (account) => {
      const accountHead = await account.getHead()

      return BufferUtils.equalsNullable(accountHead?.hash ?? null, header.hash)
    })

    for (const account of accounts) {
      const assetBalanceDeltas = new AssetBalances()

      await this.walletDb.db.transaction(async (tx) => {
        const transactions = await this.chain.getBlockTransactions(header)

        for (const { transaction } of transactions.slice().reverse()) {
          const transactionDeltas = await account.disconnectTransaction(header, transaction, tx)

          assetBalanceDeltas.update(transactionDeltas)

          if (transaction.isMinersFee()) {
            await account.deleteTransaction(transaction, tx)
          }
        }

        await account.updateUnconfirmedBalances(
          assetBalanceDeltas,
          header.previousBlockHash,
          header.sequence - 1,
          tx,
        )

        await account.updateHead(
          { hash: header.previousBlockHash, sequence: header.sequence - 1 },
          tx,
        )

        if (account.createdAt?.hash.equals(header.hash)) {
          await account.updateCreatedAt(
            { hash: header.previousBlockHash, sequence: header.sequence - 1 },
            tx,
          )
        }
      })
    }
  }

  async addPendingTransaction(transaction: Transaction): Promise<void> {
    const accounts = await AsyncUtils.filter(
      this.listAccounts(),
      async (account) => !(await account.hasTransaction(transaction.hash())),
    )

    if (accounts.length === 0) {
      return
    }

    const decryptedNotesByAccountId = await this.decryptNotes(
      transaction,
      null,
      false,
      accounts,
    )

    for (const account of accounts) {
      const decryptedNotes = decryptedNotesByAccountId.get(account.id) ?? []

      await account.addPendingTransaction(transaction, decryptedNotes, this.chain.head.sequence)
      await this.upsertAssetsFromDecryptedNotes(account, decryptedNotes)
    }
  }

  async scanTransactions(fromHash?: Buffer): Promise<void> {
    if (!this.isOpen) {
      throw new Error('Cannot start a scan if accounts are not loaded')
    }

    if (this.scan) {
      this.logger.info('Skipping Scan, already scanning.')
      return
    }

    const scan = new ScanState()
    this.scan = scan

    // If we are updating the account head, we need to wait until its finished
    // but setting this.scan is our lock so updating the head doesn't run again
    await this.updateHeadState?.wait()

    const startHash = await this.getEarliestHeadHash()

    // Priority: fromHeader > startHeader > genesisBlock
    const beginHash = fromHash ? fromHash : startHash ? startHash : this.chain.genesis.hash
    const beginHeader = await this.chain.getHeader(beginHash)

    Assert.isNotNull(
      beginHeader,
      `scanTransactions: No header found for start hash ${beginHash.toString('hex')}`,
    )

    const endHash = this.chainProcessor.hash || this.chain.head.hash
    const endHeader = await this.chain.getHeader(endHash)

    Assert.isNotNull(
      endHeader,
      `scanTransactions: No header found for end hash ${endHash.toString('hex')}`,
    )

    scan.sequence = beginHeader.sequence
    scan.endSequence = endHeader.sequence

    if (scan.isAborted || beginHash.equals(endHash)) {
      scan.signalComplete()
      this.scan = null
      return
    }

    this.logger.info(
      `Scan starting from block ${beginHash.toString('hex')} (${beginHeader.sequence})`,
    )

    // Go through every transaction in the chain and add notes that we can decrypt
    for await (const blockHeader of this.chain.iterateBlockHeaders(
      beginHash,
      endHash,
      undefined,
      false,
    )) {
      await this.connectBlock(blockHeader, scan)
      scan.signal(blockHeader.sequence)
    }

    if (this.chainProcessor.hash === null) {
      const latestHead = await this.getLatestHead()
      Assert.isNotNull(latestHead, `scanTransactions: No latest head found`)

      this.chainProcessor.hash = latestHead.hash
      this.chainProcessor.sequence = latestHead.sequence
    }

    this.logger.info(
      `Finished scanning for transactions after ${Math.floor(
        (Date.now() - scan.startedAt) / 1000,
      )} seconds`,
    )

    scan.signalComplete()
    this.scan = null
  }

  async *getBalances(
    account: Account,
    confirmations?: number,
  ): AsyncGenerator<{
    assetId: Buffer
    unconfirmed: bigint
    unconfirmedCount: number
    pending: bigint
    pendingCount: number
    confirmed: bigint
    available: bigint
    blockHash: Buffer | null
    sequence: number | null
  }> {
    confirmations = confirmations ?? this.config.get('confirmations')

    this.assertHasAccount(account)

    for await (const balance of account.getBalances(confirmations)) {
      yield balance
    }
  }

  async getBalance(
    account: Account,
    assetId: Buffer,
    options?: { confirmations?: number },
  ): Promise<{
    unconfirmedCount: number
    unconfirmed: bigint
    confirmed: bigint
    pendingCount: number
    pending: bigint
    available: bigint
    blockHash: Buffer | null
    sequence: number | null
  }> {
    const confirmations = options?.confirmations ?? this.config.get('confirmations')

    this.assertHasAccount(account)

    return account.getBalance(assetId, confirmations)
  }

  private async *getUnspentNotes(
    account: Account,
    assetId: Buffer,
    options?: {
      confirmations?: number
    },
  ): AsyncGenerator<DecryptedNoteValue> {
    const confirmations = options?.confirmations ?? this.config.get('confirmations')

    for await (const decryptedNote of account.getUnspentNotes(assetId, {
      confirmations,
    })) {
      yield decryptedNote
    }
  }

  async send(options: {
    account: Account
    outputs: {
      publicAddress: string
      amount: bigint
      memo: string
      assetId: Buffer
    }[]
    fee?: bigint
    feeRate?: bigint
    expirationDelta?: number
    expiration?: number
    confirmations?: number
  }): Promise<Transaction> {
    const raw = await this.createTransaction({
      account: options.account,
      outputs: options.outputs,
      fee: options.fee,
      feeRate: options.feeRate,
      expirationDelta: options.expirationDelta,
      expiration: options.expiration ?? undefined,
      confirmations: options.confirmations ?? undefined,
    })

    return this.post({
      transaction: raw,
      account: options.account,
    })
  }

  async mint(account: Account, options: MintAssetOptions): Promise<Transaction> {
    let mintData: MintData

    if ('assetId' in options) {
      const asset = await this.chain.getAssetById(options.assetId)
      if (!asset) {
        throw new Error(
          `Asset not found. Cannot mint for identifier '${options.assetId.toString('hex')}'`,
        )
      }

      mintData = {
        name: asset.name.toString('utf8'),
        metadata: asset.metadata.toString('utf8'),
        value: options.value,
      }
    } else {
      mintData = {
        name: options.name,
        metadata: options.metadata,
        value: options.value,
      }
    }

    const raw = await this.createTransaction({
      account,
      mints: [mintData],
      fee: options.fee,
      expirationDelta: options.expirationDelta,
      expiration: options.expiration,
      confirmations: options.confirmations,
    })

    return this.post({
      transaction: raw,
      account,
    })
  }

  async burn(
    account: Account,
    assetId: Buffer,
    value: bigint,
    fee: bigint,
    expirationDelta: number,
    expiration?: number,
    confirmations?: number,
  ): Promise<Transaction> {
    const raw = await this.createTransaction({
      account,
      burns: [{ assetId, value }],
      fee,
      expirationDelta,
      expiration,
      confirmations,
    })

    return this.post({
      transaction: raw,
      account,
    })
  }

  async createTransaction(options: {
    account: Account
    notes?: Buffer[]
    outputs?: {
      publicAddress: string
      amount: bigint
      memo: string
      assetId: Buffer
    }[]
    mints?: MintData[]
    burns?: BurnDescription[]
    fee?: bigint
    feeRate?: bigint
    expiration?: number
    expirationDelta?: number
    confirmations?: number
  }): Promise<RawTransaction> {
    const heaviestHead = this.chain.head
    if (heaviestHead === null) {
      throw new Error('You must have a genesis block to create a transaction')
    }

    if (options.fee === undefined && options.feeRate === undefined) {
      throw new Error('Fee or FeeRate is required to create a transaction')
    }

    const confirmations = options.confirmations ?? this.config.get('confirmations')

    const expirationDelta =
      options.expirationDelta ?? this.config.get('transactionExpirationDelta')

    const expiration = options.expiration ?? heaviestHead.sequence + expirationDelta

    if (isExpiredSequence(expiration, this.chain.head.sequence)) {
      throw new Error(
        `Invalid expiration sequence for transaction ${expiration} vs ${this.chain.head.sequence}`,
      )
    }

    const unlock = await this.createTransactionMutex.lock()

    try {
      this.assertHasAccount(options.account)

      if (!(await this.isAccountUpToDate(options.account))) {
        throw new Error('Your account must finish scanning before sending a transaction.')
      }

      const raw = new RawTransaction()
      raw.expiration = expiration

      if (options.mints) {
        raw.mints = options.mints
      }

      if (options.burns) {
        raw.burns = options.burns
      }

      if (options.outputs) {
        for (const output of options.outputs) {
          const note = new NativeNote(
            output.publicAddress,
            output.amount,
            output.memo,
            output.assetId,
            options.account.publicAddress,
          )

          raw.outputs.push({ note: new Note(note.serialize()) })
        }
      }

      if (options.fee != null) {
        raw.fee = options.fee
      }

      if (options.feeRate) {
        raw.fee = getFee(options.feeRate, raw.postedSize(options.account.publicAddress))
      }

      await this.fund(raw, {
        account: options.account,
        notes: options.notes,
        confirmations: confirmations,
      })

      if (options.feeRate) {
        raw.fee = getFee(options.feeRate, raw.postedSize(options.account.publicAddress))
        raw.spends = []

        await this.fund(raw, {
          account: options.account,
          notes: options.notes,
          confirmations: confirmations,
        })
      }

      return raw
    } finally {
      unlock()
    }
  }

  async post(options: {
    transaction: RawTransaction
    spendingKey?: string
    account?: Account
    broadcast?: boolean
  }): Promise<Transaction> {
    const broadcast = options.broadcast ?? true

    const spendingKey = options.account?.spendingKey ?? options.spendingKey
    Assert.isTruthy(spendingKey, `Spending key is required to post transaction`)

    const transaction = await this.workerPool.postTransaction(options.transaction, spendingKey)

    const verify = Verifier.verifyCreatedTransaction(transaction, this.consensus)

    if (!verify.valid) {
      throw new Error(`Invalid transaction, reason: ${String(verify.reason)}`)
    }

    if (broadcast) {
      await this.addPendingTransaction(transaction)
      await this.broadcastTransaction(transaction)
    }

    return transaction
  }

  async fund(
    raw: RawTransaction,
    options: {
      account: Account
      notes?: Buffer[]
      confirmations: number
    },
  ): Promise<void> {
    const needed = this.buildAmountsNeeded(raw, { fee: raw.fee })
    const spent = new BufferMap<bigint>()
    const notesSpent = new BufferMap<BufferSet>()

    for (const noteHash of options.notes ?? []) {
      const decryptedNote = await options.account.getDecryptedNote(noteHash)
      Assert.isNotUndefined(
        decryptedNote,
        `No note found with hash ${noteHash.toString('hex')} for account ${
          options.account.name
        }`,
      )

      const witness = await this.getNoteWitness(decryptedNote, options.confirmations)

      const assetId = decryptedNote.note.assetId()

      const assetAmountSpent = spent.get(assetId) ?? 0n
      spent.set(assetId, assetAmountSpent + decryptedNote.note.value())

      const assetNotesSpent = notesSpent.get(assetId) ?? new BufferSet()
      assetNotesSpent.add(noteHash)
      notesSpent.set(assetId, assetNotesSpent)

      raw.spends.push({ note: decryptedNote.note, witness })
    }

    for (const [assetId, assetAmountNeeded] of needed.entries()) {
      const assetAmountSpent = spent.get(assetId) ?? 0n
      const assetNotesSpent = notesSpent.get(assetId) ?? new BufferSet()

      if (assetAmountSpent >= assetAmountNeeded) {
        continue
      }

      const amountSpent = await this.addSpendsForAsset(
        raw,
        options.account,
        assetId,
        assetAmountNeeded,
        assetAmountSpent,
        assetNotesSpent,
        options.confirmations,
      )

      if (amountSpent < assetAmountNeeded) {
        throw new NotEnoughFundsError(assetId, amountSpent, assetAmountNeeded)
      }
    }
  }

  async getNoteWitness(
    note: DecryptedNoteValue,
    confirmations?: number,
  ): Promise<Witness<NoteEncrypted, Buffer, Buffer, Buffer>> {
    Assert.isNotNull(
      note.index,
      `Note with hash ${note.note
        .hash()
        .toString('hex')} is missing an index and cannot be spent.`,
    )

<<<<<<< HEAD
    const witness = await this.chain.getNoteWitness(note.index, treeSize)
=======
    const response = await this.nodeClient.chain.getNoteWitness({
      index: note.index,
      confirmations: confirmations ?? this.config.get('confirmations'),
    })
    const witness = new Witness(
      response.content.treeSize,
      Buffer.from(response.content.rootHash, 'hex'),
      response.content.authPath.map((node) => ({
        hashOfSibling: Buffer.from(node.hashOfSibling, 'hex'),
        side: node.side === 'Left' ? Side.Left : Side.Right,
      })),
      new NoteHasher(),
    )
>>>>>>> d13cab4a

    Assert.isNotNull(
      witness,
      `Could not create a witness for note with hash ${note.note.hash().toString('hex')}`,
    )

    return witness
  }

  private buildAmountsNeeded(
    raw: RawTransaction,
    options: {
      fee: bigint
    },
  ): BufferMap<bigint> {
    const amountsNeeded = new BufferMap<bigint>()
    amountsNeeded.set(Asset.nativeId(), options.fee)

    for (const output of raw.outputs) {
      const currentAmount = amountsNeeded.get(output.note.assetId()) ?? 0n
      amountsNeeded.set(output.note.assetId(), currentAmount + output.note.value())
    }

    for (const burn of raw.burns) {
      const currentAmount = amountsNeeded.get(burn.assetId) ?? 0n
      amountsNeeded.set(burn.assetId, currentAmount + burn.value)
    }

    return amountsNeeded
  }

  async addSpendsForAsset(
    raw: RawTransaction,
    sender: Account,
    assetId: Buffer,
    amountNeeded: bigint,
    amountSpent: bigint,
    notesSpent: BufferSet,
    confirmations: number,
  ): Promise<bigint> {
    for await (const unspentNote of sender.getUnspentNotes(assetId, {
      confirmations,
    })) {
      if (notesSpent.has(unspentNote.note.hash())) {
        continue
      }

      const witness = await this.getNoteWitness(unspentNote, confirmations)

      amountSpent += unspentNote.note.value()

      raw.spends.push({ note: unspentNote.note, witness })

      if (amountSpent >= amountNeeded) {
        break
      }
    }

    return amountSpent
  }

  async broadcastTransaction(
    transaction: Transaction,
  ): Promise<{ accepted: boolean; broadcasted: boolean }> {
    try {
      const response = await this.nodeClient.chain.broadcastTransaction({
        transaction: transaction.serialize().toString('hex'),
      })
      Assert.isNotNull(response.content)

      return { accepted: response.content.accepted, broadcasted: true }
    } catch (e: unknown) {
      this.logger.warn(
        `Failed to broadcast transaction ${transaction
          .hash()
          .toString('hex')}: ${ErrorUtils.renderError(e)}`,
      )

      return { accepted: false, broadcasted: false }
    }
  }

  async rebroadcastTransactions(sequence: number): Promise<void> {
    for (const account of this.accounts.values()) {
      if (this.eventLoopAbortController.signal.aborted) {
        return
      }

      for await (const transactionInfo of account.getPendingTransactions(sequence)) {
        if (this.eventLoopAbortController.signal.aborted) {
          return
        }

        const { transaction, blockHash, submittedSequence } = transactionInfo
        const transactionHash = transaction.hash()

        // Skip transactions that are already added to a block
        if (blockHash) {
          continue
        }

        // TODO: This algorithm suffers a deanonymization attack where you can
        // watch to see what transactions node continuously send out, then you can
        // know those transactions are theres. This should be randomized and made
        // less, predictable later to help prevent that attack.
        if (sequence - submittedSequence < this.rebroadcastAfter) {
          continue
        }

        let isValid = true
        await this.walletDb.db.transaction(async (tx) => {
          const verify = await this.chain.verifier.verifyTransactionAdd(transaction)

          // We still update this even if it's not valid to prevent constantly
          // reprocessing valid transaction every block. Give them a few blocks to
          // try to become valid.
          await this.walletDb.saveTransaction(
            account,
            transactionHash,
            {
              ...transactionInfo,
              submittedSequence: sequence,
            },
            tx,
          )

          if (!verify.valid) {
            isValid = false
            this.logger.debug(
              `Ignoring invalid transaction during rebroadcast ${transactionHash.toString(
                'hex',
              )}, reason ${String(verify.reason)} seq: ${sequence}`,
            )
          }
        })

        if (!isValid) {
          continue
        }
        await this.broadcastTransaction(transaction)
      }
    }
  }

  async expireTransactions(sequence: number): Promise<void> {
    for (const account of this.accounts.values()) {
      if (this.eventLoopAbortController.signal.aborted) {
        return
      }

      for await (const { transaction } of account.getExpiredTransactions(sequence)) {
        if (this.eventLoopAbortController.signal.aborted) {
          return
        }

        await account.expireTransaction(transaction)
      }
    }
  }

  async getTransactionStatus(
    account: Account,
    transaction: TransactionValue,
    options?: {
      headSequence?: number | null
      confirmations?: number
    },
    tx?: IDatabaseTransaction,
  ): Promise<TransactionStatus> {
    const confirmations = options?.confirmations ?? this.config.get('confirmations')

    const headSequence = options?.headSequence ?? (await account.getHead(tx))?.sequence

    if (!headSequence) {
      return TransactionStatus.UNKNOWN
    }

    if (transaction.sequence) {
      const isConfirmed =
        transaction.sequence === GENESIS_BLOCK_SEQUENCE ||
        headSequence - transaction.sequence >= confirmations

      return isConfirmed ? TransactionStatus.CONFIRMED : TransactionStatus.UNCONFIRMED
    } else {
      const isExpired = isExpiredSequence(transaction.transaction.expiration(), headSequence)

      return isExpired ? TransactionStatus.EXPIRED : TransactionStatus.PENDING
    }
  }

  async getAssetStatus(
    account: Account,
    assetValue: AssetValue,
    options?: {
      headSequence?: number | null
      confirmations?: number
    },
  ): Promise<AssetStatus> {
    const confirmations = options?.confirmations ?? this.config.get('confirmations')

    const headSequence = options?.headSequence ?? (await account.getHead())?.sequence
    if (!headSequence) {
      return AssetStatus.UNKNOWN
    }

    if (assetValue.sequence) {
      const confirmed = headSequence - assetValue.sequence >= confirmations
      return confirmed ? AssetStatus.CONFIRMED : AssetStatus.UNCONFIRMED
    }

    return AssetStatus.PENDING
  }

  async getTransactionType(
    account: Account,
    transaction: TransactionValue,
    tx?: IDatabaseTransaction,
  ): Promise<TransactionType> {
    if (transaction.transaction.isMinersFee()) {
      return TransactionType.MINER
    }

    for (const spend of transaction.transaction.spends) {
      if ((await account.getNoteHash(spend.nullifier, tx)) !== undefined) {
        return TransactionType.SEND
      }
    }

    for (const note of transaction.transaction.notes) {
      const decryptedNote = await account.getDecryptedNote(note.hash(), tx)

      if (!decryptedNote) {
        continue
      }

      if (decryptedNote.note.sender() === account.publicAddress) {
        return TransactionType.SEND
      }
    }

    return TransactionType.RECEIVE
  }

  async createAccount(name: string, setDefault = false): Promise<Account> {
    if (this.getAccountByName(name)) {
      throw new Error(`Account already exists with the name ${name}`)
    }

    const key = generateKey()

    let createdAt = null
    if (this.chainProcessor.hash && this.chainProcessor.sequence) {
      createdAt = {
        hash: this.chainProcessor.hash,
        sequence: this.chainProcessor.sequence,
      }
    }

    const account = new Account({
      version: ACCOUNT_SCHEMA_VERSION,
      id: uuid(),
      name,
      incomingViewKey: key.incomingViewKey,
      outgoingViewKey: key.outgoingViewKey,
      publicAddress: key.publicAddress,
      spendingKey: key.spendingKey,
      viewKey: key.viewKey,
      createdAt,
      walletDb: this.walletDb,
    })

    await this.walletDb.db.transaction(async (tx) => {
      await this.walletDb.setAccount(account, tx)
      await this.skipRescan(account, tx)
    })

    this.accounts.set(account.id, account)

    if (setDefault) {
      await this.setDefaultAccount(account.name)
    }

    return account
  }

  async skipRescan(account: Account, tx?: IDatabaseTransaction): Promise<void> {
    const hash = this.chainProcessor.hash
    const sequence = this.chainProcessor.sequence

    if (hash === null || sequence === null) {
      await account.updateHead(null, tx)
    } else {
      await account.updateHead({ hash, sequence }, tx)
    }
  }

  async importAccount(accountValue: AccountValue): Promise<Account> {
    if (accountValue.name && this.getAccountByName(accountValue.name)) {
      throw new Error(`Account already exists with the name ${accountValue.name}`)
    }
    const accounts = this.listAccounts()
    if (
      accountValue.spendingKey &&
      accounts.find((a) => accountValue.spendingKey === a.spendingKey)
    ) {
      throw new Error(`Account already exists with provided spending key`)
    }
    if (accounts.find((a) => accountValue.viewKey === a.viewKey)) {
      throw new Error(`Account already exists with provided view key(s)`)
    }

    validateAccount(accountValue)

    let createdAt = accountValue.createdAt
    if (createdAt !== null && !(await this.chain.hasBlock(createdAt.hash))) {
      this.logger.debug(
        `Account ${accountValue.name} createdAt block ${createdAt.hash.toString('hex')} (${
          createdAt.sequence
        }) not found in the chain. Setting createdAt to null.`,
      )
      createdAt = null
    }

    const account = new Account({
      ...accountValue,
      createdAt,
      walletDb: this.walletDb,
    })

    await this.walletDb.db.transaction(async (tx) => {
      await this.walletDb.setAccount(account, tx)
      await account.updateHead(null, tx)
    })

    this.accounts.set(account.id, account)
    this.onAccountImported.emit(account)

    return account
  }

  listAccounts(): Account[] {
    return Array.from(this.accounts.values())
  }

  accountExists(name: string): boolean {
    return this.getAccountByName(name) !== null
  }

  async resetAccount(
    account: Account,
    options?: {
      resetCreatedAt?: boolean
      tx?: IDatabaseTransaction
    },
  ): Promise<void> {
    const newAccount = new Account({
      ...account,
      createdAt: options?.resetCreatedAt ? null : account.createdAt,
      id: uuid(),
      walletDb: this.walletDb,
    })

    await this.walletDb.db.withTransaction(options?.tx, async (tx) => {
      await this.walletDb.setAccount(newAccount, tx)
      await newAccount.updateHead(null, tx)

      if (account.id === this.defaultAccount) {
        await this.walletDb.setDefaultAccount(newAccount.id, tx)
        this.defaultAccount = newAccount.id
      }

      this.accounts.set(newAccount.id, newAccount)

      await this.removeAccount(account, tx)
    })
  }

  async removeAccountByName(name: string): Promise<void> {
    const account = this.getAccountByName(name)
    if (!account) {
      return
    }

    await this.removeAccount(account)
  }

  async removeAccount(account: Account, tx?: IDatabaseTransaction): Promise<void> {
    await this.walletDb.db.withTransaction(tx, async (tx) => {
      if (account.id === this.defaultAccount) {
        await this.walletDb.setDefaultAccount(null, tx)
        this.defaultAccount = null
      }

      await this.walletDb.removeAccount(account, tx)
      await this.walletDb.removeHead(account, tx)
    })

    this.accounts.delete(account.id)
    this.onAccountRemoved.emit(account)
  }

  async forceCleanupDeletedAccounts(): Promise<void> {
    await this.walletDb.forceCleanupDeletedAccounts(this.eventLoopAbortController.signal)
  }

  async cleanupDeletedAccounts(): Promise<void> {
    if (!this.isStarted) {
      return
    }

    if (this.scan || this.updateHeadState) {
      return
    }

    const recordsToCleanup = 1000
    await this.walletDb.cleanupDeletedAccounts(
      recordsToCleanup,
      this.eventLoopAbortController.signal,
    )
  }

  get hasDefaultAccount(): boolean {
    return !!this.defaultAccount
  }

  /** Set or clear the default account */
  async setDefaultAccount(name: string | null, tx?: IDatabaseTransaction): Promise<void> {
    let next = null

    if (name) {
      next = this.getAccountByName(name)

      if (!next) {
        throw new Error(`No account found with name ${name}`)
      }

      if (this.defaultAccount === next.id) {
        return
      }
    }

    const nextId = next ? next.id : null
    await this.walletDb.setDefaultAccount(nextId, tx)
    this.defaultAccount = nextId
  }

  getAccountByName(name: string): Account | null {
    for (const account of this.accounts.values()) {
      if (name === account.name) {
        return account
      }
    }
    return null
  }

  getAccount(id: string): Account | null {
    const account = this.accounts.get(id)

    if (account) {
      return account
    }

    return null
  }

  getDefaultAccount(): Account | null {
    if (!this.defaultAccount) {
      return null
    }

    return this.getAccount(this.defaultAccount)
  }

  async getEarliestHeadHash(): Promise<Buffer | null> {
    let earliestHead = null
    for (const account of this.accounts.values()) {
      const head = await account.getHead()

      if (!head) {
        return null
      }

      if (!earliestHead || earliestHead.sequence > head.sequence) {
        earliestHead = head
      }
    }

    return earliestHead ? earliestHead.hash : null
  }

  async getLatestHead(): Promise<HeadValue | null> {
    let latestHead = null

    for (const account of this.accounts.values()) {
      const head = await account.getHead()

      if (!head) {
        continue
      }

      if (!latestHead || latestHead.sequence < head.sequence) {
        latestHead = head
      }
    }

    return latestHead
  }

  async getLatestHeadHash(): Promise<Buffer | null> {
    const latestHead = await this.getLatestHead()

    return latestHead ? latestHead.hash : null
  }

  async isAccountUpToDate(account: Account): Promise<boolean> {
    const head = await account.getHead()
    Assert.isNotUndefined(
      head,
      `isAccountUpToDate: No head hash found for account ${account.displayName}`,
    )

    return BufferUtils.equalsNullable(head?.hash ?? null, this.chainProcessor.hash)
  }

  protected assertHasAccount(account: Account): void {
    if (!this.accountExists(account.name)) {
      throw new Error(`No account found with name ${account.name}`)
    }
  }

  protected assertNotHasAccount(account: Account): void {
    if (this.accountExists(account.name)) {
      throw new Error(`No account found with name ${account.name}`)
    }
  }
}

export class ScanState {
  onTransaction = new Event<[sequence: number, endSequence: number]>()

  sequence = -1
  endSequence = -1

  readonly startedAt: number
  readonly abortController: AbortController
  private runningPromise: Promise<void>
  private runningResolve: PromiseResolve<void>

  constructor() {
    const [promise, resolve] = PromiseUtils.split<void>()
    this.runningPromise = promise
    this.runningResolve = resolve

    this.abortController = new AbortController()
    this.startedAt = Date.now()
  }

  get isAborted(): boolean {
    return this.abortController.signal.aborted
  }

  signal(sequence: number): void {
    this.sequence = sequence
    this.onTransaction.emit(sequence, this.endSequence)
  }

  signalComplete(): void {
    this.runningResolve()
  }

  async abort(): Promise<void> {
    this.abortController.abort()
    return this.wait()
  }

  wait(): Promise<void> {
    return this.runningPromise
  }
}<|MERGE_RESOLUTION|>--- conflicted
+++ resolved
@@ -1048,9 +1048,6 @@
         .toString('hex')} is missing an index and cannot be spent.`,
     )
 
-<<<<<<< HEAD
-    const witness = await this.chain.getNoteWitness(note.index, treeSize)
-=======
     const response = await this.nodeClient.chain.getNoteWitness({
       index: note.index,
       confirmations: confirmations ?? this.config.get('confirmations'),
@@ -1064,7 +1061,6 @@
       })),
       new NoteHasher(),
     )
->>>>>>> d13cab4a
 
     Assert.isNotNull(
       witness,
