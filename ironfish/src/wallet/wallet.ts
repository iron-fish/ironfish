--- conflicted
+++ resolved
@@ -691,16 +691,12 @@
       expiration: expiration ?? undefined,
       confirmations: confirmations ?? undefined,
     })
-<<<<<<< HEAD
-    return this.post(raw, memPool, sender.spendingKey)
-=======
     const { spendingKey } = sender
     Assert.isNotNull(
       spendingKey,
       "The provided account doesn't have a spending key, cannot send transaction",
     )
     return this.post(raw, memPool, spendingKey)
->>>>>>> c9ab6e47
   }
 
   async mint(
@@ -737,16 +733,12 @@
       expiration: options.expiration,
       confirmations: options.confirmations,
     })
-<<<<<<< HEAD
-    return this.post(raw, memPool, account.spendingKey)
-=======
     const { spendingKey } = account
     Assert.isNotNull(
       spendingKey,
       "The provided account doesn't have a spending key, cannot mint assets",
     )
     return this.post(raw, memPool, spendingKey)
->>>>>>> c9ab6e47
   }
 
   async burn(
@@ -765,16 +757,12 @@
       expiration: expiration,
       confirmations: confirmations,
     })
-<<<<<<< HEAD
-    return this.post(raw, memPool, account.spendingKey)
-=======
     const { spendingKey } = account
     Assert.isNotNull(
       spendingKey,
       "The provided account doesn't have a spending key, cannot burn assets",
     )
     return this.post(raw, memPool, spendingKey)
->>>>>>> c9ab6e47
   }
 
   async createTransaction(
@@ -1321,7 +1309,6 @@
       throw new Error(`Account already exists with the name ${toImport.name}`)
     }
 
-<<<<<<< HEAD
     if (
       'spendingKey' in toImport &&
       this.listAccounts().find((a) => toImport.spendingKey === a.spendingKey)
@@ -1348,21 +1335,6 @@
         id: uuid(),
         publicAddress: publicAddress,
       }
-=======
-    if (this.listAccounts().find((a) => spendingKey === a.spendingKey)) {
-      throw new Error(`Account already exists with provided spending key`)
-    }
-    // TODO(evan): upon adding multiple account import types, handle this error
-    Assert.isNotNull(spendingKey, 'Spending key is required for importing account')
-    const key = generateKeyFromPrivateKey(spendingKey)
-
-    const accountValue: AccountValue = {
-      ...toImport,
-      id: uuid(),
-      incomingViewKey: key.incoming_view_key,
-      outgoingViewKey: key.outgoing_view_key,
-      publicAddress: key.public_address,
->>>>>>> c9ab6e47
     }
 
     validateAccount(accountValue)
