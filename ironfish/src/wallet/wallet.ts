/* This Source Code Form is subject to the terms of the Mozilla Public
 * License, v. 2.0. If a copy of the MPL was not distributed with this
 * file, You can obtain one at https://mozilla.org/MPL/2.0/. */
import {
  Asset,
  ASSET_ID_LENGTH,
  ASSET_LENGTH,
  generateKey,
  generateKeyFromPrivateKey,
  Note as NativeNote,
} from '@ironfish/rust-nodejs'
import { BufferMap } from 'buffer-map'
import { v4 as uuid } from 'uuid'
import { Assert } from '../assert'
import { Blockchain } from '../blockchain'
import { ChainProcessor } from '../chainProcessor'
import { isExpiredSequence } from '../consensus'
import { Event } from '../event'
import { Config } from '../fileStores'
import { createRootLogger, Logger } from '../logger'
import { MemPool } from '../memPool'
import { getFee } from '../memPool/feeEstimator'
import { NoteHasher } from '../merkletree/hasher'
import { NoteWitness, Witness } from '../merkletree/witness'
import { Mutex } from '../mutex'
import { BlockHeader } from '../primitives/blockheader'
import { BurnDescription } from '../primitives/burnDescription'
import { Note } from '../primitives/note'
import { NOTE_ENCRYPTED_SERIALIZED_SIZE_IN_BYTE } from '../primitives/noteEncrypted'
import { MintData, RawTransaction } from '../primitives/rawTransaction'
import { SPEND_SERIALIZED_SIZE_IN_BYTE } from '../primitives/spend'
import { Transaction } from '../primitives/transaction'
import { IDatabaseTransaction } from '../storage/database/transaction'
import {
  AsyncUtils,
  BufferUtils,
  PromiseResolve,
  PromiseUtils,
  SetTimeoutToken,
} from '../utils'
import { WorkerPool } from '../workerPool'
import { DecryptedNote, DecryptNoteOptions } from '../workerPool/tasks/decryptNotes'
import { Account, AccountImport } from './account'
import { AssetBalances } from './assetBalances'
import { NotEnoughFundsError } from './errors'
import { MintAssetOptions } from './interfaces/mintAssetOptions'
import { validateAccount } from './validator'
import { AccountValue } from './walletdb/accountValue'
import { DecryptedNoteValue } from './walletdb/decryptedNoteValue'
import { TransactionValue } from './walletdb/transactionValue'
import { WalletDB } from './walletdb/walletdb'

const noteHasher = new NoteHasher()

export enum TransactionStatus {
  CONFIRMED = 'confirmed',
  EXPIRED = 'expired',
  PENDING = 'pending',
  UNCONFIRMED = 'unconfirmed',
  UNKNOWN = 'unknown',
}

export enum TransactionType {
  SEND = 'send',
  RECEIVE = 'receive',
  MINER = 'miner',
}

export class Wallet {
  readonly onAccountImported = new Event<[account: Account]>()
  readonly onAccountRemoved = new Event<[account: Account]>()
  readonly onBroadcastTransaction = new Event<[transaction: Transaction]>()
  readonly onTransactionCreated = new Event<[transaction: Transaction]>()

  scan: ScanState | null = null
  updateHeadState: ScanState | null = null

  protected readonly accounts = new Map<string, Account>()
  readonly walletDb: WalletDB
  readonly logger: Logger
  readonly workerPool: WorkerPool
  readonly chain: Blockchain
  readonly chainProcessor: ChainProcessor
  private readonly config: Config

  protected rebroadcastAfter: number
  protected defaultAccount: string | null = null
  protected isStarted = false
  protected isOpen = false
  protected eventLoopTimeout: SetTimeoutToken | null = null
  private readonly createTransactionMutex: Mutex
  private readonly eventLoopAbortController: AbortController
  private eventLoopPromise: Promise<void> | null = null
  private eventLoopResolve: PromiseResolve<void> | null = null

  constructor({
    chain,
    config,
    database,
    logger = createRootLogger(),
    rebroadcastAfter,
    workerPool,
  }: {
    chain: Blockchain
    config: Config
    database: WalletDB
    logger?: Logger
    rebroadcastAfter?: number
    workerPool: WorkerPool
  }) {
    this.chain = chain
    this.config = config
    this.logger = logger.withTag('accounts')
    this.walletDb = database
    this.workerPool = workerPool
    this.rebroadcastAfter = rebroadcastAfter ?? 10
    this.createTransactionMutex = new Mutex()
    this.eventLoopAbortController = new AbortController()

    this.chainProcessor = new ChainProcessor({
      logger: this.logger,
      chain: chain,
      head: null,
    })

    this.chainProcessor.onAdd.on(async (header) => {
      this.logger.debug(`AccountHead ADD: ${Number(header.sequence) - 1} => ${header.sequence}`)

      await this.connectBlock(header)
    })

    this.chainProcessor.onRemove.on(async (header) => {
      this.logger.debug(`AccountHead DEL: ${header.sequence} => ${Number(header.sequence) - 1}`)

      await this.disconnectBlock(header)
    })
  }

  async updateHead(): Promise<void> {
    if (this.scan || this.updateHeadState || this.accounts.size === 0) {
      return
    }

    // TODO: this isn't right, as the scan state doesn't get its sequence or
    // endSequence set properly
    const scan = new ScanState()
    this.updateHeadState = scan

    try {
      const { hashChanged } = await this.chainProcessor.update({
        signal: scan.abortController.signal,
      })

      if (hashChanged) {
        this.logger.debug(
          `Updated Accounts Head: ${String(this.chainProcessor.hash?.toString('hex'))}`,
        )
      }
    } finally {
      scan.signalComplete()
      this.updateHeadState = null
    }
  }

  async shouldRescan(): Promise<boolean> {
    if (this.scan) {
      return false
    }

    for (const account of this.accounts.values()) {
      if (!(await this.isAccountUpToDate(account))) {
        return true
      }
    }

    return false
  }

  async open(): Promise<void> {
    if (this.isOpen) {
      return
    }

    this.isOpen = true
    await this.walletDb.open()
    await this.load()
  }

  private async load(): Promise<void> {
    for await (const accountValue of this.walletDb.loadAccounts()) {
      const account = new Account({
        ...accountValue,
        walletDb: this.walletDb,
      })

      this.accounts.set(account.id, account)
    }

    const meta = await this.walletDb.loadAccountsMeta()
    this.defaultAccount = meta.defaultAccountId

    this.chainProcessor.hash = await this.getLatestHeadHash()
  }

  private unload(): void {
    this.accounts.clear()

    this.defaultAccount = null
    this.chainProcessor.hash = null
  }

  async close(): Promise<void> {
    if (!this.isOpen) {
      return
    }

    this.isOpen = false
    await this.walletDb.close()
    this.unload()
  }

  async start(): Promise<void> {
    if (this.isStarted) {
      return
    }
    this.isStarted = true

    if (this.chainProcessor.hash) {
      const hasHeadBlock = await this.chain.hasBlock(this.chainProcessor.hash)

      if (!hasHeadBlock) {
        this.logger.error(
          `Resetting accounts database because accounts head was not found in chain: ${this.chainProcessor.hash.toString(
            'hex',
          )}`,
        )
        await this.reset()
      }
    }

    if (!this.scan && (await this.shouldRescan())) {
      void this.scanTransactions()
    }

    void this.eventLoop()
  }

  async stop(): Promise<void> {
    if (!this.isStarted) {
      return
    }
    this.isStarted = false

    if (this.eventLoopTimeout) {
      clearTimeout(this.eventLoopTimeout)
    }

    await Promise.all([this.scan?.abort(), this.updateHeadState?.abort()])
    this.eventLoopAbortController.abort()

    await this.eventLoopPromise
  }

  async eventLoop(): Promise<void> {
    if (!this.isStarted) {
      return
    }

    const [promise, resolve] = PromiseUtils.split<void>()
    this.eventLoopPromise = promise
    this.eventLoopResolve = resolve

    await this.updateHead()
    await this.expireTransactions()
    await this.rebroadcastTransactions()
    await this.cleanupDeletedAccounts()

    if (this.isStarted) {
      this.eventLoopTimeout = setTimeout(() => void this.eventLoop(), 1000)
    }

    resolve()
    this.eventLoopPromise = null
    this.eventLoopResolve = null
  }

  async reset(): Promise<void> {
    await this.resetAccounts()

    this.chainProcessor.hash = null
  }

  private async resetAccounts(tx?: IDatabaseTransaction): Promise<void> {
    for (const account of this.listAccounts()) {
      await this.resetAccount(account, tx)
    }
  }

  async decryptNotes(
    transaction: Transaction,
    initialNoteIndex: number | null,
    decryptForSpender: boolean,
    accounts?: Array<Account>,
  ): Promise<Map<string, Array<DecryptedNote>>> {
    const accountsToCheck =
      accounts ||
      (await AsyncUtils.filter(
        this.listAccounts(),
        async (a) => await this.isAccountUpToDate(a),
      ))

    const decryptedNotesByAccountId = new Map<string, Array<DecryptedNote>>()

    const batchSize = 20
    for (const account of accountsToCheck) {
      const decryptedNotes = []
      let decryptNotesPayloads = []
      let currentNoteIndex = initialNoteIndex

      for (const note of transaction.notes) {
        decryptNotesPayloads.push({
          serializedNote: note.serialize(),
          incomingViewKey: account.incomingViewKey,
          outgoingViewKey: account.outgoingViewKey,
          spendingKey: account.spendingKey,
          currentNoteIndex,
          decryptForSpender,
        })

        if (currentNoteIndex) {
          currentNoteIndex++
        }

        if (decryptNotesPayloads.length >= batchSize) {
          const decryptedNotesBatch = await this.decryptNotesFromTransaction(
            decryptNotesPayloads,
          )
          decryptedNotes.push(...decryptedNotesBatch)
          decryptNotesPayloads = []
        }
      }

      if (decryptNotesPayloads.length) {
        const decryptedNotesBatch = await this.decryptNotesFromTransaction(decryptNotesPayloads)
        decryptedNotes.push(...decryptedNotesBatch)
      }

      if (decryptedNotes.length) {
        decryptedNotesByAccountId.set(account.id, decryptedNotes)
      }
    }

    return decryptedNotesByAccountId
  }

  private async decryptNotesFromTransaction(
    decryptNotesPayloads: Array<DecryptNoteOptions>,
  ): Promise<Array<DecryptedNote>> {
    const decryptedNotes = []
    const response = await this.workerPool.decryptNotes(decryptNotesPayloads)
    for (const decryptedNote of response) {
      if (decryptedNote) {
        decryptedNotes.push(decryptedNote)
      }
    }

    return decryptedNotes
  }

  async connectBlock(blockHeader: BlockHeader, scan?: ScanState): Promise<void> {
    const accounts = await AsyncUtils.filter(this.listAccounts(), async (account) => {
      const accountHead = await account.getHead()

      if (!accountHead) {
        return blockHeader.sequence === 1
      } else {
        return BufferUtils.equalsNullable(accountHead.hash, blockHeader.previousBlockHash)
      }
    })

    for (const account of accounts) {
      const assetBalanceDeltas = new AssetBalances()

      await this.walletDb.db.transaction(async (tx) => {
        const transactions = await this.chain.getBlockTransactions(blockHeader)

        for (const { transaction, initialNoteIndex } of transactions) {
          if (scan && scan.isAborted) {
            scan.signalComplete()
            this.scan = null
            return
          }

          const decryptedNotesByAccountId = await this.decryptNotes(
            transaction,
            initialNoteIndex,
            false,
            [account],
          )

          const decryptedNotes = decryptedNotesByAccountId.get(account.id) ?? []

          if (decryptedNotes.length === 0 && !(await account.hasSpend(transaction))) {
            continue
          }

          const transactionDeltas = await account.connectTransaction(
            blockHeader,
            transaction,
            decryptedNotes,
            tx,
          )

          assetBalanceDeltas.update(transactionDeltas)

          scan?.signal(blockHeader.sequence)
        }

        await account.updateUnconfirmedBalances(
          assetBalanceDeltas,
          blockHeader.hash,
          blockHeader.sequence,
          tx,
        )

        await account.updateHead({ hash: blockHeader.hash, sequence: blockHeader.sequence }, tx)
      })
    }
  }

  async disconnectBlock(header: BlockHeader): Promise<void> {
    const accounts = await AsyncUtils.filter(this.listAccounts(), async (account) => {
      const accountHead = await account.getHead()

      return BufferUtils.equalsNullable(accountHead?.hash ?? null, header.hash)
    })

    for (const account of accounts) {
      const assetBalanceDeltas = new AssetBalances()

      await this.walletDb.db.transaction(async (tx) => {
        const transactions = await this.chain.getBlockTransactions(header)

        for (const { transaction } of transactions.slice().reverse()) {
          const transactionDeltas = await account.disconnectTransaction(header, transaction, tx)

          assetBalanceDeltas.update(transactionDeltas)

          if (transaction.isMinersFee()) {
            await account.deleteTransaction(transaction, tx)
          }
        }

        await account.updateUnconfirmedBalances(
          assetBalanceDeltas,
          header.previousBlockHash,
          header.sequence - 1,
          tx,
        )

        await account.updateHead(
          { hash: header.previousBlockHash, sequence: header.sequence - 1 },
          tx,
        )
      })
    }
  }

  async addPendingTransaction(transaction: Transaction): Promise<void> {
    const accounts = await AsyncUtils.filter(
      this.listAccounts(),
      async (account) => !(await account.hasTransaction(transaction.hash())),
    )

    if (accounts.length === 0) {
      return
    }

    const decryptedNotesByAccountId = await this.decryptNotes(
      transaction,
      null,
      false,
      accounts,
    )

    for (const account of accounts) {
      const decryptedNotes = decryptedNotesByAccountId.get(account.id) ?? []

      if (decryptedNotes.length === 0 && !(await account.hasSpend(transaction))) {
        continue
      }

      await account.addPendingTransaction(transaction, decryptedNotes, this.chain.head.sequence)
    }
  }

  async scanTransactions(fromHash?: Buffer): Promise<void> {
    if (!this.isOpen) {
      throw new Error('Cannot start a scan if accounts are not loaded')
    }

    if (this.scan) {
      this.logger.info('Skipping Scan, already scanning.')
      return
    }

    const scan = new ScanState()
    this.scan = scan

    // If we are updating the account head, we need to wait until its finished
    // but setting this.scan is our lock so updating the head doesn't run again
    await this.updateHeadState?.wait()

    const startHash = await this.getEarliestHeadHash()

    // Priority: fromHeader > startHeader > genesisBlock
    const beginHash = fromHash ? fromHash : startHash ? startHash : this.chain.genesis.hash
    const beginHeader = await this.chain.getHeader(beginHash)

    Assert.isNotNull(
      beginHeader,
      `scanTransactions: No header found for start hash ${beginHash.toString('hex')}`,
    )

    const endHash = this.chainProcessor.hash || this.chain.head.hash
    const endHeader = await this.chain.getHeader(endHash)

    Assert.isNotNull(
      endHeader,
      `scanTransactions: No header found for end hash ${endHash.toString('hex')}`,
    )

    scan.sequence = beginHeader.sequence
    scan.endSequence = endHeader.sequence

    if (scan.isAborted || beginHash.equals(endHash)) {
      scan.signalComplete()
      this.scan = null
      return
    }

    this.logger.info(
      `Scan starting from earliest found account head hash: ${beginHash.toString('hex')}`,
    )

    // Go through every transaction in the chain and add notes that we can decrypt
    for await (const blockHeader of this.chain.iterateBlockHeaders(
      beginHash,
      endHash,
      undefined,
      false,
    )) {
      await this.connectBlock(blockHeader, scan)
    }

    if (this.chainProcessor.hash === null) {
      const latestHeadHash = await this.getLatestHeadHash()
      Assert.isNotNull(latestHeadHash, `scanTransactions: No latest head hash found`)

      this.chainProcessor.hash = latestHeadHash
    }

    this.logger.info(
      `Finished scanning for transactions after ${Math.floor(
        (Date.now() - scan.startedAt) / 1000,
      )} seconds`,
    )

    scan.signalComplete()
    this.scan = null
  }

  async *getBalances(
    account: Account,
    confirmations?: number,
  ): AsyncGenerator<{
    assetId: Buffer
    unconfirmed: bigint
    unconfirmedCount: number
    pending: bigint
    pendingCount: number
    confirmed: bigint
    blockHash: Buffer | null
    sequence: number | null
  }> {
    confirmations = confirmations ?? this.config.get('confirmations')

    this.assertHasAccount(account)

    for await (const balance of account.getBalances(confirmations)) {
      yield balance
    }
  }

  async getBalance(
    account: Account,
    assetId: Buffer,
    options?: { confirmations?: number },
  ): Promise<{
    unconfirmedCount: number
    unconfirmed: bigint
    confirmed: bigint
    pendingCount: number
    pending: bigint
    blockHash: Buffer | null
    sequence: number | null
  }> {
    const confirmations = options?.confirmations ?? this.config.get('confirmations')

    this.assertHasAccount(account)

    return account.getBalance(assetId, confirmations)
  }

  private async *getUnspentNotes(
    account: Account,
    assetId: Buffer,
    options?: {
      confirmations?: number
    },
  ): AsyncGenerator<DecryptedNoteValue & { hash: Buffer }> {
    const confirmations = options?.confirmations ?? this.config.get('confirmations')

    for await (const decryptedNote of account.getUnspentNotes(assetId, {
      confirmations,
    })) {
      yield decryptedNote
    }
  }

  async send(
    memPool: MemPool,
    sender: Account,
    receives: {
      publicAddress: string
      amount: bigint
      memo: string
      assetId: Buffer
    }[],
    fee: bigint,
    expirationDelta: number,
    expiration?: number | null,
    confirmations?: number | null,
  ): Promise<Transaction> {
    const raw = await this.createTransaction(sender, receives, [], [], {
      fee,
      expirationDelta,
      expiration: expiration ?? undefined,
      confirmations: confirmations ?? undefined,
    })

    return this.postTransaction(raw, memPool)
  }

  async mint(
    memPool: MemPool,
    account: Account,
    options: MintAssetOptions,
  ): Promise<Transaction> {
    let mintData: MintData

    if ('assetId' in options) {
      const record = await this.chain.getAssetById(options.assetId)
      if (!record) {
        throw new Error(
          `Asset not found. Cannot mint for identifier '${options.assetId.toString('hex')}'`,
        )
      }

      mintData = {
        name: record.name.toString('utf8'),
        metadata: record.metadata.toString('utf8'),
        value: options.value,
      }
    } else {
<<<<<<< HEAD
      mintData = {
        name: options.name,
        metadata: options.metadata,
        value: options.value,
      }
    }

    const raw = await this.createTransaction(account, [], [mintData], [], {
      fee: options.fee,
      expirationDelta: options.expirationDelta,
      expiration: options.expiration,
    })
=======
      asset = new Asset(account.spendingKey, options.name, options.metadata)
    }

    const raw = await this.createTransaction(
      account,
      [],
      [{ asset, value: options.value }],
      [],
      {
        fee: options.fee,
        expirationDelta: options.expirationDelta,
        expiration: options.expiration,
        confirmations: options.confirmations,
      },
    )
>>>>>>> 1102899f

    return this.postTransaction(raw, memPool)
  }

  async burn(
    memPool: MemPool,
    account: Account,
    assetId: Buffer,
    value: bigint,
    fee: bigint,
    expirationDelta: number,
    expiration?: number,
    confirmations?: number,
  ): Promise<Transaction> {
    const raw = await this.createTransaction(account, [], [], [{ assetId, value }], {
      fee: fee,
      expirationDelta: expirationDelta,
      expiration: expiration,
      confirmations: confirmations,
    })

    return this.postTransaction(raw, memPool)
  }

  async createTransaction(
    sender: Account,
    receives: {
      publicAddress: string
      amount: bigint
      memo: string
      assetId: Buffer
    }[],
    mints: MintData[],
    burns: BurnDescription[],
    options: {
      fee?: bigint
      feeRate?: bigint
      expiration?: number
      expirationDelta?: number
      confirmations?: number
    },
  ): Promise<RawTransaction> {
    const heaviestHead = this.chain.head
    if (heaviestHead === null) {
      throw new Error('You must have a genesis block to create a transaction')
    }

    if (options.fee === undefined && options.feeRate === undefined) {
      throw new Error('Fee or FeeRate is required to create a transaction')
    }

    const confirmations = options.confirmations ?? this.config.get('confirmations')

    let expiration = options.expiration
    if (expiration === undefined && options.expirationDelta) {
      expiration = heaviestHead.sequence + options.expirationDelta
    }

    if (expiration === undefined || isExpiredSequence(expiration, this.chain.head.sequence)) {
      throw new Error('Invalid expiration sequence for transaction')
    }

    const unlock = await this.createTransactionMutex.lock()

    try {
      this.assertHasAccount(sender)

      if (!(await this.isAccountUpToDate(sender))) {
        throw new Error('Your account must finish scanning before sending a transaction.')
      }

      const raw = new RawTransaction()
      raw.spendingKey = sender.spendingKey
      raw.expiration = expiration
      raw.mints = mints
      raw.burns = burns

      for (const receive of receives) {
        const note = new NativeNote(
          receive.publicAddress,
          receive.amount,
          receive.memo,
          receive.assetId,
          sender.publicAddress,
        )

        raw.receives.push({ note: new Note(note.serialize()) })
      }

      if (options.fee) {
        raw.fee = options.fee
      }

      let size = 0
      if (options.feeRate) {
        size += 8 // spends length
        size += 8 // notes length
        size += 8 // fee
        size += 4 // expiration
        size += 64 // signature

        size += raw.receives.length * NOTE_ENCRYPTED_SERIALIZED_SIZE_IN_BYTE

        size += raw.mints.length * (ASSET_LENGTH + 8)

        size += raw.burns.length * (ASSET_ID_LENGTH + 8)

        raw.fee = getFee(options.feeRate, size)
      }

      await this.fund(raw, {
        fee: raw.fee,
        account: sender,
        confirmations: confirmations,
      })

      if (options.feeRate) {
        size += raw.spends.length * SPEND_SERIALIZED_SIZE_IN_BYTE
        raw.fee = getFee(options.feeRate, size)
        raw.spends = []

        await this.fund(raw, {
          fee: raw.fee,
          account: sender,
          confirmations: confirmations,
        })
      }

      return raw
    } finally {
      unlock()
    }
  }

  async postTransaction(raw: RawTransaction, memPool: MemPool): Promise<Transaction> {
    const transaction = await this.workerPool.postTransaction(raw)

    const verify = this.chain.verifier.verifyCreatedTransaction(transaction)
    if (!verify.valid) {
      throw new Error(`Invalid transaction, reason: ${String(verify.reason)}`)
    }

    await this.addPendingTransaction(transaction)
    memPool.acceptTransaction(transaction)
    this.broadcastTransaction(transaction)
    this.onTransactionCreated.emit(transaction)

    return transaction
  }

  async fund(
    raw: RawTransaction,
    options: {
      fee: bigint
      account: Account
      confirmations: number
    },
  ): Promise<void> {
    const needed = this.buildAmountsNeeded(raw, {
      fee: options.fee,
    })

    const spends = await this.createSpends(options.account, needed, options.confirmations)

    for (const spend of spends) {
      const witness = new Witness(
        spend.witness.treeSize(),
        spend.witness.rootHash,
        spend.witness.authenticationPath,
        noteHasher,
      )

      raw.spends.push({
        note: spend.note,
        witness: witness,
      })
    }
  }

  private buildAmountsNeeded(
    raw: RawTransaction,
    options: {
      fee: bigint
    },
  ): BufferMap<bigint> {
    const amountsNeeded = new BufferMap<bigint>()
    amountsNeeded.set(Asset.nativeId(), options.fee)

    for (const receive of raw.receives) {
      const currentAmount = amountsNeeded.get(receive.note.assetId()) ?? BigInt(0)
      amountsNeeded.set(receive.note.assetId(), currentAmount + receive.note.value())
    }

    for (const burn of raw.burns) {
      const currentAmount = amountsNeeded.get(burn.assetId) ?? BigInt(0)
      amountsNeeded.set(burn.assetId, currentAmount + burn.value)
    }

    return amountsNeeded
  }

  private async createSpends(
    sender: Account,
    amountsNeeded: BufferMap<bigint>,
    confirmations: number,
  ): Promise<Array<{ note: Note; witness: NoteWitness }>> {
    const notesToSpend: Array<{ note: Note; witness: NoteWitness }> = []

    for (const [assetId, amountNeeded] of amountsNeeded.entries()) {
      const { amount, notes } = await this.createSpendsForAsset(
        sender,
        assetId,
        amountNeeded,
        confirmations,
      )

      if (amount < amountNeeded) {
        throw new NotEnoughFundsError(assetId, amount, amountNeeded)
      }

      notesToSpend.push(...notes)
    }

    return notesToSpend
  }

  async createSpendsForAsset(
    sender: Account,
    assetId: Buffer,
    amountNeeded: bigint,
    confirmations: number,
  ): Promise<{ amount: bigint; notes: Array<{ note: Note; witness: NoteWitness }> }> {
    let amount = BigInt(0)
    const notes: Array<{ note: Note; witness: NoteWitness }> = []

    const head = await sender.getHead()
    if (!head) {
      return { amount, notes }
    }

    for await (const unspentNote of this.getUnspentNotes(sender, assetId)) {
      if (unspentNote.note.value() <= BigInt(0)) {
        continue
      }

      Assert.isNotNull(unspentNote.index)
      Assert.isNotNull(unspentNote.nullifier)
      Assert.isNotNull(unspentNote.sequence)

      const isConfirmed = head.sequence - unspentNote.sequence >= confirmations
      if (!isConfirmed) {
        continue
      }

      if (await this.checkNoteOnChainAndRepair(sender, unspentNote)) {
        continue
      }

      // Try creating a witness from the note
      const witness = await this.chain.notes.witness(unspentNote.index)

      if (witness === null) {
        this.logger.debug(`Could not create a witness for note with index ${unspentNote.index}`)
        continue
      }

      this.logger.debug(
        `Accounts: spending note ${unspentNote.index} ${unspentNote.hash.toString(
          'hex',
        )} ${unspentNote.note.value()}`,
      )

      // Otherwise, push the note into the list of notes to spend
      notes.push({ note: unspentNote.note, witness })
      amount += unspentNote.note.value()

      if (amount >= amountNeeded) {
        break
      }
    }

    return { amount, notes }
  }

  /**
   * Checks if a note is already on the chain when trying to spend it
   *
   * This function should be deleted once the wallet is detached from the chain,
   * either way. It shouldn't be neccessary. It's just a hold over function to
   * sanity check from wallet 1.0.
   *
   * @returns true if the note is on the chain already
   */
  private async checkNoteOnChainAndRepair(
    sender: Account,
    unspentNote: DecryptedNoteValue & { hash: Buffer },
  ): Promise<boolean> {
    if (!unspentNote.nullifier) {
      return false
    }

    const spent = await this.chain.nullifiers.contains(unspentNote.nullifier)

    if (!spent) {
      return false
    }

    this.logger.debug(
      `Note was marked unspent, but nullifier found in tree: ${unspentNote.nullifier.toString(
        'hex',
      )}`,
    )

    // Update our map so this doesn't happen again
    const noteMapValue = await sender.getDecryptedNote(unspentNote.hash)

    if (noteMapValue) {
      this.logger.debug(`Unspent note has index ${String(noteMapValue.index)}`)
      await this.walletDb.saveDecryptedNote(sender, unspentNote.hash, {
        ...noteMapValue,
        spent: true,
      })
    }

    return true
  }

  broadcastTransaction(transaction: Transaction): void {
    this.onBroadcastTransaction.emit(transaction)
  }

  async rebroadcastTransactions(): Promise<void> {
    if (!this.isStarted) {
      return
    }

    if (!this.chain.synced) {
      return
    }

    if (this.chainProcessor.hash === null) {
      return
    }

    const head = await this.chain.getHeader(this.chainProcessor.hash)

    if (head === null) {
      return
    }

    for (const account of this.accounts.values()) {
      if (this.eventLoopAbortController.signal.aborted) {
        return
      }

      for await (const transactionInfo of account.getPendingTransactions(head.sequence)) {
        if (this.eventLoopAbortController.signal.aborted) {
          return
        }

        const { transaction, blockHash, submittedSequence } = transactionInfo
        const transactionHash = transaction.hash()

        // Skip transactions that are already added to a block
        if (blockHash) {
          continue
        }

        // TODO: This algorithm suffers a deanonymization attack where you can
        // watch to see what transactions node continuously send out, then you can
        // know those transactions are theres. This should be randomized and made
        // less, predictable later to help prevent that attack.
        if (head.sequence - submittedSequence < this.rebroadcastAfter) {
          continue
        }

        let isValid = true
        await this.walletDb.db.transaction(async (tx) => {
          const verify = await this.chain.verifier.verifyTransactionAdd(transaction)

          // We still update this even if it's not valid to prevent constantly
          // reprocessing valid transaction every block. Give them a few blocks to
          // try to become valid.
          await this.walletDb.saveTransaction(
            account,
            transactionHash,
            {
              ...transactionInfo,
              submittedSequence: head.sequence,
            },
            tx,
          )

          if (!verify.valid) {
            isValid = false
            this.logger.debug(
              `Ignoring invalid transaction during rebroadcast ${transactionHash.toString(
                'hex',
              )}, reason ${String(verify.reason)} seq: ${head.sequence}`,
            )
          }
        })

        if (!isValid) {
          continue
        }
        this.broadcastTransaction(transaction)
      }
    }
  }

  async expireTransactions(): Promise<void> {
    if (!this.isStarted) {
      return
    }

    if (!this.chain.synced) {
      return
    }

    if (this.chainProcessor.hash === null) {
      return
    }

    const head = await this.chain.getHeader(this.chainProcessor.hash)

    if (head === null) {
      return
    }

    for (const account of this.accounts.values()) {
      if (this.eventLoopAbortController.signal.aborted) {
        return
      }

      for await (const { transaction } of account.getExpiredTransactions(head.sequence)) {
        if (this.eventLoopAbortController.signal.aborted) {
          return
        }

        await account.expireTransaction(transaction)
      }
    }
  }

  async getTransactionStatus(
    account: Account,
    transaction: TransactionValue,
    options?: {
      headSequence?: number | null
      confirmations?: number
    },
    tx?: IDatabaseTransaction,
  ): Promise<TransactionStatus> {
    const confirmations = options?.confirmations ?? this.config.get('confirmations')

    const headSequence = options?.headSequence ?? (await account.getHead(tx))?.sequence

    if (!headSequence) {
      return TransactionStatus.UNKNOWN
    }

    if (transaction.sequence) {
      const isConfirmed = headSequence - transaction.sequence >= confirmations

      return isConfirmed ? TransactionStatus.CONFIRMED : TransactionStatus.UNCONFIRMED
    } else {
      const isExpired = isExpiredSequence(transaction.transaction.expiration(), headSequence)

      return isExpired ? TransactionStatus.EXPIRED : TransactionStatus.PENDING
    }
  }

  async getTransactionType(
    account: Account,
    transaction: TransactionValue,
    tx?: IDatabaseTransaction,
  ): Promise<TransactionType> {
    if (transaction.transaction.isMinersFee()) {
      return TransactionType.MINER
    }

    let send = false

    for (const spend of transaction.transaction.spends) {
      if ((await account.getNoteHash(spend.nullifier, tx)) !== null) {
        send = true
        break
      }
    }

    return send ? TransactionType.SEND : TransactionType.RECEIVE
  }

  async createAccount(name: string, setDefault = false): Promise<Account> {
    if (this.getAccountByName(name)) {
      throw new Error(`Account already exists with the name ${name}`)
    }

    const key = generateKey()

    const account = new Account({
      id: uuid(),
      name,
      incomingViewKey: key.incoming_view_key,
      outgoingViewKey: key.outgoing_view_key,
      publicAddress: key.public_address,
      spendingKey: key.spending_key,
      walletDb: this.walletDb,
    })

    await this.walletDb.db.transaction(async (tx) => {
      await this.walletDb.setAccount(account, tx)
      await this.skipRescan(account, tx)
    })

    this.accounts.set(account.id, account)

    if (setDefault) {
      await this.setDefaultAccount(account.name)
    }

    return account
  }

  async skipRescan(account: Account, tx?: IDatabaseTransaction): Promise<void> {
    const hash = this.chainProcessor.hash
    const sequence = this.chainProcessor.sequence

    if (hash === null || sequence === null) {
      await account.updateHead(null, tx)
    } else {
      await account.updateHead({ hash, sequence }, tx)
    }
  }

  async importAccount(toImport: AccountImport): Promise<Account> {
    if (toImport.name && this.getAccountByName(toImport.name)) {
      throw new Error(`Account already exists with the name ${toImport.name}`)
    }

    if (this.listAccounts().find((a) => toImport.spendingKey === a.spendingKey)) {
      throw new Error(`Account already exists with provided spending key`)
    }

    const key = generateKeyFromPrivateKey(toImport.spendingKey)

    const accountValue: AccountValue = {
      ...toImport,
      id: uuid(),
      incomingViewKey: key.incoming_view_key,
      outgoingViewKey: key.outgoing_view_key,
      publicAddress: key.public_address,
    }

    validateAccount(accountValue)

    const account = new Account({
      ...accountValue,
      walletDb: this.walletDb,
    })

    await this.walletDb.db.transaction(async (tx) => {
      await this.walletDb.setAccount(account, tx)
      await account.updateHead(null, tx)
    })

    this.accounts.set(account.id, account)
    this.onAccountImported.emit(account)

    return account
  }

  listAccounts(): Account[] {
    return Array.from(this.accounts.values())
  }

  accountExists(name: string): boolean {
    return this.getAccountByName(name) !== null
  }

  async resetAccount(account: Account, tx?: IDatabaseTransaction): Promise<void> {
    const newAccount = new Account({
      ...account,
      id: uuid(),
      walletDb: this.walletDb,
    })

    await this.walletDb.db.withTransaction(tx, async (tx) => {
      await this.walletDb.setAccount(newAccount, tx)
      await newAccount.updateHead(null, tx)

      if (account.id === this.defaultAccount) {
        await this.walletDb.setDefaultAccount(newAccount.id, tx)
        this.defaultAccount = newAccount.id
      }

      this.accounts.set(newAccount.id, newAccount)

      await this.removeAccount(account, tx)
    })
  }

  async removeAccountByName(name: string): Promise<void> {
    const account = this.getAccountByName(name)
    if (!account) {
      return
    }

    await this.removeAccount(account)
  }

  async removeAccount(account: Account, tx?: IDatabaseTransaction): Promise<void> {
    await this.walletDb.db.withTransaction(tx, async (tx) => {
      if (account.id === this.defaultAccount) {
        await this.walletDb.setDefaultAccount(null, tx)
        this.defaultAccount = null
      }

      await this.walletDb.removeAccount(account, tx)
      await this.walletDb.removeHead(account, tx)
    })

    this.accounts.delete(account.id)
    this.onAccountRemoved.emit(account)
  }

  async cleanupDeletedAccounts(): Promise<void> {
    if (!this.isStarted) {
      return
    }

    if (this.scan || this.updateHeadState) {
      return
    }

    await this.walletDb.cleanupDeletedAccounts(this.eventLoopAbortController.signal)
  }

  get hasDefaultAccount(): boolean {
    return !!this.defaultAccount
  }

  /** Set or clear the default account */
  async setDefaultAccount(name: string | null, tx?: IDatabaseTransaction): Promise<void> {
    let next = null

    if (name) {
      next = this.getAccountByName(name)

      if (!next) {
        throw new Error(`No account found with name ${name}`)
      }

      if (this.defaultAccount === next.id) {
        return
      }
    }

    const nextId = next ? next.id : null
    await this.walletDb.setDefaultAccount(nextId, tx)
    this.defaultAccount = nextId
  }

  getAccountByName(name: string): Account | null {
    for (const account of this.accounts.values()) {
      if (name === account.name) {
        return account
      }
    }
    return null
  }

  getAccount(id: string): Account | null {
    const account = this.accounts.get(id)

    if (account) {
      return account
    }

    return null
  }

  getDefaultAccount(): Account | null {
    if (!this.defaultAccount) {
      return null
    }

    return this.getAccount(this.defaultAccount)
  }

  async getEarliestHeadHash(): Promise<Buffer | null> {
    let earliestHead = null
    for (const account of this.accounts.values()) {
      const head = await account.getHead()

      if (!head) {
        return null
      }

      if (!earliestHead || earliestHead.sequence > head.sequence) {
        earliestHead = head
      }
    }

    return earliestHead ? earliestHead.hash : null
  }

  async getLatestHeadHash(): Promise<Buffer | null> {
    let latestHead = null

    for (const account of this.accounts.values()) {
      const head = await account.getHead()

      if (!head) {
        continue
      }

      if (!latestHead || latestHead.sequence < head.sequence) {
        latestHead = head
      }
    }

    return latestHead ? latestHead.hash : null
  }

  async isAccountUpToDate(account: Account): Promise<boolean> {
    const head = await account.getHead()
    Assert.isNotUndefined(
      head,
      `isAccountUpToDate: No head hash found for account ${account.displayName}`,
    )

    return BufferUtils.equalsNullable(head?.hash ?? null, this.chainProcessor.hash)
  }

  protected assertHasAccount(account: Account): void {
    if (!this.accountExists(account.name)) {
      throw new Error(`No account found with name ${account.name}`)
    }
  }

  protected assertNotHasAccount(account: Account): void {
    if (this.accountExists(account.name)) {
      throw new Error(`No account found with name ${account.name}`)
    }
  }
}

export class ScanState {
  onTransaction = new Event<[sequence: number, endSequence: number]>()

  sequence = -1
  endSequence = -1

  readonly startedAt: number
  readonly abortController: AbortController
  private runningPromise: Promise<void>
  private runningResolve: PromiseResolve<void>

  constructor() {
    const [promise, resolve] = PromiseUtils.split<void>()
    this.runningPromise = promise
    this.runningResolve = resolve

    this.abortController = new AbortController()
    this.startedAt = Date.now()
  }

  get isAborted(): boolean {
    return this.abortController.signal.aborted
  }

  signal(sequence: number): void {
    this.sequence = sequence
    this.onTransaction.emit(sequence, this.endSequence)
  }

  signalComplete(): void {
    this.runningResolve()
  }

  async abort(): Promise<void> {
    this.abortController.abort()
    return this.wait()
  }

  wait(): Promise<void> {
    return this.runningPromise
  }
}<|MERGE_RESOLUTION|>--- conflicted
+++ resolved
@@ -673,27 +673,17 @@
         value: options.value,
       }
     } else {
-<<<<<<< HEAD
       mintData = {
         name: options.name,
         metadata: options.metadata,
         value: options.value,
       }
     }
-
-    const raw = await this.createTransaction(account, [], [mintData], [], {
-      fee: options.fee,
-      expirationDelta: options.expirationDelta,
-      expiration: options.expiration,
-    })
-=======
-      asset = new Asset(account.spendingKey, options.name, options.metadata)
-    }
-
+      
     const raw = await this.createTransaction(
       account,
       [],
-      [{ asset, value: options.value }],
+      [mintData],
       [],
       {
         fee: options.fee,
@@ -701,8 +691,7 @@
         expiration: options.expiration,
         confirmations: options.confirmations,
       },
-    )
->>>>>>> 1102899f
+    )       
 
     return this.postTransaction(raw, memPool)
   }
