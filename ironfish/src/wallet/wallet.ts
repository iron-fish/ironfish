/* This Source Code Form is subject to the terms of the Mozilla Public
 * License, v. 2.0. If a copy of the MPL was not distributed with this
 * file, You can obtain one at https://mozilla.org/MPL/2.0/. */
import { generateKey, generateNewPublicAddress } from '@ironfish/rust-nodejs'
import { v4 as uuid } from 'uuid'
import { Assert } from '../assert'
import { Blockchain } from '../blockchain'
import { ChainProcessor } from '../chainProcessor'
import { Event } from '../event'
import { Config } from '../fileStores'
import { createRootLogger, Logger } from '../logger'
import { MemPool } from '../memPool'
import { NoteWitness } from '../merkletree/witness'
import { Mutex } from '../mutex'
import { Note } from '../primitives/note'
import { Transaction } from '../primitives/transaction'
import { IDatabaseTransaction } from '../storage/database/transaction'
import { BufferUtils, PromiseResolve, PromiseUtils, SetTimeoutToken } from '../utils'
import { WorkerPool } from '../workerPool'
import { DecryptedNote, DecryptNoteOptions } from '../workerPool/tasks/decryptNotes'
import { Account } from './account'
import { NotEnoughFundsError } from './errors'
import { validateAccount } from './validator'
import { AccountValue } from './walletdb/accountValue'
import { TransactionValue } from './walletdb/transactionValue'
import { WalletDB } from './walletdb/walletdb'

export enum TransactionStatus {
  CONFIRMED = 'confirmed',
  EXPIRED = 'expired',
  PENDING = 'pending',
  UNCONFIRMED = 'unconfirmed',
  UNKNOWN = 'unknown',
}

export type SyncTransactionParams =
  // Used when receiving a transaction from a block with notes
  // that have been added to the trees
  | { blockHash: Buffer; initialNoteIndex: number; sequence: number }
  // Used if the transaction is not yet part of the chain
  | { submittedSequence: number }
  | Record<string, never>

export class Wallet {
  readonly onAccountImported = new Event<[account: Account]>()
  readonly onAccountRemoved = new Event<[account: Account]>()
  readonly onBroadcastTransaction = new Event<[transaction: Transaction]>()
  readonly onTransactionCreated = new Event<[transaction: Transaction]>()

  scan: ScanState | null = null
  updateHeadState: ScanState | null = null

  protected readonly headHashes = new Map<string, Buffer | null>()

  protected readonly accounts = new Map<string, Account>()
  readonly walletDb: WalletDB
  readonly logger: Logger
  readonly workerPool: WorkerPool
  readonly chain: Blockchain
  readonly chainProcessor: ChainProcessor
  private readonly config: Config

  protected rebroadcastAfter: number
  protected defaultAccount: string | null = null
  protected isStarted = false
  protected isOpen = false
  protected eventLoopTimeout: SetTimeoutToken | null = null
  private readonly createTransactionMutex: Mutex
  private readonly eventLoopAbortController: AbortController
<<<<<<< HEAD
=======
  private eventLoopPromise: Promise<void> | null = null
  private eventLoopResolve: PromiseResolve<void> | null = null
>>>>>>> 8bc15674

  constructor({
    chain,
    config,
    database,
    logger = createRootLogger(),
    rebroadcastAfter,
    workerPool,
  }: {
    chain: Blockchain
    config: Config
    database: WalletDB
    logger?: Logger
    rebroadcastAfter?: number
    workerPool: WorkerPool
  }) {
    this.chain = chain
    this.config = config
    this.logger = logger.withTag('accounts')
    this.walletDb = database
    this.workerPool = workerPool
    this.rebroadcastAfter = rebroadcastAfter ?? 10
    this.createTransactionMutex = new Mutex()
    this.eventLoopAbortController = new AbortController()

    this.chainProcessor = new ChainProcessor({
      logger: this.logger,
      chain: chain,
      head: null,
    })

    this.chainProcessor.onAdd.on(async (header) => {
      this.logger.debug(`AccountHead ADD: ${Number(header.sequence) - 1} => ${header.sequence}`)

      for await (const {
        transaction,
        blockHash,
        sequence,
        initialNoteIndex,
      } of this.chain.iterateBlockTransactions(header)) {
        await this.syncTransaction(transaction, {
          blockHash,
          initialNoteIndex,
          sequence,
        })
      }

      await this.updateHeadHashes(header.hash)
    })

    this.chainProcessor.onRemove.on(async (header) => {
      this.logger.debug(`AccountHead DEL: ${header.sequence} => ${Number(header.sequence) - 1}`)

      for await (const { transaction } of this.chain.iterateBlockTransactions(header)) {
        await this.syncTransaction(transaction, {})
      }

      await this.updateHeadHashes(header.previousBlockHash)
    })
  }

  async updateHead(): Promise<void> {
    if (this.scan || this.updateHeadState) {
      return
    }

    // TODO: this isn't right, as the scan state doesn't get its sequence or
    // endSequence set properly
    const scan = new ScanState()
    this.updateHeadState = scan

    try {
      const { hashChanged } = await this.chainProcessor.update({
        signal: scan.abortController.signal,
      })

      if (hashChanged) {
        this.logger.debug(
          `Updated Accounts Head: ${String(this.chainProcessor.hash?.toString('hex'))}`,
        )
      }
    } finally {
      scan.signalComplete()
      this.updateHeadState = null
    }
  }

  get shouldRescan(): boolean {
    if (this.scan) {
      return false
    }

    for (const account of this.accounts.values()) {
      if (!this.isAccountUpToDate(account)) {
        return true
      }
    }

    return false
  }

  async open(): Promise<void> {
    if (this.isOpen) {
      return
    }

    this.isOpen = true
    await this.walletDb.open()
    await this.load()
  }

  private async load(): Promise<void> {
    for await (const accountValue of this.walletDb.loadAccounts()) {
      const account = new Account({
        ...accountValue,
        walletDb: this.walletDb,
      })

      this.accounts.set(account.id, account)
    }

    const meta = await this.walletDb.loadAccountsMeta()
    this.defaultAccount = meta.defaultAccountId

    for await (const { accountId, headHash } of this.walletDb.loadHeadHashes()) {
      this.headHashes.set(accountId, headHash)
    }

    this.chainProcessor.hash = await this.getLatestHeadHash()
  }

  private unload(): void {
    this.accounts.clear()
    this.headHashes.clear()

    this.defaultAccount = null
    this.chainProcessor.hash = null
  }

  async close(): Promise<void> {
    if (!this.isOpen) {
      return
    }

    this.isOpen = false
    await this.walletDb.close()
    this.unload()
  }

  async start(): Promise<void> {
    if (this.isStarted) {
      return
    }
    this.isStarted = true

    if (this.chainProcessor.hash) {
      const hasHeadBlock = await this.chain.hasBlock(this.chainProcessor.hash)

      if (!hasHeadBlock) {
        this.logger.error(
          `Resetting accounts database because accounts head was not found in chain: ${this.chainProcessor.hash.toString(
            'hex',
          )}`,
        )
        await this.reset()
      }
    }

    if (this.shouldRescan && !this.scan) {
      void this.scanTransactions()
    }

    void this.eventLoop()
  }

  async stop(): Promise<void> {
    if (!this.isStarted) {
      return
    }
    this.isStarted = false

    if (this.eventLoopTimeout) {
      clearTimeout(this.eventLoopTimeout)
    }

    await Promise.all([this.scan?.abort(), this.updateHeadState?.abort()])
    this.eventLoopAbortController.abort()
<<<<<<< HEAD
=======

    await this.eventLoopPromise
>>>>>>> 8bc15674

    if (this.walletDb.db.isOpen) {
      await this.updateHeadHashes(this.chainProcessor.hash)
    }
  }

  async eventLoop(): Promise<void> {
    if (!this.isStarted) {
      return
    }

    const [promise, resolve] = PromiseUtils.split<void>()
    this.eventLoopPromise = promise
    this.eventLoopResolve = resolve

    await this.updateHead()
    await this.expireTransactions()
    await this.rebroadcastTransactions()

    if (this.isStarted) {
      this.eventLoopTimeout = setTimeout(() => void this.eventLoop(), 1000)
    }

    resolve()
    this.eventLoopPromise = null
    this.eventLoopResolve = null
  }

  async updateHeadHashes(headHash: Buffer | null, tx?: IDatabaseTransaction): Promise<void> {
    let accounts = this.listAccounts()

    if (headHash) {
      accounts = accounts.filter((a) => this.isAccountUpToDate(a))
    }

    await this.walletDb.db.withTransaction(tx, async (tx) => {
      for (const account of accounts) {
        await this.updateHeadHash(account, headHash, tx)
      }
    })
  }

  async updateHeadHash(
    account: Account,
    headHash: Buffer | null,
    tx?: IDatabaseTransaction,
  ): Promise<void> {
    this.headHashes.set(account.id, headHash)

    await this.walletDb.saveHeadHash(account, headHash, tx)
  }

  async reset(): Promise<void> {
    await this.walletDb.db.transaction(async (tx) => {
      await this.resetAccounts(tx)
      await this.updateHeadHashes(null, tx)
    })

    this.chainProcessor.hash = null
  }

  private async resetAccounts(tx?: IDatabaseTransaction): Promise<void> {
    for (const account of this.accounts.values()) {
      await account.reset(tx)
    }
  }

  private async decryptNotes(
    transaction: Transaction,
    initialNoteIndex: number | null,
    accounts?: Array<Account>,
  ): Promise<Map<string, Array<DecryptedNote>>> {
    const accountsToCheck =
      accounts || this.listAccounts().filter((a) => this.isAccountUpToDate(a))

    const decryptedNotesByAccountId = new Map<string, Array<DecryptedNote>>()

    const batchSize = 20
    for (const account of accountsToCheck) {
      const decryptedNotes = []
      let decryptNotesPayloads = []
      let currentNoteIndex = initialNoteIndex

      for (const note of transaction.notes()) {
        decryptNotesPayloads.push({
          serializedNote: note.serialize(),
          incomingViewKey: account.incomingViewKey,
          outgoingViewKey: account.outgoingViewKey,
          spendingKey: account.spendingKey,
          currentNoteIndex,
        })

        if (currentNoteIndex) {
          currentNoteIndex++
        }

        if (decryptNotesPayloads.length >= batchSize) {
          const decryptedNotesBatch = await this.decryptNotesFromTransaction(
            decryptNotesPayloads,
          )
          decryptedNotes.push(...decryptedNotesBatch)
          decryptNotesPayloads = []
        }
      }

      if (decryptNotesPayloads.length) {
        const decryptedNotesBatch = await this.decryptNotesFromTransaction(decryptNotesPayloads)
        decryptedNotes.push(...decryptedNotesBatch)
      }

      if (decryptedNotes.length) {
        decryptedNotesByAccountId.set(account.id, decryptedNotes)
      }
    }

    return decryptedNotesByAccountId
  }

  private async decryptNotesFromTransaction(
    decryptNotesPayloads: Array<DecryptNoteOptions>,
  ): Promise<Array<DecryptedNote>> {
    const decryptedNotes = []
    const response = await this.workerPool.decryptNotes(decryptNotesPayloads)
    for (const decryptedNote of response) {
      if (decryptedNote) {
        decryptedNotes.push(decryptedNote)
      }
    }

    return decryptedNotes
  }

  /**
   * Called:
   *  - Called when transactions are added to the mem pool
   *  - Called for transactions on disconnected blocks
   *  - Called when transactions are added to a block on the genesis chain
   */
  async syncTransaction(
    transaction: Transaction,
    params: SyncTransactionParams,
    accounts?: Array<Account>,
  ): Promise<void> {
    const initialNoteIndex = 'initialNoteIndex' in params ? params.initialNoteIndex : null

    await transaction.withReference(async () => {
      const decryptedNotesByAccountId = await this.decryptNotes(
        transaction,
        initialNoteIndex,
        accounts,
      )

      for (const [accountId, decryptedNotes] of decryptedNotesByAccountId) {
        const account = this.accounts.get(accountId)
        Assert.isNotUndefined(account, `syncTransaction: No account found for ${accountId}`)
        await account.syncTransaction(transaction, decryptedNotes, params)
      }
    })
  }

  async scanTransactions(): Promise<void> {
    if (!this.isOpen) {
      throw new Error('Cannot start a scan if accounts are not loaded')
    }

    if (this.scan) {
      this.logger.info('Skipping Scan, already scanning.')
      return
    }

    const scan = new ScanState()
    this.scan = scan

    // If we are updating the account head, we need to wait until its finished
    // but setting this.scan is our lock so updating the head doesn't run again
    await this.updateHeadState?.wait()

    let startHash = await this.getEarliestHeadHash()
    let startHeader = startHash ? await this.chain.getHeader(startHash) : null

    const endHash = this.chainProcessor.hash || this.chain.head.hash
    const endHeader = await this.chain.getHeader(endHash)

    // Accounts that need to be updated at the current scan sequence
    const accounts: Array<Account> = []
    // Accounts that need to be updated at future scan sequences
    let remainingAccounts: Array<Account> = []

    for (const account of this.accounts.values()) {
      const headHash = this.headHashes.get(account.id)
      Assert.isNotUndefined(
        headHash,
        `scanTransactions: No head hash found for ${account.displayName}`,
      )

      if (BufferUtils.equalsNullable(startHash, headHash)) {
        accounts.push(account)
      } else if (!this.isAccountUpToDate(account)) {
        remainingAccounts.push(account)
      }
    }

    if (!startHash) {
      startHash = this.chain.genesis.hash
      startHeader = await this.chain.getHeader(startHash)
    }

    Assert.isNotNull(
      startHeader,
      `scanTransactions: No header found for start hash ${startHash.toString('hex')}`,
    )

    Assert.isNotNull(
      endHeader,
      `scanTransactions: No header found for end hash ${endHash.toString('hex')}`,
    )

    scan.sequence = startHeader.sequence
    scan.endSequence = endHeader.sequence

    if (scan.isAborted) {
      scan.signalComplete()
      this.scan = null
      return
    }

    this.logger.info(
      `Scan starting from earliest found account head hash: ${startHash.toString('hex')}`,
    )
    this.logger.info(`Accounts to scan for: ${accounts.map((a) => a.displayName).join(', ')}`)

    // Go through every transaction in the chain and add notes that we can decrypt
    for await (const blockHeader of this.chain.iterateBlockHeaders(
      startHash,
      endHash,
      undefined,
      false,
    )) {
      for await (const {
        blockHash,
        transaction,
        initialNoteIndex,
        sequence,
      } of this.chain.iterateBlockTransactions(blockHeader)) {
        if (scan.isAborted) {
          scan.signalComplete()
          this.scan = null
          return
        }

        await this.syncTransaction(
          transaction,
          {
            blockHash,
            initialNoteIndex,
            sequence,
          },
          accounts,
        )

        scan.signal(sequence)
      }

      for (const account of accounts) {
        await this.updateHeadHash(account, blockHeader.hash)
      }

      const newRemainingAccounts = []

      for (const remainingAccount of remainingAccounts) {
        const headHash = this.headHashes.get(remainingAccount.id)
        Assert.isNotUndefined(
          headHash,
          `scanTransactions: No head hash found for remaining account ${remainingAccount.displayName}`,
        )

        if (BufferUtils.equalsNullable(headHash, blockHeader.hash)) {
          accounts.push(remainingAccount)
          this.logger.debug(`Adding ${remainingAccount.displayName} to scan`)
        } else {
          newRemainingAccounts.push(remainingAccount)
        }
      }

      remainingAccounts = newRemainingAccounts
    }

    if (this.chainProcessor.hash === null) {
      const latestHeadHash = await this.getLatestHeadHash()
      Assert.isNotNull(latestHeadHash, `scanTransactions: No latest head hash found`)

      this.chainProcessor.hash = latestHeadHash
    }

    this.logger.info(
      `Finished scanning for transactions after ${Math.floor(
        (Date.now() - scan.startedAt) / 1000,
      )} seconds`,
    )

    scan.signalComplete()
    this.scan = null
  }

  async getBalance(
    account: Account,
    options?: { minimumBlockConfirmations?: number },
  ): Promise<{
    unconfirmedCount: number
    pendingCount: number
    pending: bigint
    unconfirmed: bigint
    confirmed: bigint
  }> {
    const minimumBlockConfirmations = Math.max(
      options?.minimumBlockConfirmations ?? this.config.get('minimumBlockConfirmations'),
      0,
    )

    return await this.walletDb.db.transaction(async (tx) => {
      this.assertHasAccount(account)

      const headSequence = await this.getAccountHeadSequence(account, tx)

      if (!headSequence) {
        return {
          unconfirmed: BigInt(0),
          confirmed: BigInt(0),
          pending: BigInt(0),
          unconfirmedCount: 0,
          pendingCount: 0,
        }
      }

      return account.getBalance(headSequence, minimumBlockConfirmations, tx)
    })
  }

  private async getUnspentNotes(account: Account): Promise<
    ReadonlyArray<{
      hash: Buffer
      note: Note
      index: number | null
      confirmed: boolean
    }>
  > {
    const minimumBlockConfirmations = this.config.get('minimumBlockConfirmations')
    const notes = []
    const unspentNotes = account.getUnspentNotes()

    for await (const { hash, note, index, transactionHash } of unspentNotes) {
      let confirmed = false

      if (transactionHash) {
        const transaction = await account.getTransaction(transactionHash)
        Assert.isNotUndefined(
          transaction,
          `Transaction '${transactionHash.toString('hex')}' missing for account '${
            account.id
          }'`,
        )
        const { blockHash } = transaction

        if (blockHash) {
          const header = await this.chain.getHeader(blockHash)
          Assert.isNotNull(
            header,
            `getUnspentNotes: No header found for hash ${blockHash.toString('hex')}`,
          )
          const main = await this.chain.isHeadChain(header)
          if (main) {
            const confirmations = this.chain.head.sequence - header.sequence
            confirmed = confirmations >= minimumBlockConfirmations
          }
        }
      }

      notes.push({
        confirmed,
        hash,
        index,
        note,
      })
    }

    return notes
  }

  async pay(
    memPool: MemPool,
    sender: Account,
    receives: { publicAddress: string; amount: bigint; memo: string }[],
    transactionFee: bigint,
    defaultTransactionExpirationSequenceDelta: number,
    expirationSequence?: number | null,
  ): Promise<Transaction> {
    const heaviestHead = this.chain.head
    if (heaviestHead === null) {
      throw new Error('You must have a genesis block to create a transaction')
    }

    expirationSequence =
      expirationSequence ?? heaviestHead.sequence + defaultTransactionExpirationSequenceDelta

    if (this.chain.verifier.isExpiredSequence(expirationSequence, this.chain.head.sequence)) {
      throw new Error('Invalid expiration sequence for transaction')
    }

    const transaction = await this.createTransaction(
      sender,
      receives,
      transactionFee,
      expirationSequence,
    )

    await this.syncTransaction(transaction, { submittedSequence: heaviestHead.sequence })
    memPool.acceptTransaction(transaction)
    this.broadcastTransaction(transaction)
    this.onTransactionCreated.emit(transaction)

    return transaction
  }

  async createTransaction(
    sender: Account,
    receives: { publicAddress: string; amount: bigint; memo: string }[],
    transactionFee: bigint,
    expirationSequence: number,
  ): Promise<Transaction> {
    const unlock = await this.createTransactionMutex.lock()

    try {
      this.assertHasAccount(sender)

      // check if the chain data is fully synced
      if (!this.isAccountUpToDate(sender)) {
        throw new Error(
          `Your node must be synced with the Iron Fish network to send a transaction. `,
        )
      }

      // TODO: If we're spending from multiple accounts, we need to figure out a
      // way to split the transaction fee. - deekerno
      let amountNeeded =
        receives.reduce((acc, receive) => acc + receive.amount, BigInt(0)) + transactionFee

      const notesToSpend: Array<{ note: Note; witness: NoteWitness }> = []
      const unspentNotes = await this.getUnspentNotes(sender)

      for (const unspentNote of unspentNotes) {
        // Skip unconfirmed notes
        if (unspentNote.index === null || !unspentNote.confirmed) {
          continue
        }

        if (unspentNote.note.value() > BigInt(0)) {
          // Double-check that the nullifier for the note isn't in the tree already
          // This would indicate a bug in the account transaction stores
          const nullifier = Buffer.from(
            unspentNote.note.nullifier(sender.spendingKey, BigInt(unspentNote.index)),
          )

          if (await this.chain.nullifiers.contains(nullifier)) {
            this.logger.debug(
              `Note was marked unspent, but nullifier found in tree: ${nullifier.toString(
                'hex',
              )}`,
            )

            // Update our map so this doesn't happen again
            const noteMapValue = await sender.getDecryptedNote(unspentNote.hash)
            if (noteMapValue) {
              this.logger.debug(`Unspent note has index ${String(noteMapValue.index)}`)
              await sender.updateDecryptedNote(unspentNote.hash, {
                ...noteMapValue,
                spent: true,
              })
            }

            // Move on to the next note
            continue
          }

          // Try creating a witness from the note
          const witness = await this.chain.notes.witness(unspentNote.index)

          if (witness === null) {
            this.logger.debug(
              `Could not create a witness for note with index ${unspentNote.index}`,
            )
            continue
          }

          // Otherwise, push the note into the list of notes to spend
          this.logger.debug(
            `Accounts: spending note ${unspentNote.index} ${unspentNote.hash.toString(
              'hex',
            )} ${unspentNote.note.value()}`,
          )
          notesToSpend.push({ note: unspentNote.note, witness: witness })
          amountNeeded -= unspentNote.note.value()
        }

        if (amountNeeded <= 0) {
          break
        }
      }

      if (amountNeeded > 0) {
        throw new NotEnoughFundsError('Insufficient funds')
      }

      return this.workerPool.createTransaction(
        sender.spendingKey,
        transactionFee,
        notesToSpend.map((n) => ({
          note: n.note,
          treeSize: n.witness.treeSize(),
          authPath: n.witness.authenticationPath,
          rootHash: n.witness.rootHash,
        })),
        receives,
        expirationSequence,
      )
    } finally {
      unlock()
    }
  }

  broadcastTransaction(transaction: Transaction): void {
    this.onBroadcastTransaction.emit(transaction)
  }

  async rebroadcastTransactions(): Promise<void> {
    if (!this.isStarted) {
      return
    }

    if (!this.chain.synced) {
      return
    }

    if (this.chainProcessor.hash === null) {
      return
    }

    const head = await this.chain.getHeader(this.chainProcessor.hash)

    if (head === null) {
      return
    }

    for (const account of this.accounts.values()) {
      if (this.eventLoopAbortController.signal.aborted) {
        return
      }

      for await (const transactionInfo of account.getTransactions()) {
        if (this.eventLoopAbortController.signal.aborted) {
          return
        }

        const { transaction, blockHash, submittedSequence } = transactionInfo
        const transactionHash = transaction.hash()

        // Skip transactions that are already added to a block
        if (blockHash) {
          continue
        }

        // TODO: Submitted sequence is only set from transactions generated by this node and we don't rebroadcast
        // transactions to us, or from us and generated from another node, but we should do this later. It
        // will require us to set submittedSequence in syncTransaction to the current head if it's null
        if (!submittedSequence) {
          continue
        }

        // TODO: This algorithm suffers a deanonymization attack where you can
        // watch to see what transactions node continuously send out, then you can
        // know those transactions are theres. This should be randomized and made
        // less, predictable later to help prevent that attack.
        if (head.sequence - submittedSequence < this.rebroadcastAfter) {
          continue
        }

        let isValid = true
        await this.walletDb.db.transaction(async (tx) => {
          const verify = await this.chain.verifier.verifyTransactionAdd(transaction)

          // We still update this even if it's not valid to prevent constantly
          // reprocessing valid transaction every block. Give them a few blocks to
          // try to become valid.
          await account.updateTransaction(
            transactionHash,
            {
              ...transactionInfo,
              submittedSequence: head.sequence,
            },
            tx,
          )

          if (!verify.valid) {
            isValid = false
            this.logger.debug(
              `Ignoring invalid transaction during rebroadcast ${transactionHash.toString(
                'hex',
              )}, reason ${String(verify.reason)} seq: ${head.sequence}`,
            )
          }
        })

        if (!isValid) {
          continue
        }
        this.broadcastTransaction(transaction)
      }
    }
  }

  async expireTransactions(): Promise<void> {
    if (!this.isStarted) {
      return
    }

    if (!this.chain.synced) {
      return
    }

    if (this.chainProcessor.hash === null) {
      return
    }

    const head = await this.chain.getHeader(this.chainProcessor.hash)

    if (head === null) {
      return
    }

    for (const account of this.accounts.values()) {
      if (this.eventLoopAbortController.signal.aborted) {
        return
      }

      for await (const { transaction } of account.getExpiredTransactions(head.sequence)) {
        if (this.eventLoopAbortController.signal.aborted) {
          return
        }

        await account.expireTransaction(transaction)
      }
    }
  }

  async getTransactionStatus(
    account: Account,
    transaction: TransactionValue,
    options?: {
      headSequence?: number | null
      tx?: IDatabaseTransaction
    },
  ): Promise<TransactionStatus> {
    const minimumBlockConfirmations = this.config.get('minimumBlockConfirmations')
    const headSequence =
      options?.headSequence ?? (await this.getAccountHeadSequence(account, options?.tx))

    if (!headSequence) {
      return TransactionStatus.UNKNOWN
    }

    if (transaction.sequence) {
      const isConfirmed = headSequence - transaction.sequence >= minimumBlockConfirmations

      return isConfirmed ? TransactionStatus.CONFIRMED : TransactionStatus.UNCONFIRMED
    } else {
      const isExpired = this.chain.verifier.isExpiredSequence(
        transaction.transaction.expirationSequence(),
        headSequence,
      )

      return isExpired ? TransactionStatus.EXPIRED : TransactionStatus.PENDING
    }
  }

  async createAccount(name: string, setDefault = false): Promise<Account> {
    if (this.getAccountByName(name)) {
      throw new Error(`Account already exists with the name ${name}`)
    }

    const key = generateKey()

    const account = new Account({
      id: uuid(),
      name,
      incomingViewKey: key.incoming_view_key,
      outgoingViewKey: key.outgoing_view_key,
      publicAddress: key.public_address,
      spendingKey: key.spending_key,
      walletDb: this.walletDb,
    })

    await this.walletDb.db.transaction(async (tx) => {
      await this.walletDb.setAccount(account, tx)
      await this.updateHeadHash(account, this.chainProcessor.hash, tx)
    })

    this.accounts.set(account.id, account)

    if (setDefault) {
      await this.setDefaultAccount(account.name)
    }

    return account
  }

  async skipRescan(account: Account): Promise<void> {
    await this.updateHeadHash(account, this.chainProcessor.hash)
  }

  async importAccount(toImport: Omit<AccountValue, 'rescan' | 'id'>): Promise<Account> {
    validateAccount(toImport)

    if (toImport.name && this.getAccountByName(toImport.name)) {
      throw new Error(`Account already exists with the name ${toImport.name}`)
    }

    if (this.listAccounts().find((a) => toImport.spendingKey === a.spendingKey)) {
      throw new Error(`Account already exists with provided spending key`)
    }

    const account = new Account({
      ...toImport,
      id: uuid(),
      walletDb: this.walletDb,
    })

    await this.walletDb.db.transaction(async (tx) => {
      await this.walletDb.setAccount(account, tx)
      await this.updateHeadHash(account, null, tx)
    })

    this.accounts.set(account.id, account)
    this.onAccountImported.emit(account)

    return account
  }

  listAccounts(): Account[] {
    return Array.from(this.accounts.values())
  }

  accountExists(name: string): boolean {
    return this.getAccountByName(name) !== null
  }

  async removeAccount(name: string): Promise<void> {
    const account = this.getAccountByName(name)
    if (!account) {
      return
    }

    await this.walletDb.db.transaction(async (tx) => {
      if (account.id === this.defaultAccount) {
        await this.walletDb.setDefaultAccount(null, tx)
        this.defaultAccount = null
      }

      await this.walletDb.removeAccount(account, tx)
      await this.walletDb.removeHeadHash(account, tx)
    })

    this.accounts.delete(account.id)
    this.onAccountRemoved.emit(account)
  }

  get hasDefaultAccount(): boolean {
    return !!this.defaultAccount
  }

  /** Set or clear the default account */
  async setDefaultAccount(name: string | null, tx?: IDatabaseTransaction): Promise<void> {
    let next = null

    if (name) {
      next = this.getAccountByName(name)

      if (!next) {
        throw new Error(`No account found with name ${name}`)
      }

      if (this.defaultAccount === next.id) {
        return
      }
    }

    const nextId = next ? next.id : null
    await this.walletDb.setDefaultAccount(nextId, tx)
    this.defaultAccount = nextId
  }

  getAccountByName(name: string): Account | null {
    for (const account of this.accounts.values()) {
      if (name === account.name) {
        return account
      }
    }
    return null
  }

  getAccount(id: string): Account | null {
    const account = this.accounts.get(id)

    if (account) {
      return account
    }

    return null
  }

  async getAccountHeadSequence(
    account: Account,
    tx?: IDatabaseTransaction,
  ): Promise<number | null> {
    this.assertHasAccount(account)

    const headHash = await account.getHeadHash(tx)
    if (!headHash) {
      return null
    }

    const header = await this.chain.getHeader(headHash)
    Assert.isNotNull(header, `Missing block header for hash '${headHash.toString('hex')}'`)

    return header.sequence
  }

  getDefaultAccount(): Account | null {
    if (!this.defaultAccount) {
      return null
    }

    return this.getAccount(this.defaultAccount)
  }

  async generateNewPublicAddress(account: Account): Promise<void> {
    this.assertHasAccount(account)
    const key = generateNewPublicAddress(account.spendingKey)
    account.publicAddress = key.public_address
    await this.walletDb.setAccount(account)
  }

  async getEarliestHeadHash(): Promise<Buffer | null> {
    let earliestHeader = null
    for (const account of this.accounts.values()) {
      const headHash = this.headHashes.get(account.id)

      if (!headHash) {
        return null
      }

      const header = await this.chain.getHeader(headHash)

      if (!header) {
        // If no header is returned, the hash is likely invalid and we should remove it
        this.logger.warn(
          `${account.displayName} has an invalid head hash ${headHash.toString(
            'hex',
          )}. This account needs to be rescanned.`,
        )
        await this.walletDb.saveHeadHash(account, null)
        continue
      }

      if (!earliestHeader || earliestHeader.sequence > header.sequence) {
        earliestHeader = header
      }
    }

    return earliestHeader ? earliestHeader.hash : null
  }

  async getLatestHeadHash(): Promise<Buffer | null> {
    let latestHeader = null

    for (const headHash of this.headHashes.values()) {
      if (!headHash) {
        continue
      }

      const header = await this.chain.getHeader(headHash)
      Assert.isNotNull(
        header,
        `getLatestHeadHash: No header found for ${headHash.toString('hex')}`,
      )

      if (!latestHeader || latestHeader.sequence < header.sequence) {
        latestHeader = header
      }
    }

    return latestHeader ? latestHeader.hash : null
  }

  isAccountUpToDate(account: Account): boolean {
    const headHash = this.headHashes.get(account.id)
    Assert.isNotUndefined(
      headHash,
      `isAccountUpToDate: No head hash found for account ${account.displayName}`,
    )

    return BufferUtils.equalsNullable(headHash, this.chainProcessor.hash)
  }

  protected assertHasAccount(account: Account): void {
    if (!this.accountExists(account.name)) {
      throw new Error(`No account found with name ${account.name}`)
    }
  }

  protected assertNotHasAccount(account: Account): void {
    if (this.accountExists(account.name)) {
      throw new Error(`No account found with name ${account.name}`)
    }
  }
}

export class ScanState {
  onTransaction = new Event<[sequence: number, endSequence: number]>()

  sequence = -1
  endSequence = -1

  readonly startedAt: number
  readonly abortController: AbortController
  private runningPromise: Promise<void>
  private runningResolve: PromiseResolve<void>

  constructor() {
    const [promise, resolve] = PromiseUtils.split<void>()
    this.runningPromise = promise
    this.runningResolve = resolve

    this.abortController = new AbortController()
    this.startedAt = Date.now()
  }

  get isAborted(): boolean {
    return this.abortController.signal.aborted
  }

  signal(sequence: number): void {
    this.sequence = sequence
    this.onTransaction.emit(sequence, this.endSequence)
  }

  signalComplete(): void {
    this.runningResolve()
  }

  async abort(): Promise<void> {
    this.abortController.abort()
    return this.wait()
  }

  wait(): Promise<void> {
    return this.runningPromise
  }
}<|MERGE_RESOLUTION|>--- conflicted
+++ resolved
@@ -67,11 +67,8 @@
   protected eventLoopTimeout: SetTimeoutToken | null = null
   private readonly createTransactionMutex: Mutex
   private readonly eventLoopAbortController: AbortController
-<<<<<<< HEAD
-=======
   private eventLoopPromise: Promise<void> | null = null
   private eventLoopResolve: PromiseResolve<void> | null = null
->>>>>>> 8bc15674
 
   constructor({
     chain,
@@ -259,11 +256,8 @@
 
     await Promise.all([this.scan?.abort(), this.updateHeadState?.abort()])
     this.eventLoopAbortController.abort()
-<<<<<<< HEAD
-=======
 
     await this.eventLoopPromise
->>>>>>> 8bc15674
 
     if (this.walletDb.db.isOpen) {
       await this.updateHeadHashes(this.chainProcessor.hash)
