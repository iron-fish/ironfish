/* This Source Code Form is subject to the terms of the Mozilla Public
 * License, v. 2.0. If a copy of the MPL was not distributed with this
 * file, You can obtain one at https://mozilla.org/MPL/2.0/. */
import { Asset, generateKey } from '@ironfish/rust-nodejs'
import { Assert } from '../assert'
import { Target } from '../primitives/target'
import {
  createNodeTest,
  useAccountFixture,
  useBlockFixture,
  useMinerBlockFixture,
} from '../testUtilities'
import { acceptsAllTarget } from '../testUtilities/helpers/blockchain'

describe('Accounts', () => {
  const nodeTest = createNodeTest()
  let targetMeetsSpy: jest.SpyInstance
  let targetSpy: jest.SpyInstance

  beforeAll(async () => {
    targetMeetsSpy = jest.spyOn(Target, 'meets').mockImplementation(() => true)
    targetSpy = jest.spyOn(Target, 'calculateTarget').mockImplementation(acceptsAllTarget)

    await nodeTest.setup()
    nodeTest.workerPool.start()
  })

  afterAll(async () => {
    await nodeTest.node.workerPool.stop()
  })

  afterAll(() => {
    targetMeetsSpy.mockClear()
    targetSpy.mockClear()
  })

  it('Returns the correct balance when an account receives a miners fee', async () => {
    // Initialize the database and chain
    const node = nodeTest.node
    const chain = nodeTest.chain

    const account = await useAccountFixture(node.wallet, 'test', true)
    await node.wallet.updateHead()

    // Initial balance should be 0
    await expect(node.wallet.getBalance(account, Asset.nativeId())).resolves.toMatchObject({
      confirmed: BigInt(0),
      unconfirmed: BigInt(0),
    })

    await node.wallet.updateHead()

    // Balance after adding the genesis block should be 0
    await expect(node.wallet.getBalance(account, Asset.nativeId())).resolves.toMatchObject({
      confirmed: BigInt(0),
      unconfirmed: BigInt(0),
    })

    // Create a block with a miner's fee
    const minersfee = await nodeTest.strategy.createMinersFee(BigInt(0), 2, account.spendingKey)
    const newBlock = await chain.newBlock([], minersfee)
    const addResult = await chain.addBlock(newBlock)
    expect(addResult.isAdded).toBeTruthy()

    await node.wallet.updateHead()

    // Account should now have a balance of 2000000000 after adding the miner's fee
    await expect(node.wallet.getBalance(account, Asset.nativeId())).resolves.toMatchObject({
      confirmed: BigInt(2000000000),
      unconfirmed: BigInt(2000000000),
    })
  })

  it('Lowers the balance after using send to spend a note', async () => {
    // Initialize the database and chain
    const strategy = nodeTest.strategy
    const node = nodeTest.node
    const chain = nodeTest.chain

    const account = await useAccountFixture(node.wallet, 'test', true)

    // Initial balance should be 0
    await expect(node.wallet.getBalance(account, Asset.nativeId())).resolves.toMatchObject({
      confirmed: BigInt(0),
      unconfirmed: BigInt(0),
    })

    // Balance after adding the genesis block should be 0
    await node.wallet.updateHead()
    await expect(node.wallet.getBalance(account, Asset.nativeId())).resolves.toMatchObject({
      confirmed: BigInt(0),
      unconfirmed: BigInt(0),
    })

    // Create a block with a miner's fee
    const minersfee = await strategy.createMinersFee(BigInt(0), 2, account.spendingKey)
    const newBlock = await chain.newBlock([], minersfee)
    const addResult = await chain.addBlock(newBlock)
    expect(addResult.isAdded).toBeTruthy()

    // Account should now have a balance of 2000000000 after adding the miner's fee
    await node.wallet.updateHead()
    await expect(node.wallet.getBalance(account, Asset.nativeId())).resolves.toMatchObject({
      confirmed: BigInt(2000000000),
      unconfirmed: BigInt(2000000000),
    })

    // Spend the balance
    const transaction = await node.wallet.send(
      node.memPool,
      account,
      [
        {
          publicAddress: generateKey().public_address,
          amount: BigInt(2),
          memo: '',
          assetId: Asset.nativeId(),
        },
      ],
      BigInt(0),
      node.config.get('transactionExpirationDelta'),
      0,
    )

    // Create a block with a miner's fee
    const minersfee2 = await strategy.createMinersFee(
      transaction.fee(),
      newBlock.header.sequence + 1,
      generateKey().spending_key,
    )
    const newBlock2 = await chain.newBlock([transaction], minersfee2)
    const addResult2 = await chain.addBlock(newBlock2)
    expect(addResult2.isAdded).toBeTruthy()

    // Balance after adding the transaction that spends 2 should be 1999999998
    await node.wallet.updateHead()
    await expect(node.wallet.getBalance(account, Asset.nativeId())).resolves.toMatchObject({
      confirmed: BigInt(1999999998),
      unconfirmed: BigInt(1999999998),
    })
  })

  it('Creates valid transactions when the worker pool is enabled', async () => {
    // Initialize the database and chain
    const strategy = nodeTest.strategy
    const node = nodeTest.node
    const chain = nodeTest.chain

    const account = await useAccountFixture(node.wallet, 'test', true)

    // Initial balance should be 0
    await expect(node.wallet.getBalance(account, Asset.nativeId())).resolves.toMatchObject({
      confirmed: BigInt(0),
      unconfirmed: BigInt(0),
    })

    // Balance after adding the genesis block should be 0
    await node.wallet.updateHead()
    await expect(node.wallet.getBalance(account, Asset.nativeId())).resolves.toMatchObject({
      confirmed: BigInt(0),
      unconfirmed: BigInt(0),
    })

    // Create a block with a miner's fee
    const minersfee = await strategy.createMinersFee(BigInt(0), 2, account.spendingKey)
    const newBlock = await chain.newBlock([], minersfee)
    const addResult = await chain.addBlock(newBlock)
    expect(addResult.isAdded).toBeTruthy()

    // Account should now have a balance of 2000000000 after adding the miner's fee
    await node.wallet.updateHead()
    await expect(node.wallet.getBalance(account, Asset.nativeId())).resolves.toMatchObject({
      confirmed: BigInt(2000000000),
      unconfirmed: BigInt(2000000000),
    })

    // Spend the balance
    const transaction = await node.wallet.send(
      node.memPool,
      account,
      [
        {
          publicAddress: generateKey().public_address,
          amount: BigInt(2),
          memo: '',
          assetId: Asset.nativeId(),
        },
      ],
      BigInt(0),
      node.config.get('transactionExpirationDelta'),
    )

    expect(transaction.expiration()).toBe(
      node.chain.head.sequence + node.config.get('transactionExpirationDelta'),
    )

    // Create a block with a miner's fee
    const minersfee2 = await strategy.createMinersFee(
      transaction.fee(),
      newBlock.header.sequence + 1,
      generateKey().spending_key,
    )
    const newBlock2 = await chain.newBlock([transaction], minersfee2)
    const addResult2 = await chain.addBlock(newBlock2)
    expect(addResult2.isAdded).toBeTruthy()

    // Balance after adding the transaction that spends 2 should be 1999999998
    await node.wallet.updateHead()
    await expect(node.wallet.getBalance(account, Asset.nativeId())).resolves.toMatchObject({
      confirmed: BigInt(1999999998),
      unconfirmed: BigInt(1999999998),
    })
  })

  it('creates valid transactions with multiple outputs', async () => {
    // Initialize the database and chain
    const strategy = nodeTest.strategy
    const node = nodeTest.node
    const chain = nodeTest.chain

    const account = await useAccountFixture(node.wallet, 'test', true)

    // Initial balance should be 0
    await expect(node.wallet.getBalance(account, Asset.nativeId())).resolves.toMatchObject({
      confirmed: BigInt(0),
      unconfirmed: BigInt(0),
    })

    // Balance after adding the genesis block should be 0
    await node.wallet.updateHead()
    await expect(node.wallet.getBalance(account, Asset.nativeId())).resolves.toMatchObject({
      confirmed: BigInt(0),
      unconfirmed: BigInt(0),
    })

    // Create a block with a miner's fee
    const minersfee = await strategy.createMinersFee(BigInt(0), 2, account.spendingKey)
    const newBlock = await chain.newBlock([], minersfee)
    const addResult = await chain.addBlock(newBlock)
    expect(addResult.isAdded).toBeTruthy()

    // Account should now have a balance of 2000000000 after adding the miner's fee
    await node.wallet.updateHead()
    await expect(node.wallet.getBalance(account, Asset.nativeId())).resolves.toMatchObject({
      confirmed: BigInt(2000000000),
      unconfirmed: BigInt(2000000000),
    })

    const transaction = await node.wallet.send(
      node.memPool,
      account,
      [
        {
          publicAddress: generateKey().public_address,
          amount: BigInt(2),
          memo: 'recipient 1',
          assetId: Asset.nativeId(),
        },
        {
          publicAddress: generateKey().public_address,
          amount: BigInt(2),
          memo: 'recipient 2',
          assetId: Asset.nativeId(),
        },
        {
          publicAddress: generateKey().public_address,
          amount: BigInt(2),
          memo: 'recipient 3',
          assetId: Asset.nativeId(),
        },
      ],
      BigInt(0),
      node.config.get('transactionExpirationDelta'),
    )

    expect(transaction.expiration()).toBe(
      node.chain.head.sequence + node.config.get('transactionExpirationDelta'),
    )

    // Create a block with a miner's fee
    const minersfee2 = await strategy.createMinersFee(
      transaction.fee(),
      newBlock.header.sequence + 1,
      generateKey().spending_key,
    )
    const newBlock2 = await chain.newBlock([transaction], minersfee2)
    const addResult2 = await chain.addBlock(newBlock2)
    expect(addResult2.isAdded).toBeTruthy()

    // Balance after adding the transaction that spends 6 should be 1999999994
    await node.wallet.updateHead()
    await expect(node.wallet.getBalance(account, Asset.nativeId())).resolves.toMatchObject({
      confirmed: BigInt(1999999994),
      unconfirmed: BigInt(1999999994),
    })
  })

  it('throws a ValidationError with an invalid expiration sequence', async () => {
    const node = nodeTest.node
    const account = await useAccountFixture(node.wallet, 'test', true)

    // Spend the balance with an invalid expiration
    await expect(
      node.wallet.send(
        node.memPool,
        account,
        [
          {
            publicAddress: generateKey().public_address,
            amount: BigInt(2),
            memo: '',
            assetId: Asset.nativeId(),
          },
        ],
        BigInt(0),
        node.config.get('transactionExpirationDelta'),
        1,
      ),
    ).rejects.toThrow(Error)
  })

  it('Expires transactions when calling expireTransactions', async () => {
    // Initialize the database and chain
    const strategy = nodeTest.strategy
    const node = nodeTest.node
    const chain = nodeTest.chain

    const account = await useAccountFixture(node.wallet, 'test', true)

    // Mock that accounts is started for the purposes of the test
    node.wallet['isStarted'] = true

    // Initial balance should be 0
    await expect(node.wallet.getBalance(account, Asset.nativeId())).resolves.toMatchObject({
      confirmed: BigInt(0),
      unconfirmed: BigInt(0),
    })

    // Balance after adding the genesis block should be 0
    await node.wallet.updateHead()
    await expect(node.wallet.getBalance(account, Asset.nativeId())).resolves.toMatchObject({
      confirmed: BigInt(0),
      unconfirmed: BigInt(0),
    })

    // Create a block with a miner's fee
    const minersfee = await strategy.createMinersFee(BigInt(0), 2, account.spendingKey)
    const newBlock = await chain.newBlock([], minersfee)
    const addResult = await chain.addBlock(newBlock)
    expect(addResult.isAdded).toBeTruthy()

    // Account should now have a balance of 2000000000 after adding the miner's fee
    await node.wallet.updateHead()
    await expect(node.wallet.getBalance(account, Asset.nativeId())).resolves.toMatchObject({
      confirmed: BigInt(2000000000),
      unconfirmed: BigInt(2000000000),
    })

    // Spend the balance, setting expiry soon
    const transaction = await node.wallet.send(
      node.memPool,
      account,
      [
        {
          publicAddress: generateKey().public_address,
          amount: BigInt(2),
          memo: '',
          assetId: Asset.nativeId(),
        },
      ],
      BigInt(0),
      1,
    )

    // Transaction should be pending
    await expect(node.wallet.getBalance(account, Asset.nativeId())).resolves.toMatchObject({
      confirmed: BigInt(2000000000),
      unconfirmed: BigInt(2000000000),
    })

    // Expiring transactions should not yet remove the transaction
    await node.wallet.expireTransactions()
    await expect(node.wallet.getBalance(account, Asset.nativeId())).resolves.toMatchObject({
      confirmed: BigInt(2000000000),
      unconfirmed: BigInt(2000000000),
    })

    // Create a block with a miner's fee
    const minersfee2 = await strategy.createMinersFee(
      transaction.fee(),
      newBlock.header.sequence + 1,
      generateKey().spending_key,
    )
    const newBlock2 = await chain.newBlock([], minersfee2)
    const addResult2 = await chain.addBlock(newBlock2)
    expect(addResult2.isAdded).toBeTruthy()

    // Expiring transactions should now remove the transaction
    await node.wallet.updateHead()
    await node.wallet.expireTransactions()
    await expect(node.wallet.getBalance(account, Asset.nativeId())).resolves.toMatchObject({
      confirmed: BigInt(2000000000),
      unconfirmed: BigInt(2000000000),
    })
  })

  it('Expires transactions when calling expireTransactions with restarts', async () => {
    // Initialize the database and chain
    const strategy = nodeTest.strategy
    const node = nodeTest.node
    const chain = nodeTest.chain

    // // Mock that accounts is started for the purposes of the test
    node.wallet['isStarted'] = true

    const account = await useAccountFixture(node.wallet, 'test', true)

    // Create a second account
    await node.wallet.createAccount('test2')

    // Initial balance should be 0
    await expect(node.wallet.getBalance(account, Asset.nativeId())).resolves.toMatchObject({
      confirmed: BigInt(0),
      unconfirmed: BigInt(0),
    })

    // Balance after adding the genesis block should be 0
    await node.wallet.updateHead()
    await expect(node.wallet.getBalance(account, Asset.nativeId())).resolves.toMatchObject({
      confirmed: BigInt(0),
      unconfirmed: BigInt(0),
    })

    // Create a block with a miner's fee
    const minersfee = await strategy.createMinersFee(BigInt(0), 2, account.spendingKey)
    const newBlock = await chain.newBlock([], minersfee)
    await expect(chain).toAddBlock(newBlock)

    // Account should now have a balance of 2000000000 after adding the miner's fee
    await node.wallet.updateHead()
    await expect(node.wallet.getBalance(account, Asset.nativeId())).resolves.toMatchObject({
      confirmed: BigInt(2000000000),
      unconfirmed: BigInt(2000000000),
    })

    // Spend the balance, setting expiry soon
    const transaction = await node.wallet.send(
      node.memPool,
      account,
      [
        {
          publicAddress: generateKey().public_address,
          amount: BigInt(2),
          memo: '',
          assetId: Asset.nativeId(),
        },
      ],
      BigInt(0),
      1,
    )

    // Transaction should be unconfirmed
    await expect(account.hasPendingTransaction(transaction.hash())).resolves.toBeTruthy()

    // Expiring transactions should not yet remove the transaction
    await node.wallet.expireTransactions()
    await expect(account.hasPendingTransaction(transaction.hash())).resolves.toBeTruthy()

    await node.wallet.close()
    await node.wallet.open()

    // Create a block with a miner's fee
    const minersfee2 = await strategy.createMinersFee(
      transaction.fee(),
      newBlock.header.sequence + 1,
      generateKey().spending_key,
    )
    const newBlock2 = await chain.newBlock([], minersfee2)
    const addResult2 = await chain.addBlock(newBlock2)
    expect(addResult2.isAdded).toBeTruthy()

    // Expiring transactions should now remove the transaction
    await node.wallet.updateHead()
    await node.wallet.expireTransactions()
    await expect(account.hasPendingTransaction(transaction.hash())).resolves.toBeFalsy()
  }, 600000)

  it('Counts notes correctly when a block has transactions not used by any account', async () => {
    const nodeA = nodeTest.node

    // Create accounts
    const accountA = await useAccountFixture(nodeA.wallet, 'testA')
    const accountB = await useAccountFixture(nodeA.wallet, 'testB')
    const accountC = await useAccountFixture(nodeA.wallet, 'testC')

    // Create a block with a miner's fee
    const block1 = await useMinerBlockFixture(nodeA.chain, 2, accountA)
    const addedBlock = await nodeA.chain.addBlock(block1)
    expect(addedBlock.isAdded).toBe(true)

    // Initial balance should be 2000000000
    await nodeA.wallet.updateHead()
    await expect(nodeA.wallet.getBalance(accountA, Asset.nativeId())).resolves.toMatchObject({
      confirmed: BigInt(2000000000),
      unconfirmed: BigInt(2000000000),
    })

    const block2 = await useBlockFixture(nodeA.chain, async () => {
      // Generate a transaction from account A to account B
      const raw = await nodeA.wallet.createTransaction(
        accountA,
        [
          {
            publicAddress: accountB.publicAddress,
            amount: BigInt(1),
            memo: '',
            assetId: Asset.nativeId(),
          },
        ],
        [],
        [],
        {
          fee: 1n,
          expiration: 0,
        },
      )

      const transaction = await nodeA.wallet.post(raw, nodeA.memPool, accountA.spendingKey)

      // Create block 2
      return nodeA.chain.newBlock(
        [transaction],
        await nodeA.strategy.createMinersFee(transaction.fee(), 3, generateKey().spending_key),
      )
    })

    await nodeA.chain.addBlock(block2)
    await nodeA.wallet.updateHead()

    // Attempting to create another transaction for account A
    // to account C should not throw an error
    await expect(
      nodeA.wallet.createTransaction(
        accountA,
        [
          {
            publicAddress: accountC.publicAddress,
            amount: BigInt(1),
            memo: '',
            assetId: Asset.nativeId(),
          },
        ],
        [],
        [],
        {
          fee: 1n,
          expiration: 0,
        },
      ),
    ).resolves.toBeTruthy()
  })

  it('Removes notes when rolling back a fork', async () => {
    // Create a block A1 that gives account A money
    // Create a block B1 and B2 that gives account B money
    // G -> A1
    //   -> B1 -> B2

    const nodeA = nodeTest.node
    const { node: nodeB } = await nodeTest.createSetup()

    const accountA = await useAccountFixture(nodeA.wallet, 'testA')
    const accountB = await useAccountFixture(nodeB.wallet, 'testB')

    const accountBNodeA = await nodeA.wallet.importAccount(accountB)

    // Create and add A1
    const blockA1 = await useMinerBlockFixture(nodeA.chain, 2, accountA)
    let addedBlock = await nodeA.chain.addBlock(blockA1)
    expect(addedBlock.isAdded).toBe(true)

    // Create and add B1
    const blockB1 = await useMinerBlockFixture(nodeB.chain, 2, accountB)
    addedBlock = await nodeB.chain.addBlock(blockB1)
    expect(addedBlock.isAdded).toBe(true)

    // Create and add B2
    const blockB2 = await useMinerBlockFixture(nodeB.chain, 3, accountB)
    addedBlock = await nodeB.chain.addBlock(blockB2)
    expect(addedBlock.isAdded).toBe(true)

    // Update account head and check all balances
    await nodeA.wallet.updateHead()
    await nodeB.wallet.updateHead()
    await expect(nodeA.wallet.getBalance(accountA, Asset.nativeId())).resolves.toMatchObject({
      confirmed: BigInt(2000000000),
      unconfirmed: BigInt(2000000000),
    })
    await expect(
      nodeA.wallet.getBalance(accountBNodeA, Asset.nativeId()),
    ).resolves.toMatchObject({
      confirmed: BigInt(0),
      unconfirmed: BigInt(0),
    })
    await expect(nodeB.wallet.getBalance(accountB, Asset.nativeId())).resolves.toMatchObject({
      confirmed: BigInt(4000000000),
      unconfirmed: BigInt(4000000000),
    })

    // Copy block B1 to nodeA
    await nodeA.chain.addBlock(blockB1)
    await nodeA.wallet.updateHead()

    // Copy block B2 to nodeA
    await nodeA.chain.addBlock(blockB2)
    await nodeA.wallet.updateHead()
    await expect(nodeA.wallet.getBalance(accountA, Asset.nativeId())).resolves.toMatchObject({
      confirmed: BigInt(0),
      unconfirmed: BigInt(0),
    })
    await expect(
      nodeA.wallet.getBalance(accountBNodeA, Asset.nativeId()),
    ).resolves.toMatchObject({
      confirmed: BigInt(4000000000),
      unconfirmed: BigInt(4000000000),
    })
  })

  it('Keeps spends created by the node when rolling back a fork', async () => {
    // Create a block 1 that gives account A money
    // Create a block A2 with a transaction from account A to account B
    // Create a block B2 that gives neither account money
    // G -> A1 -> A2
    //         -> B2 -> B3

    const nodeA = nodeTest.node
    const { node: nodeB } = await nodeTest.createSetup()

    const accountA = await useAccountFixture(nodeA.wallet, 'testA')
    const accountB = await useAccountFixture(nodeB.wallet, 'testB')
    const accountBNodeA = await nodeA.wallet.importAccount(accountB)
    const accountANodeB = await nodeB.wallet.importAccount(accountA)

    // Create and add Block 1
    const block1 = await useMinerBlockFixture(nodeA.chain, 3, accountA)
    let addedBlock = await nodeA.chain.addBlock(block1)
    expect(addedBlock.isAdded).toBe(true)
    addedBlock = await nodeB.chain.addBlock(block1)
    expect(addedBlock.isAdded).toBe(true)

    await nodeA.wallet.updateHead()

    // Create and add A2
    const blockA2 = await useBlockFixture(
      nodeA.chain,
      async () => {
        // Generate a transaction from account A to account B
        const raw = await nodeA.wallet.createTransaction(
          accountA,
          [
            {
              publicAddress: accountB.publicAddress,
              amount: BigInt(2),
              memo: '',
              assetId: Asset.nativeId(),
            },
          ],
          [],
          [],
          {
            fee: 1n,
            expiration: 0,
          },
        )

        const transaction = await nodeA.wallet.post(raw, nodeA.memPool, accountA.spendingKey)

        // Create block A2
        return nodeA.chain.newBlock(
          [transaction],
          await nodeA.strategy.createMinersFee(BigInt(0), 3, generateKey().spending_key),
        )
      },
      nodeA.wallet,
    )

    addedBlock = await nodeA.chain.addBlock(blockA2)
    expect(addedBlock.isAdded).toBe(true)

    // Create and add B2
    const blockB2 = await useMinerBlockFixture(nodeB.chain, 3)
    addedBlock = await nodeB.chain.addBlock(blockB2)
    expect(addedBlock.isAdded).toBe(true)

    // Create and add B3
    const blockB3 = await useMinerBlockFixture(nodeB.chain, 4)
    addedBlock = await nodeB.chain.addBlock(blockB3)
    expect(addedBlock.isAdded).toBe(true)

    // Update account head and check all balances
    await nodeA.wallet.updateHead()
    await nodeB.wallet.updateHead()

    await expect(nodeA.wallet.getBalance(accountA, Asset.nativeId())).resolves.toMatchObject({
      confirmed: BigInt(1999999998),
      unconfirmed: BigInt(1999999998),
    })
    await expect(
      nodeA.wallet.getBalance(accountBNodeA, Asset.nativeId()),
    ).resolves.toMatchObject({
      confirmed: BigInt(2),
      unconfirmed: BigInt(2),
    })
    await expect(
      nodeB.wallet.getBalance(accountANodeB, Asset.nativeId()),
    ).resolves.toMatchObject({
      confirmed: BigInt(2000000000),
      unconfirmed: BigInt(2000000000),
    })

    // Copy block B2 and B3 to nodeA
    await nodeA.chain.addBlock(blockB2)
    await nodeA.chain.addBlock(blockB3)
    await nodeA.wallet.updateHead()

    // B should not have confirmed coins yet because the transaction isn't on a block
    // A should still have confirmed coins because the transaction isn't on a block
    await expect(nodeA.wallet.getBalance(accountA, Asset.nativeId())).resolves.toMatchObject({
      confirmed: BigInt(2000000000),
      unconfirmed: BigInt(2000000000),
    })
    await expect(
      nodeA.wallet.getBalance(accountBNodeA, Asset.nativeId()),
    ).resolves.toMatchObject({
      confirmed: BigInt(0),
      unconfirmed: BigInt(0),
    })
  })

  it('Keeps spends created by another node when rolling back a fork', async () => {
    // Create a block 1 that gives account A money
    // Create a block A2 with a transaction from account A to account B
    // Create a block B2 that gives neither account money
    // G -> A1 -> A2
    //         -> B2 -> B3

    const nodeA = nodeTest.node
    const { node: nodeB } = await nodeTest.createSetup()

    const accountA = await useAccountFixture(nodeA.wallet, 'testA')
    const accountB = await useAccountFixture(nodeB.wallet, 'testB')
    const accountBNodeA = await nodeA.wallet.importAccount(accountB)
    const accountANodeB = await nodeB.wallet.importAccount(accountA)

    // Create and add Block A1
    const blockA1 = await useMinerBlockFixture(nodeA.chain, 2, accountA, nodeA.wallet)
    let addedBlock = await nodeA.chain.addBlock(blockA1)
    expect(addedBlock.isAdded).toBe(true)

    // Adding again should just say its added
    addedBlock = await nodeB.chain.addBlock(blockA1)
    expect(addedBlock.isAdded).toBe(true)

    // Generate a transaction from account A to account B
    await nodeB.wallet.updateHead()

    // Create and add A2
    const blockA2 = await useBlockFixture(
      nodeB.chain,
      async () => {
        // Generate a transaction from account A to account B
        const raw = await nodeB.wallet.createTransaction(
          accountANodeB,
          [
            {
              publicAddress: accountB.publicAddress,
              amount: BigInt(2),
              memo: '',
              assetId: Asset.nativeId(),
            },
          ],
          [],
          [],
          {
            fee: 0n,
            expiration: 0,
          },
        )
<<<<<<< HEAD
        Assert.isNotUndefined(accountANodeB.spendingKey)
=======
        Assert.isNotNull(accountANodeB.spendingKey)
>>>>>>> c9ab6e47
        const transaction = await nodeB.wallet.post(
          raw,
          nodeB.memPool,
          accountANodeB.spendingKey,
        )

        // Create block A2
        return nodeA.chain.newBlock(
          [transaction],
          await nodeA.strategy.createMinersFee(BigInt(0), 3, generateKey().spending_key),
        )
      },
      nodeB.wallet,
    )

    addedBlock = await nodeA.chain.addBlock(blockA2)
    expect(addedBlock.isAdded).toBe(true)

    // Create and add B2
    const blockB2 = await useBlockFixture(nodeB.chain, async () =>
      nodeB.chain.newBlock(
        [],
        await nodeB.strategy.createMinersFee(BigInt(0), 3, generateKey().spending_key),
      ),
    )
    addedBlock = await nodeB.chain.addBlock(blockB2)
    expect(addedBlock.isAdded).toBe(true)

    // Create and add B3
    const blockB3 = await useBlockFixture(nodeB.chain, async () =>
      nodeB.chain.newBlock(
        [],
        await nodeB.strategy.createMinersFee(BigInt(0), 4, generateKey().spending_key),
      ),
    )
    addedBlock = await nodeB.chain.addBlock(blockB3)
    expect(addedBlock.isAdded).toBe(true)

    // Update account head and check all balances
    await nodeA.wallet.updateHead()
    await nodeB.wallet.updateHead()

    await expect(nodeA.wallet.getBalance(accountA, Asset.nativeId())).resolves.toMatchObject({
      confirmed: BigInt(1999999998),
      unconfirmed: BigInt(1999999998),
    })
    await expect(
      nodeA.wallet.getBalance(accountBNodeA, Asset.nativeId()),
    ).resolves.toMatchObject({
      confirmed: BigInt(2),
      unconfirmed: BigInt(2),
    })
    await expect(
      nodeB.wallet.getBalance(accountANodeB, Asset.nativeId()),
    ).resolves.toMatchObject({
      confirmed: BigInt(2000000000),
      unconfirmed: BigInt(2000000000),
    })

    // Copy block B2 and B3 to nodeA
    await nodeA.chain.addBlock(blockB2)
    await nodeA.chain.addBlock(blockB3)
    await nodeA.wallet.updateHead()

    // B should not have confirmed coins yet because the transaction isn't on a block
    // A should still have confirmed coins because the transaction isn't on a block
    await expect(nodeA.wallet.getBalance(accountA, Asset.nativeId())).resolves.toMatchObject({
      confirmed: BigInt(2000000000),
      unconfirmed: BigInt(2000000000),
    })
    await expect(
      nodeA.wallet.getBalance(accountBNodeA, Asset.nativeId()),
    ).resolves.toMatchObject({
      confirmed: BigInt(0),
      unconfirmed: BigInt(0),
    })
  })
})<|MERGE_RESOLUTION|>--- conflicted
+++ resolved
@@ -786,11 +786,7 @@
             expiration: 0,
           },
         )
-<<<<<<< HEAD
-        Assert.isNotUndefined(accountANodeB.spendingKey)
-=======
         Assert.isNotNull(accountANodeB.spendingKey)
->>>>>>> c9ab6e47
         const transaction = await nodeB.wallet.post(
           raw,
           nodeB.memPool,
