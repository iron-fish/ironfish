/* This Source Code Form is subject to the terms of the Mozilla Public
 * License, v. 2.0. If a copy of the MPL was not distributed with this
 * file, You can obtain one at https://mozilla.org/MPL/2.0/. */

import { Asset } from '@ironfish/rust-nodejs'
import { BufferMap } from 'buffer-map'
import { Assert } from '../../assert'
import { FileSystem } from '../../fileSystems'
import { GENESIS_BLOCK_PREVIOUS } from '../../primitives/block'
import { NoteEncryptedHash } from '../../primitives/noteEncrypted'
import { Nullifier } from '../../primitives/nullifier'
import { Transaction, TransactionHash } from '../../primitives/transaction'
import {
  BigU64BEEncoding,
  BUFFER_ENCODING,
  BufferEncoding,
  IDatabase,
  IDatabaseStore,
  IDatabaseTransaction,
  NULL_ENCODING,
  PrefixEncoding,
  StringEncoding,
  U32_ENCODING_BE,
  U64_ENCODING,
} from '../../storage'
import {
  getPrefixesKeyRange,
  getPrefixKeyRange,
  StorageUtils,
} from '../../storage/database/utils'
import { createDB } from '../../storage/utils'
import { WorkerPool } from '../../workerPool'
import { Account, calculateAccountPrefix } from '../account'
import { AccountValue, AccountValueEncoding } from './accountValue'
import { AssetValue, AssetValueEncoding } from './assetValue'
import { BalanceValue, BalanceValueEncoding } from './balanceValue'
import { DecryptedNoteValue, DecryptedNoteValueEncoding } from './decryptedNoteValue'
import { HeadValue, NullableHeadValueEncoding } from './headValue'
import { AccountsDBMeta, MetaValue, MetaValueEncoding } from './metaValue'
import { TransactionValue, TransactionValueEncoding } from './transactionValue'

<<<<<<< HEAD
const VERSION_DATABASE_ACCOUNTS = 25
=======
const VERSION_DATABASE_ACCOUNTS = 24
>>>>>>> df337a8b

const getAccountsDBMetaDefaults = (): AccountsDBMeta => ({
  defaultAccountId: null,
})

export class WalletDB {
  db: IDatabase
  workerPool: WorkerPool
  location: string
  files: FileSystem

  accounts: IDatabaseStore<{ key: string; value: AccountValue }>

  meta: IDatabaseStore<{
    key: keyof AccountsDBMeta
    value: MetaValue
  }>

  heads: IDatabaseStore<{
    key: Account['id']
    value: HeadValue | null
  }>

  balances: IDatabaseStore<{
    key: [Account['prefix'], Buffer]
    value: BalanceValue
  }>

  decryptedNotes: IDatabaseStore<{
    key: [Account['prefix'], NoteEncryptedHash]
    value: DecryptedNoteValue
  }>

  nullifierToNoteHash: IDatabaseStore<{
    key: [Account['prefix'], Nullifier]
    value: Buffer
  }>

  sequenceToNoteHash: IDatabaseStore<{
    key: [Account['prefix'], [number, Buffer]]
    value: null
  }>

  nonChainNoteHashes: IDatabaseStore<{
    key: [Account['prefix'], Buffer]
    value: null
  }>

  transactions: IDatabaseStore<{
    key: [Account['prefix'], TransactionHash]
    value: TransactionValue
  }>

  sequenceToTransactionHash: IDatabaseStore<{
    key: [Account['prefix'], [number, Buffer]]
    value: null
  }>

  pendingTransactionHashes: IDatabaseStore<{
    key: [Account['prefix'], [number, TransactionHash]]
    value: null
  }>

  accountIdsToCleanup: IDatabaseStore<{
    key: Account['id']
    value: null
  }>

  timestampToTransactionHash: IDatabaseStore<{
    key: [Account['prefix'], number]
    value: TransactionHash
  }>

  assets: IDatabaseStore<{
    key: [Account['prefix'], Buffer]
    value: AssetValue
  }>

<<<<<<< HEAD
  nullifierToTransactionHash: IDatabaseStore<{
    key: [Account['prefix'], Buffer]
    value: TransactionHash
=======
  unspentNoteHashes: IDatabaseStore<{
    key: [Account['prefix'], [Buffer, [number, [bigint, Buffer]]]]
    value: null
>>>>>>> df337a8b
  }>

  constructor({
    files,
    location,
    workerPool,
  }: {
    files: FileSystem
    location: string
    workerPool: WorkerPool
  }) {
    this.files = files
    this.location = location
    this.workerPool = workerPool
    this.db = createDB({ location })

    this.meta = this.db.addStore<{
      key: keyof AccountsDBMeta
      value: AccountsDBMeta[keyof AccountsDBMeta]
    }>({
      name: 'm',
      keyEncoding: new StringEncoding<keyof AccountsDBMeta>(),
      valueEncoding: new MetaValueEncoding(),
    })

    this.heads = this.db.addStore({
      name: 'h',
      keyEncoding: new StringEncoding(),
      valueEncoding: new NullableHeadValueEncoding(),
    })

    this.accounts = this.db.addStore({
      name: 'a',
      keyEncoding: new StringEncoding(),
      valueEncoding: new AccountValueEncoding(),
    })

    this.balances = this.db.addStore({
      name: 'b',
      keyEncoding: new PrefixEncoding(new BufferEncoding(), new BufferEncoding(), 4),
      valueEncoding: new BalanceValueEncoding(),
    })

    this.decryptedNotes = this.db.addStore({
      name: 'd',
      keyEncoding: new PrefixEncoding(new BufferEncoding(), new BufferEncoding(), 4),
      valueEncoding: new DecryptedNoteValueEncoding(),
    })

    this.nullifierToNoteHash = this.db.addStore({
      name: 'n',
      keyEncoding: new PrefixEncoding(new BufferEncoding(), new BufferEncoding(), 4),
      valueEncoding: new BufferEncoding(),
    })

    this.sequenceToNoteHash = this.db.addStore({
      name: 'SN',
      keyEncoding: new PrefixEncoding(
        new BufferEncoding(),
        new PrefixEncoding(U32_ENCODING_BE, new BufferEncoding(), 4),
        4,
      ),
      valueEncoding: NULL_ENCODING,
    })

    this.nonChainNoteHashes = this.db.addStore({
      name: 'S',
      keyEncoding: new PrefixEncoding(new BufferEncoding(), new BufferEncoding(), 4),
      valueEncoding: NULL_ENCODING,
    })

    this.transactions = this.db.addStore({
      name: 't',
      keyEncoding: new PrefixEncoding(new BufferEncoding(), new BufferEncoding(), 4),
      valueEncoding: new TransactionValueEncoding(),
    })

    this.sequenceToTransactionHash = this.db.addStore({
      name: 'ST',
      keyEncoding: new PrefixEncoding(
        new BufferEncoding(),
        new PrefixEncoding(U32_ENCODING_BE, new BufferEncoding(), 4),
        4,
      ),
      valueEncoding: NULL_ENCODING,
    })

    this.pendingTransactionHashes = this.db.addStore({
      name: 'PT',
      keyEncoding: new PrefixEncoding(
        new BufferEncoding(),
        new PrefixEncoding(U32_ENCODING_BE, new BufferEncoding(), 4),
        4,
      ),
      valueEncoding: NULL_ENCODING,
    })

    this.accountIdsToCleanup = this.db.addStore({
      name: 'A',
      keyEncoding: new StringEncoding(),
      valueEncoding: NULL_ENCODING,
    })

    this.timestampToTransactionHash = this.db.addStore({
      name: 'T',
      keyEncoding: new PrefixEncoding(new BufferEncoding(), U64_ENCODING, 4),
      valueEncoding: new BufferEncoding(),
    })

    this.assets = this.db.addStore({
      name: 'as',
      keyEncoding: new PrefixEncoding(new BufferEncoding(), new BufferEncoding(), 4),
      valueEncoding: new AssetValueEncoding(),
    })

<<<<<<< HEAD
    this.nullifierToTransactionHash = this.db.addStore({
      name: 'nt',
      keyEncoding: new PrefixEncoding(new BufferEncoding(), new BufferEncoding(), 4),
      valueEncoding: new BufferEncoding(),
=======
    this.unspentNoteHashes = this.db.addStore({
      name: 'un',
      keyEncoding: new PrefixEncoding(
        new BufferEncoding(), // account prefix
        new PrefixEncoding(
          new BufferEncoding(), // asset ID
          new PrefixEncoding(
            U32_ENCODING_BE, // sequence
            new PrefixEncoding(
              new BigU64BEEncoding(), // value
              new BufferEncoding(), // note hash
              8,
            ),
            4,
          ),
          32,
        ),
        4,
      ),
      valueEncoding: NULL_ENCODING,
>>>>>>> df337a8b
    })
  }

  async open(): Promise<void> {
    await this.files.mkdir(this.location, { recursive: true })
    await this.db.open()
    await this.db.upgrade(VERSION_DATABASE_ACCOUNTS)
  }

  async close(): Promise<void> {
    await this.db.close()
  }

  async setAccount(account: Account, tx?: IDatabaseTransaction): Promise<void> {
    await this.db.withTransaction(tx, async (tx) => {
      await this.accounts.put(account.id, account.serialize(), tx)

      const nativeUnconfirmedBalance = await this.balances.get(
        [account.prefix, Asset.nativeId()],
        tx,
      )
      if (nativeUnconfirmedBalance === undefined) {
        await this.saveUnconfirmedBalance(
          account,
          Asset.nativeId(),
          {
            unconfirmed: BigInt(0),
            blockHash: null,
            sequence: null,
          },
          tx,
        )
      }
    })
  }

  async removeAccount(account: Account, tx?: IDatabaseTransaction): Promise<void> {
    await this.db.withTransaction(tx, async (tx) => {
      await this.accounts.del(account.id, tx)
      await this.clearBalance(account, tx)
      await this.accountIdsToCleanup.put(account.id, null, tx)
    })
  }

  async setDefaultAccount(
    id: AccountsDBMeta['defaultAccountId'],
    tx?: IDatabaseTransaction,
  ): Promise<void> {
    await this.db.withTransaction(tx, async (tx) => {
      await this.meta.put('defaultAccountId', id, tx)
    })
  }

  async loadAccountsMeta(tx?: IDatabaseTransaction): Promise<AccountsDBMeta> {
    const meta = { ...getAccountsDBMetaDefaults() }

    await this.db.withTransaction(tx, async (tx) => {
      for await (const [key, value] of this.meta.getAllIter(tx)) {
        meta[key] = value
      }
    })

    return meta
  }

  async *loadAccounts(tx?: IDatabaseTransaction): AsyncGenerator<AccountValue, void, unknown> {
    for await (const account of this.accounts.getAllValuesIter(tx)) {
      yield account
    }
  }

  async getHead(account: Account, tx?: IDatabaseTransaction): Promise<HeadValue | null> {
    const head = await this.heads.get(account.id, tx)
    Assert.isNotUndefined(head)
    return head
  }

  async saveHead(
    account: Account,
    head: HeadValue | null,
    tx?: IDatabaseTransaction,
  ): Promise<void> {
    await this.heads.put(account.id, head, tx)
  }

  async removeHead(account: Account, tx?: IDatabaseTransaction): Promise<void> {
    await this.heads.del(account.id, tx)
  }

  async *loadHeads(
    tx?: IDatabaseTransaction,
  ): AsyncGenerator<{ accountId: string; head: HeadValue | null }, void, unknown> {
    for await (const [accountId, head] of this.heads.getAllIter(tx)) {
      yield { accountId, head }
    }
  }

  async saveTransaction(
    account: Account,
    transactionHash: Buffer,
    transactionValue: TransactionValue,
    tx?: IDatabaseTransaction,
  ): Promise<void> {
    const expiration = transactionValue.transaction.expiration()

    await this.db.withTransaction(tx, async (tx) => {
      if (transactionValue.sequence !== null) {
        await this.pendingTransactionHashes.del(
          [account.prefix, [expiration, transactionHash]],
          tx,
        )

        await this.sequenceToTransactionHash.put(
          [account.prefix, [transactionValue.sequence, transactionHash]],
          null,
          tx,
        )
      } else {
        await this.pendingTransactionHashes.put(
          [account.prefix, [expiration, transactionHash]],
          null,
          tx,
        )
      }

      await this.transactions.put([account.prefix, transactionHash], transactionValue, tx)
      await this.timestampToTransactionHash.put(
        [account.prefix, transactionValue.timestamp.getTime()],
        transactionHash,
        tx,
      )
    })
  }

  async deleteTransaction(
    account: Account,
    transactionHash: Buffer,
    tx?: IDatabaseTransaction,
  ): Promise<void> {
    const transaction = await this.loadTransaction(account, transactionHash, tx)
    Assert.isNotUndefined(transaction)

    await this.timestampToTransactionHash.del(
      [account.prefix, transaction.timestamp.getTime()],
      tx,
    )
    await this.transactions.del([account.prefix, transactionHash], tx)
  }

  async clearTransactions(account: Account, tx?: IDatabaseTransaction): Promise<void> {
    await this.transactions.clear(tx, account.prefixRange)
    await this.timestampToTransactionHash.clear(tx, account.prefixRange)
  }

  async clearSequenceToNoteHash(account: Account, tx?: IDatabaseTransaction): Promise<void> {
    await this.sequenceToNoteHash.clear(tx, account.prefixRange)
  }

  async clearNonChainNoteHashes(account: Account, tx?: IDatabaseTransaction): Promise<void> {
    await this.nonChainNoteHashes.clear(tx, account.prefixRange)
  }

  async *getTransactionHashesBySequence(
    account: Account,
    tx?: IDatabaseTransaction,
  ): AsyncGenerator<{ sequence: number; hash: Buffer }> {
    for await (const [, [sequence, hash]] of this.sequenceToTransactionHash.getAllKeysIter(
      tx,
      account.prefixRange,
      { ordered: true },
    )) {
      yield { sequence, hash }
    }
  }

  async *loadTransactions(
    account: Account,
    tx?: IDatabaseTransaction,
  ): AsyncGenerator<TransactionValue> {
    for await (const transactionValue of this.transactions.getAllValuesIter(
      tx,
      account.prefixRange,
    )) {
      yield transactionValue
    }
  }

  async loadTransaction(
    account: Account,
    transactionHash: Buffer,
    tx?: IDatabaseTransaction,
  ): Promise<TransactionValue | undefined> {
    return this.transactions.get([account.prefix, transactionHash], tx)
  }

  async hasTransaction(
    account: Account,
    transactionHash: Buffer,
    tx?: IDatabaseTransaction,
  ): Promise<boolean> {
    return this.transactions.has([account.prefix, transactionHash], tx)
  }

  async hasPendingTransaction(
    account: Account,
    transactionHash: Buffer,
    tx?: IDatabaseTransaction,
  ): Promise<boolean> {
    const transactionValue = await this.transactions.get([account.prefix, transactionHash], tx)

    if (transactionValue === undefined) {
      return false
    }

    const expiration = transactionValue.transaction.expiration()
    return this.pendingTransactionHashes.has(
      [account.prefix, [expiration, transactionHash]],
      tx,
    )
  }

  async setNoteHashSequence(
    account: Account,
    noteHash: Buffer,
    sequence: number | null,
    tx?: IDatabaseTransaction,
  ): Promise<void> {
    await this.db.withTransaction(tx, async (tx) => {
      if (sequence) {
        await this.sequenceToNoteHash.put([account.prefix, [sequence, noteHash]], null, tx)
        await this.nonChainNoteHashes.del([account.prefix, noteHash], tx)
      } else {
        await this.nonChainNoteHashes.put([account.prefix, noteHash], null, tx)
      }
    })
  }

  async disconnectNoteHashSequence(
    account: Account,
    noteHash: Buffer,
    sequence: number,
    tx?: IDatabaseTransaction,
  ): Promise<void> {
    await this.db.withTransaction(tx, async (tx) => {
      await this.sequenceToNoteHash.del([account.prefix, [sequence, noteHash]], tx)
      await this.nonChainNoteHashes.put([account.prefix, noteHash], null, tx)
    })
  }

  async deleteNoteHashSequence(
    account: Account,
    noteHash: Buffer,
    sequence: number | null,
    tx?: IDatabaseTransaction,
  ): Promise<void> {
    await this.db.withTransaction(tx, async (tx) => {
      await this.nonChainNoteHashes.del([account.prefix, noteHash], tx)

      if (sequence !== null) {
        await this.sequenceToNoteHash.del([account.prefix, [sequence, noteHash]], tx)
      }
    })
  }

  /*
   * clears sequenceToNoteHash entries for all accounts for a given sequence
   */
  async clearSequenceNoteHashes(sequence: number, tx?: IDatabaseTransaction): Promise<void> {
    const encoding = this.sequenceToNoteHash.keyEncoding

    const keyRange = StorageUtils.getPrefixesKeyRange(
      encoding.serialize([Buffer.alloc(4, 0), [sequence, Buffer.alloc(0)]]),
      encoding.serialize([Buffer.alloc(4, 255), [sequence, Buffer.alloc(0)]]),
    )

    await this.sequenceToNoteHash.clear(tx, keyRange)
  }

  async addUnspentNoteHash(
    account: Account,
    noteHash: Buffer,
    decryptedNote: DecryptedNoteValue,
    tx?: IDatabaseTransaction,
  ): Promise<void> {
    const sequence = decryptedNote.sequence

    if (sequence === null) {
      return
    }

    const assetId = decryptedNote.note.assetId()
    const value = decryptedNote.note.value()

    await this.unspentNoteHashes.put(
      [account.prefix, [assetId, [sequence, [value, noteHash]]]],
      null,
      tx,
    )
  }

  async deleteUnspentNoteHash(
    account: Account,
    noteHash: Buffer,
    decryptedNote: DecryptedNoteValue,
    tx?: IDatabaseTransaction,
  ): Promise<void> {
    const assetId = decryptedNote.note.assetId()
    const sequence = decryptedNote.sequence
    const value = decryptedNote.note.value()

    Assert.isNotNull(sequence, 'Cannot spend a note that is not on the chain.')

    await this.unspentNoteHashes.del(
      [account.prefix, [assetId, [sequence, [value, noteHash]]]],
      tx,
    )
  }

  async *loadUnspentNoteHashes(
    account: Account,
    tx?: IDatabaseTransaction,
  ): AsyncGenerator<Buffer> {
    const range = getPrefixKeyRange(account.prefix)

    for await (const [, [, [, [, noteHash]]]] of this.unspentNoteHashes.getAllKeysIter(
      tx,
      range,
    )) {
      yield noteHash
    }
  }

  async *loadUnspentNoteValues(
    account: Account,
    assetId: Buffer,
    sequence?: number,
    tx?: IDatabaseTransaction,
  ): AsyncGenerator<bigint> {
    const encoding = new PrefixEncoding(
      BUFFER_ENCODING,
      new PrefixEncoding(BUFFER_ENCODING, U32_ENCODING_BE, 32),
      4,
    )

    const maxConfirmedSequence = sequence ?? 2 ** 32 - 1

    const range = getPrefixesKeyRange(
      encoding.serialize([account.prefix, [assetId, 1]]),
      encoding.serialize([account.prefix, [assetId, maxConfirmedSequence]]),
    )

    for await (const [, [, [, [value, _]]]] of this.unspentNoteHashes.getAllKeysIter(
      tx,
      range,
    )) {
      yield value
    }
  }

  async loadNoteHash(
    account: Account,
    nullifier: Buffer,
    tx?: IDatabaseTransaction,
  ): Promise<Buffer | undefined> {
    return this.nullifierToNoteHash.get([account.prefix, nullifier], tx)
  }

  async saveNullifierNoteHash(
    account: Account,
    nullifier: Buffer,
    noteHash: Buffer,
    tx?: IDatabaseTransaction,
  ): Promise<void> {
    await this.nullifierToNoteHash.put([account.prefix, nullifier], noteHash, tx)
  }

  async *loadNullifierToNoteHash(
    account: Account,
    tx?: IDatabaseTransaction,
  ): AsyncGenerator<{
    nullifier: Buffer
    noteHash: Buffer
  }> {
    for await (const [[_, nullifier], noteHash] of this.nullifierToNoteHash.getAllIter(
      tx,
      account.prefixRange,
    )) {
      yield {
        nullifier,
        noteHash,
      }
    }
  }

  async deleteNullifier(
    account: Account,
    nullifier: Buffer,
    tx?: IDatabaseTransaction,
  ): Promise<void> {
    await this.nullifierToNoteHash.del([account.prefix, nullifier], tx)
  }

  async clearNullifierToNoteHash(account: Account, tx?: IDatabaseTransaction): Promise<void> {
    await this.nullifierToNoteHash.clear(tx, account.prefixRange)
  }

  async replaceNullifierToNoteHash(
    account: Account,
    map: BufferMap<Buffer>,
    tx?: IDatabaseTransaction,
  ): Promise<void> {
    await this.db.withTransaction(tx, async (tx) => {
      await this.clearNullifierToNoteHash(account, tx)

      for (const [key, value] of map) {
        await this.nullifierToNoteHash.put([account.prefix, key], value, tx)
      }
    })
  }

  async saveDecryptedNote(
    account: Account,
    noteHash: Buffer,
    note: Readonly<DecryptedNoteValue>,
    tx?: IDatabaseTransaction,
  ): Promise<void> {
    await this.db.withTransaction(tx, async (tx) => {
      if (note.nullifier) {
        await this.nullifierToNoteHash.put([account.prefix, note.nullifier], noteHash, tx)
      }

      await this.setNoteHashSequence(account, noteHash, note.sequence, tx)

      await this.decryptedNotes.put([account.prefix, noteHash], note, tx)
    })
  }

  async loadDecryptedNote(
    account: Account,
    noteHash: Buffer,
    tx?: IDatabaseTransaction,
  ): Promise<DecryptedNoteValue | undefined> {
    return await this.decryptedNotes.get([account.prefix, noteHash], tx)
  }

  async *loadNoteHashesNotOnChain(
    account: Account,
    tx?: IDatabaseTransaction,
  ): AsyncGenerator<Buffer> {
    for await (const [, noteHash] of this.nonChainNoteHashes.getAllKeysIter(
      tx,
      account.prefixRange,
    )) {
      yield noteHash
    }
  }

  async *loadNotesNotOnChain(
    account: Account,
    tx?: IDatabaseTransaction,
  ): AsyncGenerator<DecryptedNoteValue> {
    for await (const noteHash of this.loadNoteHashesNotOnChain(account, tx)) {
      const note = await this.loadDecryptedNote(account, noteHash, tx)

      if (note) {
        yield note
      }
    }
  }

  async *loadNoteHashesInSequenceRange(
    account: Account,
    start: number,
    end: number,
    tx?: IDatabaseTransaction,
  ): AsyncGenerator<Buffer> {
    const encoding = new PrefixEncoding(
      BUFFER_ENCODING,
      U32_ENCODING_BE,
      account.prefix.byteLength,
    )

    const range = StorageUtils.getPrefixesKeyRange(
      encoding.serialize([account.prefix, start]),
      encoding.serialize([account.prefix, end]),
    )

    for await (const [, [, noteHash]] of this.sequenceToNoteHash.getAllKeysIter(tx, range)) {
      yield noteHash
    }
  }

  async *loadNotesInSequenceRange(
    account: Account,
    start: number,
    end: number,
    tx?: IDatabaseTransaction,
  ): AsyncGenerator<DecryptedNoteValue & { hash: Buffer }> {
    for await (const noteHash of this.loadNoteHashesInSequenceRange(account, start, end, tx)) {
      const note = await this.loadDecryptedNote(account, noteHash, tx)

      if (note) {
        yield { ...note, hash: noteHash }
      }
    }
  }

  async *loadTransactionHashesInSequenceRange(
    account: Account,
    start: number,
    end: number,
    tx?: IDatabaseTransaction,
  ): AsyncGenerator<Buffer> {
    const encoding = new PrefixEncoding(
      BUFFER_ENCODING,
      U32_ENCODING_BE,
      account.prefix.byteLength,
    )

    const range = StorageUtils.getPrefixesKeyRange(
      encoding.serialize([account.prefix, start]),
      encoding.serialize([account.prefix, end]),
    )

    for await (const [, [, transactionHash]] of this.sequenceToTransactionHash.getAllKeysIter(
      tx,
      range,
    )) {
      yield transactionHash
    }
  }

  async *loadTransactionsInSequenceRange(
    account: Account,
    start: number,
    end: number,
    tx?: IDatabaseTransaction,
  ): AsyncGenerator<TransactionValue & { hash: Buffer }> {
    for await (const transactionHash of this.loadTransactionHashesInSequenceRange(
      account,
      start,
      end,
      tx,
    )) {
      const transaction = await this.loadTransaction(account, transactionHash, tx)

      if (transaction) {
        yield { ...transaction, hash: transactionHash }
      }
    }
  }

  async deleteDecryptedNote(
    account: Account,
    noteHash: Buffer,
    tx?: IDatabaseTransaction,
  ): Promise<void> {
    await this.decryptedNotes.del([account.prefix, noteHash], tx)
  }

  async clearDecryptedNotes(account: Account, tx?: IDatabaseTransaction): Promise<void> {
    await this.decryptedNotes.clear(tx, account.prefixRange)
  }

  async *loadDecryptedNotes(
    account: Account,
    tx?: IDatabaseTransaction,
  ): AsyncGenerator<DecryptedNoteValue & { hash: Buffer }> {
    for await (const [[_, hash], decryptedNote] of this.decryptedNotes.getAllIter(
      tx,
      account.prefixRange,
    )) {
      yield {
        ...decryptedNote,
        hash,
      }
    }
  }

  async getUnconfirmedBalance(
    account: Account,
    assetId: Buffer,
    tx?: IDatabaseTransaction,
  ): Promise<BalanceValue> {
    const unconfirmedBalance = await this.balances.get([account.prefix, assetId], tx)

    return (
      unconfirmedBalance ?? {
        unconfirmed: BigInt(0),
        blockHash: null,
        sequence: null,
      }
    )
  }

  async *getUnconfirmedBalances(
    account: Account,
    tx?: IDatabaseTransaction,
  ): AsyncGenerator<{ assetId: Buffer; balance: BalanceValue }> {
    for await (const [[_, assetId], balance] of this.balances.getAllIter(
      tx,
      account.prefixRange,
    )) {
      yield { assetId, balance }
    }
  }

  async saveUnconfirmedBalance(
    account: Account,
    assetId: Buffer,
    balance: BalanceValue,
    tx?: IDatabaseTransaction,
  ): Promise<void> {
    await this.balances.put([account.prefix, assetId], balance, tx)
  }

  async clearBalance(account: Account, tx?: IDatabaseTransaction): Promise<void> {
    await this.balances.clear(tx, account.prefixRange)
  }

  async *loadExpiredTransactionHashes(
    account: Account,
    headSequence: number,
    tx?: IDatabaseTransaction,
  ): AsyncGenerator<Buffer> {
    const encoding = this.pendingTransactionHashes.keyEncoding

    const expiredRange = StorageUtils.getPrefixesKeyRange(
      encoding.serialize([account.prefix, [1, Buffer.alloc(0)]]),
      encoding.serialize([account.prefix, [headSequence, Buffer.alloc(0)]]),
    )

    for await (const [, [, transactionHash]] of this.pendingTransactionHashes.getAllKeysIter(
      tx,
      expiredRange,
    )) {
      yield transactionHash
    }
  }

  async *loadExpiredTransactions(
    account: Account,
    headSequence: number,
    tx?: IDatabaseTransaction,
  ): AsyncGenerator<TransactionValue> {
    for await (const transactionHash of this.loadExpiredTransactionHashes(
      account,
      headSequence,
      tx,
    )) {
      const transaction = await this.loadTransaction(account, transactionHash, tx)
      Assert.isNotUndefined(transaction)

      yield transaction
    }
  }

  async *loadPendingTransactionHashes(
    account: Account,
    headSequence: number,
    tx?: IDatabaseTransaction,
  ): AsyncGenerator<Buffer> {
    const encoding = this.pendingTransactionHashes.keyEncoding

    const noExpirationRange = StorageUtils.getPrefixKeyRange(
      encoding.serialize([account.prefix, [0, Buffer.alloc(0)]]),
    )

    for await (const [, [, transactionHash]] of this.pendingTransactionHashes.getAllKeysIter(
      tx,
      noExpirationRange,
    )) {
      yield transactionHash
    }

    const pendingRange = StorageUtils.getPrefixesKeyRange(
      encoding.serialize([account.prefix, [headSequence + 1, Buffer.alloc(0)]]),
      encoding.serialize([account.prefix, [2 ** 32 - 1, Buffer.alloc(0)]]),
    )

    for await (const [, [, transactionHash]] of this.pendingTransactionHashes.getAllKeysIter(
      tx,
      pendingRange,
    )) {
      yield transactionHash
    }
  }

  async *loadPendingTransactions(
    account: Account,
    headSequence: number,
    tx?: IDatabaseTransaction,
  ): AsyncGenerator<TransactionValue> {
    for await (const transactionHash of this.loadPendingTransactionHashes(
      account,
      headSequence,
      tx,
    )) {
      const transaction = await this.loadTransaction(account, transactionHash, tx)
      Assert.isNotUndefined(transaction)

      yield transaction
    }
  }

  async saveSequenceToTransactionHash(
    account: Account,
    sequence: number,
    transactionHash: Buffer,
    tx?: IDatabaseTransaction,
  ): Promise<void> {
    await this.sequenceToTransactionHash.put(
      [account.prefix, [sequence, transactionHash]],
      null,
      tx,
    )
  }

  async deleteSequenceToTransactionHash(
    account: Account,
    sequence: number,
    transactionHash: Buffer,
    tx?: IDatabaseTransaction,
  ): Promise<void> {
    await this.sequenceToTransactionHash.del([account.prefix, [sequence, transactionHash]], tx)
  }

  async savePendingTransactionHash(
    account: Account,
    expiration: number,
    transactionHash: TransactionHash,
    tx?: IDatabaseTransaction,
  ): Promise<void> {
    await this.pendingTransactionHashes.put(
      [account.prefix, [expiration, transactionHash]],
      null,
      tx,
    )
  }

  async deletePendingTransactionHash(
    account: Account,
    expiration: number,
    transactionHash: TransactionHash,
    tx?: IDatabaseTransaction,
  ): Promise<void> {
    await this.pendingTransactionHashes.del([account.prefix, [expiration, transactionHash]], tx)
  }

  async clearPendingTransactionHashes(
    account: Account,
    tx?: IDatabaseTransaction,
  ): Promise<void> {
    await this.pendingTransactionHashes.clear(tx, account.prefixRange)
  }

  async cleanupDeletedAccounts(signal?: AbortSignal): Promise<void> {
    let recordsToCleanup = 1000

    const stores: IDatabaseStore<{
      key: Readonly<unknown>
      value: unknown
    }>[] = [
      this.transactions,
      this.sequenceToNoteHash,
      this.nonChainNoteHashes,
      this.nullifierToNoteHash,
      this.pendingTransactionHashes,
      this.decryptedNotes,
      this.timestampToTransactionHash,
    ]

    for (const [accountId] of await this.accountIdsToCleanup.getAll()) {
      const prefix = calculateAccountPrefix(accountId)
      const range = StorageUtils.getPrefixKeyRange(prefix)

      for (const store of stores) {
        for await (const key of store.getAllKeysIter(undefined, range)) {
          if (signal?.aborted === true || recordsToCleanup === 0) {
            return
          }

          await store.del(key)
          recordsToCleanup--
        }
      }

      await this.accountIdsToCleanup.del(accountId)
    }
  }

  async *loadTransactionsByTime(
    account: Account,
    tx?: IDatabaseTransaction,
  ): AsyncGenerator<TransactionValue> {
    for await (const transactionHash of this.timestampToTransactionHash.getAllValuesIter(
      tx,
      account.prefixRange,
      { ordered: true, reverse: true },
    )) {
      const transaction = await this.loadTransaction(account, transactionHash, tx)
      Assert.isNotUndefined(transaction)

      yield transaction
    }
  }

  async putAsset(
    account: Account,
    assetId: Buffer,
    assetValue: AssetValue,
    tx?: IDatabaseTransaction,
  ): Promise<void> {
    await this.assets.put([account.prefix, assetId], assetValue, tx)
  }

  async getAsset(
    account: Account,
    assetId: Buffer,
    tx?: IDatabaseTransaction,
  ): Promise<AssetValue | undefined> {
    if (assetId.equals(Asset.nativeId())) {
      return {
        createdTransactionHash: GENESIS_BLOCK_PREVIOUS,
        id: Asset.nativeId(),
        metadata: Buffer.from('Native asset of Iron Fish blockchain', 'utf8'),
        name: Buffer.from('$IRON', 'utf8'),
        owner: Buffer.from('Iron Fish', 'utf8'),
        blockHash: null,
        sequence: null,
        supply: null,
      }
    }
    return this.assets.get([account.prefix, assetId], tx)
  }

  async *loadAssets(account: Account, tx?: IDatabaseTransaction): AsyncGenerator<AssetValue> {
    for await (const asset of this.assets.getAllValuesIter(tx, account.prefixRange, {
      ordered: true,
    })) {
      yield asset
    }
  }

  async deleteAsset(
    account: Account,
    assetId: Buffer,
    tx?: IDatabaseTransaction,
  ): Promise<void> {
    await this.assets.del([account.prefix, assetId], tx)
  }

  async getTransactionHashFromNullifier(
    account: Account,
    nullifier: Buffer,
    tx?: IDatabaseTransaction,
  ): Promise<Buffer | undefined> {
    return this.nullifierToTransactionHash.get([account.prefix, nullifier], tx)
  }

  async saveNullifierToTransactionHash(
    account: Account,
    nullifier: Buffer,
    transaction: Transaction,
    tx?: IDatabaseTransaction,
  ): Promise<void> {
    await this.nullifierToTransactionHash.put(
      [account.prefix, nullifier],
      transaction.hash(),
      tx,
    )
  }

  async deleteNullifierToTransactionHash(
    account: Account,
    nullifier: Buffer,
    tx?: IDatabaseTransaction,
  ): Promise<void> {
    await this.nullifierToTransactionHash.del([account.prefix, nullifier], tx)
  }
}<|MERGE_RESOLUTION|>--- conflicted
+++ resolved
@@ -39,11 +39,7 @@
 import { AccountsDBMeta, MetaValue, MetaValueEncoding } from './metaValue'
 import { TransactionValue, TransactionValueEncoding } from './transactionValue'
 
-<<<<<<< HEAD
 const VERSION_DATABASE_ACCOUNTS = 25
-=======
-const VERSION_DATABASE_ACCOUNTS = 24
->>>>>>> df337a8b
 
 const getAccountsDBMetaDefaults = (): AccountsDBMeta => ({
   defaultAccountId: null,
@@ -122,15 +118,14 @@
     value: AssetValue
   }>
 
-<<<<<<< HEAD
   nullifierToTransactionHash: IDatabaseStore<{
     key: [Account['prefix'], Buffer]
     value: TransactionHash
-=======
+  }>
+
   unspentNoteHashes: IDatabaseStore<{
     key: [Account['prefix'], [Buffer, [number, [bigint, Buffer]]]]
     value: null
->>>>>>> df337a8b
   }>
 
   constructor({
@@ -246,12 +241,12 @@
       valueEncoding: new AssetValueEncoding(),
     })
 
-<<<<<<< HEAD
     this.nullifierToTransactionHash = this.db.addStore({
       name: 'nt',
       keyEncoding: new PrefixEncoding(new BufferEncoding(), new BufferEncoding(), 4),
       valueEncoding: new BufferEncoding(),
-=======
+    })
+
     this.unspentNoteHashes = this.db.addStore({
       name: 'un',
       keyEncoding: new PrefixEncoding(
@@ -272,7 +267,6 @@
         4,
       ),
       valueEncoding: NULL_ENCODING,
->>>>>>> df337a8b
     })
   }
 
