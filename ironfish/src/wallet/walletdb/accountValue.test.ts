--- conflicted
+++ resolved
@@ -22,11 +22,7 @@
         hash: Buffer.alloc(32, 0),
         sequence: 1,
       },
-<<<<<<< HEAD
-=======
-      multiSigKeys: undefined,
       proofAuthorizingKey: key.proofAuthorizingKey,
->>>>>>> 465ee8f2
     }
     const buffer = encoder.serialize(value)
     const deserializedValue = encoder.deserialize(buffer)
@@ -52,7 +48,6 @@
         publicKeyPackage: 'cccc',
         identifier: 'deaf',
         keyPackage: 'beef',
-        proofGenerationKey: 'feed',
       },
       proofAuthorizingKey: key.proofAuthorizingKey,
     }
