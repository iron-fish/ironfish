--- conflicted
+++ resolved
@@ -2,25 +2,14 @@
   "AssetValueEncoding serializes the value into a buffer and deserializes to the original value": [
     {
       "version": 1,
-<<<<<<< HEAD
-      "id": "51a5ea68-c347-4644-8643-c9d6e47f2959",
+      "id": "5dc810fc-973a-415c-ba3f-61cb635e52ab",
       "name": "test",
-      "spendingKey": "aff0f5ef5c72b837223cf4406632285f72544f6c4aa945255c8026f9ad15b85b",
-      "viewKey": "d4664e433912361773161f6798482c3509a7461e21f2ac742d2874ded34dcdb3f2f216630de72c1630f93287dd1116f947fdc7c14162e18b2da601391d258233",
-      "incomingViewKey": "4859cb3e070a744f51f485e79a487722844a61a2387a446fde4bf9b988222f03",
-      "outgoingViewKey": "461186d06e884564b35d2035a0048af6db77d4c76074216e72d1cb6559099d2f",
-      "publicAddress": "aa802ca3c103620ea052ec84fd77c37c4414cfeeed75f73cf722765a8c511198",
-      "createdAt": "2023-03-20T18:20:20.006Z"
-=======
-      "id": "01fd29e6-08fd-4d1c-b1a7-80e3813eae70",
-      "name": "test",
-      "spendingKey": "224a6916a127b0b53e3d9560b3adf0ad42be36b498ddfe7611f298ee95ca88ba",
-      "viewKey": "3f35015b2bd90f788384d75d89b8459208c04273639bbfea6d720701224ee039a2ce69321a7d0bd2916dd5bcc5a990d627e6c674c5a8513e9dd9e8304be4f906",
-      "incomingViewKey": "72fa268f39edd35417542e1a1193416c394fe12a9c05ad5c821fa13951212b06",
-      "outgoingViewKey": "53e706de38fac232e004efedceebb7e456f9df83cbb81842b86a30200c5bb632",
-      "publicAddress": "f172ee8a2180bee3f314a1bb2570e059dc2f3ddc85e1fc2cdd834821e2f812e4",
+      "spendingKey": "52ec21c3448c9a1189074803fe1e0eea8a7edf03cbc57792b248fd32f939ddf9",
+      "viewKey": "c31777eebcc7a676f6691ba99bd91d635b090fb86007a7d9734f3977261f24ac15bc3211e23e6a0bfbdcf0da47ec32afbc96cd465a705639c3425ad4360f2e0e",
+      "incomingViewKey": "4740120784a9fb8a4e98eea08c6005a20289498d342904538e1b88c85482b906",
+      "outgoingViewKey": "190d77d06d2f20bff0a6370b98b78a3e78c730fd08ee34aa565c99c1f20895ec",
+      "publicAddress": "79d46e055dc2796cb33fe762d00302f994e9d98cba7ecaeaf8ed4920d146c8e7",
       "createdAt": null
->>>>>>> 193b945f
     }
   ]
 }