--- conflicted
+++ resolved
@@ -2,97 +2,53 @@
   "WalletDB loadNoteHashesInSequenceRange loads note hashes in the provided range": [
     {
       "version": 1,
-<<<<<<< HEAD
-      "id": "272e673c-8495-475b-9307-825703a59d10",
+      "id": "b2da5c83-13c9-4484-975e-f356c7d72e95",
       "name": "test",
-      "spendingKey": "7c884142da5a614a9449c8f8fd67636c96b362d16fbb7e8c0b1b8f8adf002c51",
-      "viewKey": "e42d169b3157bba8fa66d1b9e75e9dcdb1c20f7ebc2ababbee726135ec90a1518118afe09f7f0319664eb5239b735a18c3963d4be82c623c29988a484e3bf71a",
-      "incomingViewKey": "88c5276b084ae309192fa8ed5b5895af73e45a56dd9332bb41297734d9666804",
-      "outgoingViewKey": "45859d4dc98e1f78909a0c53642f3f55a625e7fa4848eb012e53e9e1ba56a2ed",
-      "publicAddress": "13c1225fa4f9421a2c5a9db943442e88ad615e9908ec095a82d8d51ae898a98a",
-      "createdAt": "2023-03-20T18:19:56.497Z"
-=======
-      "id": "52f62fd9-e854-450d-ba0d-4283c494b700",
-      "name": "test",
-      "spendingKey": "904c213be65c0d498543396503be080be2e14bf20230a25331088d4d95a2cbfb",
-      "viewKey": "addc94b33276dfb8c58941f34d2e8cd172265efe06757e96a329a3fe23de9ec83e10428219d0f0a96d3ec75b5b31ec51310db7be5faec2215f0723bd97aae3c8",
-      "incomingViewKey": "ef71bd87a641bbae67757a9a30dcc8f2b1a497693654a0cbec458c214de5b504",
-      "outgoingViewKey": "32ce15a091fbc631c43a722c9a5b7d01d282901e7dd37ee4d703af88717b0648",
-      "publicAddress": "5c6b9a75bee127c8fe6cc2fef5087b30fb07209c7b7ac2ae9f5fa63944e50535",
+      "spendingKey": "a0be80a2cdfdf0405455b6da885deb0a7523dd172a7ca57a1c432a61d3020b6e",
+      "viewKey": "70f4dc8a3ff4b6690359135e085e4fbd44c5cec733eed02a93567ff1b2a6123741cf6f072ad461b3b0e6d4a29e48cff7ae27ce421491438f6d06262e05db890a",
+      "incomingViewKey": "21c1fed9286b2560d64a4330cc8400f92814c98d0665f0999191762947ff6005",
+      "outgoingViewKey": "7c7499c2ed9b57057200817b80140a476df76878f1ec328ae0df380c32d78fe7",
+      "publicAddress": "6a1974cae679a2642ad123fc87b84f22adb3be48ef30bee0e002f76515a2d682",
       "createdAt": null
->>>>>>> 193b945f
     }
   ],
   "WalletDB loadTransactionHashesInSequenceRange loads transaction hashes in the provided range": [
     {
       "version": 1,
-<<<<<<< HEAD
-      "id": "e9f2125d-d54c-4ef4-88fa-f080c10abd8b",
+      "id": "0d7d59bc-43b9-40e3-8b27-75eb0c855862",
       "name": "test",
-      "spendingKey": "90a5c8823b794bc1899d2e4029726d7c27d9d83894eae4f6bbc95fae0b5e8bdb",
-      "viewKey": "b11c7267103563db7fcb8da7dfdb21f8532045376df44e2b323b627edddb07179b198c5b29bc450223c3ca0f0f0a7059562fde6e02a89518bd68ff3db4da3b99",
-      "incomingViewKey": "7779bcb155960f81c62b5da476ff35560974990eb6fe791545d18617ea742801",
-      "outgoingViewKey": "0e9478c1e3e430d925f75f48049616718993ed60ccb4b7112b2dc8c595c8e539",
-      "publicAddress": "4fd1d7e62ce55b2d76508074970a62fb189330c7f3e2dd471329baea668d3855",
-      "createdAt": "2023-03-20T18:19:57.155Z"
-=======
-      "id": "351f454c-a1db-4410-8074-eb6f684931d0",
-      "name": "test",
-      "spendingKey": "a2d3fddde0388b81859898aac7701f2bf3b5a2dee4e4d3816a7ec1d278d6d2f3",
-      "viewKey": "e9d84014cc8ac9613b37db8b8a6a2413b3a5a5ce268b648022a0299f6168262d6fc09ef9859f16fd86bc4bad6db65a1ee3807d765e6935487f4c65575b776a00",
-      "incomingViewKey": "47ec98d392e4b39d4dd860b1d44f1cbaa254a37a0f18dbd89f8aaec80546b504",
-      "outgoingViewKey": "5a49dc883abcdd0a7f28761b068d1caf1783d52648d28532ffa182fb6e0b00fc",
-      "publicAddress": "4390115d71c9061358a6f16e647fc6244a3a13e7ef9df4b41b9431ecd3ee502f",
+      "spendingKey": "9f2ba1d27e6bc5f2713cff890acf20f69913e8a26870174b901c04aa3fc6080f",
+      "viewKey": "ef09eafe95351cbe4eedec298aff311d675cd685e69004ad728b027124d3b3bfcd63fdaef7a44207e06a6cf3f7cc7df46eb18f56e2ac88d93209bb50841303a5",
+      "incomingViewKey": "77c9337f7a7b345dfd6263f475675c2bc5ad053b4c575a22085a120e3e695506",
+      "outgoingViewKey": "923057d270051afca37edf5caa72e09b9bd80163a02b5702defe786eceeb78b6",
+      "publicAddress": "f87e0a32615aac1b0b54486325d570855ad0a7dbf3b7216a46a133daa5aecc01",
       "createdAt": null
->>>>>>> 193b945f
     }
   ],
   "WalletDB loadExpiredTransactionHashes loads transaction hashes with expiration sequences in the expired range": [
     {
       "version": 1,
-<<<<<<< HEAD
-      "id": "2c8c759e-c357-431f-b7d8-c3761c0cf927",
+      "id": "145314ae-0c87-4838-b03d-5a51e2ea7123",
       "name": "test",
-      "spendingKey": "b08b4f80556f70efb5ee9fdde172b69d1fbaa87c7a2ecb2e8b8bfed7d5892182",
-      "viewKey": "8d726749bcdefc25b654a52125e18aaf29d9b6c25f65dea9d12a62fe667a1ee45bd178bbc4e01a87a855ac5463cc563e4f2cfd1cd1a029c495db98f24ba14a03",
-      "incomingViewKey": "213c21fface1a24bb67dd99bc63a9ec4d4b8a12cde8b559a6d1af1677ecdd406",
-      "outgoingViewKey": "db92a5d7c841cafd939ae9a938f2ed88f9659d7581a778caa985d5961c47ace0",
-      "publicAddress": "b121ce8187b52397b4be234a8ce32108f3cf559dfe94a03aa1026ff3bf64b0d6",
-      "createdAt": "2023-03-20T18:19:57.719Z"
-=======
-      "id": "8dcd0dbd-ce45-4dba-b03f-50def93bcf0a",
-      "name": "test",
-      "spendingKey": "d816469e8debdc431cf96a24bcd1a732fa9ef77da4dddcc117f81f774c9f6a8c",
-      "viewKey": "af4dc83b5a1588213a30a2b39f4d6251b2828b9561a5b7891ba1dbedaffa3e85dd3b57c387e7c00369d1424d6fd94677ca4f3c2060236ea3c1365081fa62d895",
-      "incomingViewKey": "c6bc71b24c408dcb1761ea010d07d21fe4edefe6f4ad7137a9f5db3a34c0da06",
-      "outgoingViewKey": "e5a193b4005a5d98a85360ef270cedb826aeb4f4179bedce76787441580cbc31",
-      "publicAddress": "9c862e78906b4001593d4100339fe3f9333d8f0efe1cc7e9ac8db5b4edbc329c",
+      "spendingKey": "f4833d32f6729cdf6610cec0949e094d077bb6c5bb55bba0398138a425a21824",
+      "viewKey": "759ee15fd9bd5273a6a92c1a31043ac37dde2e5e454a204d90f4eb012fb29be5074f818dbd64b275c26edf2446768c23760a160876882608b15c1703d8d22580",
+      "incomingViewKey": "80d6789ab91ab3ae94814f2bb9ab6272c4271352a11f6da2610b8a1a4f9aad00",
+      "outgoingViewKey": "6101c58d6493fd6334aa73a5d6430e0a8753308b3cc3070880e369d72615ed28",
+      "publicAddress": "36c3d06092fdb9b63c7f8d5087e1038275a536558146a13f4e672b80a375ca91",
       "createdAt": null
->>>>>>> 193b945f
     }
   ],
   "WalletDB loadPendingTransactionHashes loads transaction hashes with expiration sequences outside the expired range": [
     {
       "version": 1,
-<<<<<<< HEAD
-      "id": "2b9f50c1-ed69-43a4-ae8d-f3087e356b9d",
+      "id": "35405b80-d48d-402b-81ad-d71843409702",
       "name": "test",
-      "spendingKey": "f88e2bb1fedca53c186ed01242bf30d50399952f4388411e0a91bbb860f4dbe8",
-      "viewKey": "f16ae3aa69872696cd130827efb141f99fe2058c3636cb2f9eddbfdd1caa12f1375ce9900873bcb7a04ac0ef20b94c31ff78a62368b4aa178af4200949f671e3",
-      "incomingViewKey": "89e621fcf65c3606ac6673d1edc7104cd6e9d19c82d95622ff649e60032e2500",
-      "outgoingViewKey": "9a6c898616b7d79e11de1c3cd62e516c2193551ce5a94412d79b45a1ad4053d7",
-      "publicAddress": "4fbe4c7319e105e54371c73082c1566996729c2137613dbc8f1a442ace618eed",
-      "createdAt": "2023-03-20T18:19:58.370Z"
-=======
-      "id": "2e3c5df3-e3f6-4884-b89d-6015554450f3",
-      "name": "test",
-      "spendingKey": "c71dfd394372e52399cc8eee9185f5b2959a86c1cc18540d126bbd81a2e5f55e",
-      "viewKey": "fc20468c0ef5b5678198c15544ae14b44526a557a1f1aef0f292803d71757a70db4853c343d99afb4b91999133739d245b83a45ae78100aaf44e8ab7b171e33c",
-      "incomingViewKey": "822dfd966a668a02dac7d26528b6be439d58c2a4eb806ebac37e6448f8295b03",
-      "outgoingViewKey": "f7852ba16a3f9e15ee173cb13c1bb75fa66e3cea32b3198f813a98a87d892ed2",
-      "publicAddress": "f28bb23b773d8f6ae6330fe5fc77b8bc3d1ee0b270bd061264c5743330cd5d6f",
+      "spendingKey": "afe4013d9fbf571274f451c733cf1ed611026d9eb7de3629d828aaf295e2aa86",
+      "viewKey": "c298eb73b5969cdcc665450c89a7929263c9678259eedc2a889ddb03688febbb4516480f8e8a4643876291cc99844e77c81e2982bf45f50749b4aec2c3ba6c2f",
+      "incomingViewKey": "e59e027a33b52c6d8a36d542834dcbf8068295fc7b69708574e710b9497eb304",
+      "outgoingViewKey": "21f7937b067d2e03360e06703ef710d63882faa7ce14cfbecbe4be274bafe0ee",
+      "publicAddress": "70758afe77cd90ec61fdfccc942be51d64ceed4e70417418d98274b6a32683b1",
       "createdAt": null
->>>>>>> 193b945f
     }
   ]
 }