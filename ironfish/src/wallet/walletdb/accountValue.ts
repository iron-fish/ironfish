--- conflicted
+++ resolved
@@ -22,14 +22,7 @@
   serialize(value: AccountValue): Buffer {
     const { id, name, spendingKey, incomingViewKey, outgoingViewKey, publicAddress } = value
     const bw = bufio.write(this.getSize(value))
-<<<<<<< HEAD
-    bw.writeVarString(value.id, 'utf8')
-    bw.writeVarString(value.name, 'utf8')
-    bw.writeBytes(Buffer.from(value.spendingKey || this.nullValue, 'hex'))
-    bw.writeBytes(Buffer.from(value.incomingViewKey, 'hex'))
-    bw.writeBytes(Buffer.from(value.outgoingViewKey, 'hex'))
-    bw.writeBytes(Buffer.from(value.publicAddress, 'hex'))
-=======
+
     let flags = 0
     flags |= Number(!!spendingKey) << 0
     bw.writeU8(flags)
@@ -42,7 +35,6 @@
     bw.writeBytes(Buffer.from(outgoingViewKey, 'hex'))
     bw.writeBytes(Buffer.from(publicAddress, 'hex'))
 
->>>>>>> c014fe61
     return bw.render()
   }
 
@@ -63,11 +55,7 @@
       publicAddress,
       incomingViewKey,
       outgoingViewKey,
-<<<<<<< HEAD
-      spendingKey: spendingKey === this.nullValue ? null : spendingKey,
-=======
       spendingKey,
->>>>>>> c014fe61
     }
   }
 
