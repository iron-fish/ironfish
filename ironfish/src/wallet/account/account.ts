--- conflicted
+++ resolved
@@ -48,16 +48,8 @@
   createdAt: HeadValue | null
   readonly prefix: Buffer
   readonly prefixRange: DatabaseKeyRange
-<<<<<<< HEAD
   readonly multiSigKeys?: MultiSigKeys
-=======
-  readonly multiSigKeys?: {
-    identifier: string
-    keyPackage: string
-    proofGenerationKey: string
-  }
   readonly proofAuthorizingKey: string | null
->>>>>>> 465ee8f2
 
   constructor({
     id,
