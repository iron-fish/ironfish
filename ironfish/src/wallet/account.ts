--- conflicted
+++ resolved
@@ -23,27 +23,17 @@
 
 export const ACCOUNT_KEY_LENGTH = 32
 
-<<<<<<< HEAD
 export type AccountImport =
   | { name: string; spendingKey: string }
   | { name: string; incomingViewKey: string; outgoingViewKey: string }
 
-export type SpendingAccount = WithRequired<Account, 'spendingKey'>
-=======
-export type AccountImport = { name: string; spendingKey: string | null }
->>>>>>> c9ab6e47
-
 export class Account {
   private readonly walletDb: WalletDB
 
   readonly id: string
   readonly displayName: string
   name: string
-<<<<<<< HEAD
-  readonly spendingKey?: string
-=======
   readonly spendingKey: string | null
->>>>>>> c9ab6e47
   readonly incomingViewKey: string
   readonly outgoingViewKey: string
   publicAddress: string
