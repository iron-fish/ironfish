/* This Source Code Form is subject to the terms of the Mozilla Public
 * License, v. 2.0. If a copy of the MPL was not distributed with this
 * file, You can obtain one at https://mozilla.org/MPL/2.0/. */
import { BufferMap, BufferSet } from 'buffer-map'
import MurmurHash3 from 'imurmurhash'
import { Assert } from '../assert'
import { BlockHeader, Transaction } from '../primitives'
import { GENESIS_BLOCK_SEQUENCE } from '../primitives/block'
import { Note } from '../primitives/note'
import { DatabaseKeyRange, IDatabaseTransaction } from '../storage'
import { StorageUtils } from '../storage/database/utils'
import { DecryptedNote } from '../workerPool/tasks/decryptNotes'
import { AssetBalances } from './assetBalances'
import { AccountValue } from './walletdb/accountValue'
import { BalanceValue } from './walletdb/balanceValue'
import { DecryptedNoteValue } from './walletdb/decryptedNoteValue'
import { HeadValue } from './walletdb/headValue'
import { TransactionValue } from './walletdb/transactionValue'
import { WalletDB } from './walletdb/walletdb'

export const ACCOUNT_KEY_LENGTH = 32

export type AccountImport = { name: string; spendingKey: string }

export class Account {
  private readonly walletDb: WalletDB

  readonly id: string
  readonly displayName: string
  name: string
  readonly spendingKey: string
  readonly incomingViewKey: string
  readonly outgoingViewKey: string
  publicAddress: string
  readonly prefix: Buffer
  readonly prefixRange: DatabaseKeyRange

  constructor({
    id,
    name,
    spendingKey,
    incomingViewKey,
    outgoingViewKey,
    publicAddress,
    walletDb,
  }: {
    id: string
    name: string
    spendingKey: string
    incomingViewKey: string
    outgoingViewKey: string
    publicAddress: string
    walletDb: WalletDB
  }) {
    this.id = id
    this.name = name
    this.spendingKey = spendingKey
    this.incomingViewKey = incomingViewKey
    this.outgoingViewKey = outgoingViewKey
    this.publicAddress = publicAddress

    this.prefix = calculateAccountPrefix(id)
    this.prefixRange = StorageUtils.getPrefixKeyRange(this.prefix)

    this.displayName = `${name} (${id.slice(0, 7)})`

    this.walletDb = walletDb
  }

  serialize(): AccountValue {
    return {
      id: this.id,
      name: this.name,
      spendingKey: this.spendingKey,
      incomingViewKey: this.incomingViewKey,
      outgoingViewKey: this.outgoingViewKey,
      publicAddress: this.publicAddress,
    }
  }

  async *getNotes(): AsyncGenerator<DecryptedNoteValue & { hash: Buffer }> {
    for await (const decryptedNote of this.walletDb.loadDecryptedNotes(this)) {
      yield decryptedNote
    }
  }

  async *getUnspentNotes(
    assetId: Buffer,
    options?: {
      confirmations?: number
    },
  ): AsyncGenerator<DecryptedNoteValue & { hash: Buffer }> {
    const head = await this.getHead()
    if (!head) {
      return
    }

    const confirmations = options?.confirmations ?? 0

    const maxConfirmedSequence = head.sequence - confirmations

    for await (const decryptedNote of this.getNotes()) {
      if (!decryptedNote.note.assetId().equals(assetId)) {
        continue
      }

      if (decryptedNote.spent) {
        continue
      }

      if (!decryptedNote.sequence) {
        continue
      }

      if (decryptedNote.sequence > maxConfirmedSequence) {
        continue
      }

      yield decryptedNote
    }
  }

  async getDecryptedNote(
    hash: Buffer,
    tx?: IDatabaseTransaction,
  ): Promise<DecryptedNoteValue | undefined> {
    return await this.walletDb.loadDecryptedNote(this, hash, tx)
  }

  async connectTransaction(
    blockHeader: BlockHeader,
    transaction: Transaction,
    decryptedNotes: Array<DecryptedNote>,
    tx?: IDatabaseTransaction,
  ): Promise<AssetBalances> {
    const blockHash = blockHeader.hash
    const sequence = blockHeader.sequence
    const assetBalanceDeltas = new AssetBalances()
    let submittedSequence = sequence
    let timestamp = new Date()

    await this.walletDb.db.withTransaction(tx, async (tx) => {
      const transactionValue = await this.getTransaction(transaction.hash(), tx)
      if (transactionValue) {
        submittedSequence = transactionValue.submittedSequence
        timestamp = transactionValue.timestamp
      }

      for (const decryptedNote of decryptedNotes) {
        if (decryptedNote.forSpender) {
          continue
        }

        const pendingNote = await this.getDecryptedNote(decryptedNote.hash, tx)

        const note = {
          accountId: this.id,
          note: new Note(decryptedNote.serializedNote),
          spent: pendingNote?.spent ?? false,
          transactionHash: transaction.hash(),
          nullifier: decryptedNote.nullifier,
          index: decryptedNote.index,
          blockHash,
          sequence,
        }

        assetBalanceDeltas.increment(note.note.assetId(), note.note.value())

        await this.walletDb.saveDecryptedNote(this, decryptedNote.hash, note, tx)
      }

      for (const spend of transaction.spends) {
        const spentNoteHash = await this.getNoteHash(spend.nullifier, tx)
        if (!spentNoteHash) {
          continue
        }

        const note = await this.getDecryptedNote(spentNoteHash, tx)

        Assert.isNotUndefined(note)

        assetBalanceDeltas.increment(note.note.assetId(), -note.note.value())

        const spentNote = { ...note, spent: true }
        await this.walletDb.saveDecryptedNote(this, spentNoteHash, spentNote, tx)
      }

      await this.saveConnectedMintsToAssetsStore(transaction, tx)
      await this.saveConnectedBurnsToAssetsStore(transaction, tx)

      await this.walletDb.saveTransaction(
        this,
        transaction.hash(),
        {
          transaction,
          blockHash,
          sequence,
          submittedSequence,
          timestamp,
          assetBalanceDeltas,
        },
        tx,
      )
    })

    return assetBalanceDeltas
  }

  private async saveConnectedMintsToAssetsStore(
    transaction: Transaction,
    tx: IDatabaseTransaction,
  ): Promise<void> {
    for (const { asset, value } of transaction.mints) {
      // Only store the asset for the owner
      if (asset.owner().toString('hex') !== this.publicAddress) {
        continue
      }

      const assetId = asset.id()
      const existingAsset = await this.walletDb.getAsset(this, assetId, tx)

      let createdTransactionHash = transaction.hash()
      let supply = BigInt(0)
      if (existingAsset) {
        createdTransactionHash = existingAsset.createdTransactionHash
        supply = existingAsset.supply
      }

      await this.walletDb.putAsset(
        this,
        assetId,
        {
          createdTransactionHash,
          id: assetId,
          metadata: asset.metadata(),
          name: asset.name(),
          owner: asset.owner(),
          supply: supply + value,
        },
        tx,
      )
    }
  }

  private async saveConnectedBurnsToAssetsStore(
    transaction: Transaction,
    tx: IDatabaseTransaction,
  ): Promise<void> {
    for (const { assetId, value } of transaction.burns) {
      const existingAsset = await this.walletDb.getAsset(this, assetId, tx)
      if (!existingAsset) {
        continue
      }
      // Verify the owner matches before processing a burn
      Assert.isEqual(
        existingAsset.owner.toString('hex'),
        this.publicAddress,
        'Existing asset owner should match public address',
      )

      const existingSupply = existingAsset.supply
      const supply = existingSupply - value
      Assert.isTrue(supply >= BigInt(0), 'Invalid burn value')

      await this.walletDb.putAsset(
        this,
        assetId,
        {
          createdTransactionHash: existingAsset.createdTransactionHash,
          id: existingAsset.id,
          metadata: existingAsset.metadata,
          name: existingAsset.name,
          owner: existingAsset.owner,
          supply,
        },
        tx,
      )
    }
  }

  private async deleteDisconnectedBurnsFromAssetsStore(
    transaction: Transaction,
    tx: IDatabaseTransaction,
  ): Promise<void> {
    for (const { assetId, value } of transaction.burns.slice().reverse()) {
      const existingAsset = await this.walletDb.getAsset(this, assetId, tx)
      if (!existingAsset) {
        continue
      }
      // Verify the owner matches before processing a burn
      Assert.isEqual(
        existingAsset.owner.toString('hex'),
        this.publicAddress,
        'Existing asset owner should match public address',
      )

      const existingSupply = existingAsset.supply
      const supply = existingSupply + value

      await this.walletDb.putAsset(
        this,
        assetId,
        {
          createdTransactionHash: existingAsset.createdTransactionHash,
          id: existingAsset.id,
          metadata: existingAsset.metadata,
          name: existingAsset.name,
          owner: existingAsset.owner,
          supply,
        },
        tx,
      )
    }
  }

  private async deleteDisconnectedMintsFromAssetsStore(
    transaction: Transaction,
    tx: IDatabaseTransaction,
  ): Promise<void> {
    for (const { asset, value } of transaction.mints.slice().reverse()) {
      // Only update the mint for the owner
      if (asset.owner().toString('hex') !== this.publicAddress) {
        continue
      }

      const assetId = asset.id()
      const existingAsset = await this.walletDb.getAsset(this, assetId, tx)
      Assert.isNotUndefined(existingAsset)

      const existingSupply = existingAsset.supply
      const supply = existingSupply - value
      Assert.isTrue(supply >= BigInt(0))

      await this.walletDb.putAsset(
        this,
        assetId,
        {
          createdTransactionHash: existingAsset.createdTransactionHash,
          id: asset.id(),
          metadata: asset.metadata(),
          name: asset.name(),
          owner: asset.owner(),
          supply,
        },
        tx,
      )
    }
  }

  async addPendingTransaction(
    transaction: Transaction,
    decryptedNotes: Array<DecryptedNote>,
    submittedSequence: number,
    tx?: IDatabaseTransaction,
  ): Promise<void> {
    const assetBalanceDeltas = new AssetBalances()

    await this.walletDb.db.withTransaction(tx, async (tx) => {
      if (await this.hasTransaction(transaction.hash(), tx)) {
        return
      }

      for (const decryptedNote of decryptedNotes) {
        if (decryptedNote.forSpender) {
          continue
        }

        const note = {
          accountId: this.id,
          note: new Note(decryptedNote.serializedNote),
          spent: false,
          transactionHash: transaction.hash(),
          nullifier: null,
          index: null,
          blockHash: null,
          sequence: null,
        }

        assetBalanceDeltas.increment(note.note.assetId(), note.note.value())

        await this.walletDb.saveDecryptedNote(this, decryptedNote.hash, note, tx)
      }

      for (const spend of transaction.spends) {
        const spentNoteHash = await this.getNoteHash(spend.nullifier, tx)
        if (!spentNoteHash) {
          continue
        }

        const note = await this.getDecryptedNote(spentNoteHash, tx)

        Assert.isNotUndefined(note)

        assetBalanceDeltas.increment(note.note.assetId(), -note.note.value())

        const spentNote = { ...note, spent: true }
        await this.walletDb.saveDecryptedNote(this, spentNoteHash, spentNote, tx)
      }

      await this.walletDb.saveTransaction(
        this,
        transaction.hash(),
        {
          transaction,
          blockHash: null,
          sequence: null,
          submittedSequence,
          timestamp: new Date(),
          assetBalanceDeltas,
        },
        tx,
      )
    })
  }

  async disconnectTransaction(
    blockHeader: BlockHeader,
    transaction: Transaction,
    tx?: IDatabaseTransaction,
  ): Promise<AssetBalances> {
    const assetBalanceDeltas = new AssetBalances()
    await this.walletDb.db.withTransaction(tx, async (tx) => {
      const transactionValue = await this.getTransaction(transaction.hash(), tx)
      if (transactionValue === undefined) {
        return
      }

      for (const note of transaction.notes) {
        const noteHash = note.hash()

        const decryptedNoteValue = await this.getDecryptedNote(noteHash, tx)
        if (decryptedNoteValue === undefined) {
          continue
        }

        assetBalanceDeltas.increment(
          decryptedNoteValue.note.assetId(),
          -decryptedNoteValue.note.value(),
        )

        const sequence = decryptedNoteValue.sequence
        Assert.isNotNull(sequence)
        await this.walletDb.disconnectNoteHashSequence(this, noteHash, sequence, tx)

        Assert.isNotNull(decryptedNoteValue.nullifier)
        await this.walletDb.deleteNullifier(this, decryptedNoteValue.nullifier, tx)

        await this.walletDb.saveDecryptedNote(
          this,
          noteHash,
          {
            ...decryptedNoteValue,
            nullifier: null,
            index: null,
            blockHash: null,
            sequence: null,
          },
          tx,
        )
      }

      for (const spend of transaction.spends) {
        const spentNoteHash = await this.getNoteHash(spend.nullifier, tx)
        if (!spentNoteHash) {
          continue
        }

        const spentNote = await this.getDecryptedNote(spentNoteHash, tx)

        Assert.isNotUndefined(spentNote)

        assetBalanceDeltas.increment(spentNote.note.assetId(), spentNote.note.value())
      }

<<<<<<< HEAD
      await this.deleteDisconnectedBurnsFromAssetsStore(transaction, tx)
      await this.deleteDisconnectedMintsFromAssetsStore(transaction, tx)
=======
      await this.walletDb.deleteSequenceToTransactionHash(
        this,
        blockHeader.sequence,
        transaction.hash(),
        tx,
      )
>>>>>>> 2770239e

      await this.walletDb.savePendingTransactionHash(
        this,
        transaction.expiration(),
        transaction.hash(),
        tx,
      )

      await this.walletDb.saveTransaction(
        this,
        transaction.hash(),
        { ...transactionValue, blockHash: null, sequence: null },
        tx,
      )
    })

    return assetBalanceDeltas
  }

  async deleteTransaction(transaction: Transaction, tx?: IDatabaseTransaction): Promise<void> {
    await this.walletDb.db.withTransaction(tx, async (tx) => {
      if (!(await this.hasTransaction(transaction.hash(), tx))) {
        return
      }

      // expiring transaction deletes output notes and sets spent notes to unspent
      await this.expireTransaction(transaction, tx)
      await this.walletDb.deleteTransaction(this, transaction.hash(), tx)
    })
  }

  private async deleteDecryptedNote(
    noteHash: Buffer,
    tx?: IDatabaseTransaction,
  ): Promise<void> {
    await this.walletDb.db.withTransaction(tx, async (tx) => {
      const decryptedNote = await this.getDecryptedNote(noteHash, tx)

      if (!decryptedNote) {
        return
      }

      await this.walletDb.deleteDecryptedNote(this, noteHash, tx)
      await this.walletDb.deleteNoteHashSequence(this, noteHash, decryptedNote.sequence, tx)

      if (decryptedNote.nullifier) {
        await this.walletDb.deleteNullifier(this, decryptedNote.nullifier, tx)
      }
    })
  }

  async getNoteHash(nullifier: Buffer, tx?: IDatabaseTransaction): Promise<Buffer | null> {
    return await this.walletDb.loadNoteHash(this, nullifier, tx)
  }

  async getTransaction(
    hash: Buffer,
    tx?: IDatabaseTransaction,
  ): Promise<Readonly<TransactionValue> | undefined> {
    return await this.walletDb.loadTransaction(this, hash, tx)
  }

  async hasTransaction(hash: Buffer, tx?: IDatabaseTransaction): Promise<boolean> {
    return this.walletDb.hasTransaction(this, hash, tx)
  }

  async hasPendingTransaction(hash: Buffer, tx?: IDatabaseTransaction): Promise<boolean> {
    return this.walletDb.hasPendingTransaction(this, hash, tx)
  }

  getTransactions(tx?: IDatabaseTransaction): AsyncGenerator<Readonly<TransactionValue>> {
    return this.walletDb.loadTransactions(this, tx)
  }

  getTransactionsByTime(tx?: IDatabaseTransaction): AsyncGenerator<Readonly<TransactionValue>> {
    return this.walletDb.loadTransactionsByTime(this, tx)
  }

  getPendingTransactions(
    headSequence: number,
    tx?: IDatabaseTransaction,
  ): AsyncGenerator<TransactionValue> {
    return this.walletDb.loadPendingTransactions(this, headSequence, tx)
  }

  getExpiredTransactions(
    headSequence: number,
    tx?: IDatabaseTransaction,
  ): AsyncGenerator<TransactionValue> {
    return this.walletDb.loadExpiredTransactions(this, headSequence, tx)
  }

  async expireTransaction(transaction: Transaction, tx?: IDatabaseTransaction): Promise<void> {
    const transactionHash = transaction.hash()

    await this.walletDb.db.withTransaction(tx, async (tx) => {
      for (const note of transaction.notes) {
        await this.deleteDecryptedNote(note.hash(), tx)
      }

      for (const spend of transaction.spends) {
        const noteHash = await this.getNoteHash(spend.nullifier, tx)

        if (noteHash) {
          const decryptedNote = await this.getDecryptedNote(noteHash, tx)
          Assert.isNotUndefined(
            decryptedNote,
            'nullifierToNote mappings must have a corresponding decryptedNote',
          )

          await this.walletDb.saveDecryptedNote(
            this,
            noteHash,
            {
              ...decryptedNote,
              spent: false,
            },
            tx,
          )
        }
      }

      await this.deleteCreatedAssetsFromTransaction(transaction, tx)
      await this.walletDb.deletePendingTransactionHash(
        this,
        transaction.expiration(),
        transactionHash,
        tx,
      )
    })
  }

  private async deleteCreatedAssetsFromTransaction(
    transaction: Transaction,
    tx?: IDatabaseTransaction,
  ): Promise<void> {
    for (const { asset } of transaction.mints.slice().reverse()) {
      // Only update the mint for the owner
      if (asset.owner().toString('hex') !== this.publicAddress) {
        continue
      }

      const existingAsset = await this.walletDb.getAsset(this, asset.id(), tx)
      Assert.isNotUndefined(existingAsset)

      // If we are reverting the transaction which matches the created at
      // hash of the asset, delete the record from the store
      if (
        transaction.hash().equals(existingAsset.createdTransactionHash) &&
        existingAsset.supply === BigInt(0)
      ) {
        await this.walletDb.deleteAsset(this, asset.id(), tx)
      }
    }
  }

  async *getBalances(
    confirmations: number,
    tx?: IDatabaseTransaction,
  ): AsyncGenerator<{
    assetId: Buffer
    unconfirmed: bigint
    unconfirmedCount: number
    confirmed: bigint
    pending: bigint
    pendingCount: number
    blockHash: Buffer | null
    sequence: number | null
  }> {
    const head = await this.getHead()
    if (!head) {
      return
    }

    for await (const { assetId, balance } of this.walletDb.getUnconfirmedBalances(this, tx)) {
      const { confirmed, unconfirmedCount } =
        await this.calculateUnconfirmedCountAndConfirmedBalance(
          head.sequence,
          assetId,
          confirmations,
          balance.unconfirmed,
          tx,
        )

      const { pending, pendingCount } = await this.calculatePendingBalance(
        head.sequence,
        assetId,
        balance.unconfirmed,
        tx,
      )

      yield {
        assetId,
        unconfirmed: balance.unconfirmed,
        unconfirmedCount,
        confirmed,
        pending,
        pendingCount,
        blockHash: balance.blockHash,
        sequence: balance.sequence,
      }
    }
  }

  /**
   * Gets the balance for an account
   * unconfirmed: all notes on the chain
   * confirmed: confirmed balance minus transactions in unconfirmed range
   */
  async getBalance(
    assetId: Buffer,
    confirmations: number,
    tx?: IDatabaseTransaction,
  ): Promise<{
    unconfirmed: bigint
    unconfirmedCount: number
    confirmed: bigint
    pending: bigint
    pendingCount: number
    blockHash: Buffer | null
    sequence: number | null
  }> {
    const head = await this.getHead()
    if (!head) {
      return {
        unconfirmed: 0n,
        confirmed: 0n,
        pending: 0n,
        unconfirmedCount: 0,
        pendingCount: 0,
        blockHash: null,
        sequence: null,
      }
    }

    const balance = await this.getUnconfirmedBalance(assetId, tx)

    const { confirmed, unconfirmedCount } =
      await this.calculateUnconfirmedCountAndConfirmedBalance(
        head.sequence,
        assetId,
        confirmations,
        balance.unconfirmed,
        tx,
      )

    const { pending, pendingCount } = await this.calculatePendingBalance(
      head.sequence,
      assetId,
      balance.unconfirmed,
      tx,
    )

    return {
      unconfirmed: balance.unconfirmed,
      unconfirmedCount,
      confirmed,
      pending,
      pendingCount,
      blockHash: balance.blockHash,
      sequence: balance.sequence,
    }
  }

  private async calculatePendingBalance(
    headSequence: number,
    assetId: Buffer,
    unconfirmed: bigint,
    tx?: IDatabaseTransaction,
  ): Promise<{ pending: bigint; pendingCount: number }> {
    let pending = unconfirmed
    let pendingCount = 0

    for await (const transaction of this.getPendingTransactions(headSequence, tx)) {
      const balanceDelta = transaction.assetBalanceDeltas.get(assetId)

      if (balanceDelta === undefined) {
        continue
      }

      pending += balanceDelta
      pendingCount++
    }

    return { pending, pendingCount }
  }

  private async calculateUnconfirmedCountAndConfirmedBalance(
    headSequence: number,
    assetId: Buffer,
    confirmations: number,
    unconfirmed: bigint,
    tx?: IDatabaseTransaction,
  ): Promise<{ confirmed: bigint; unconfirmedCount: number }> {
    let unconfirmedCount = 0

    let confirmed = unconfirmed
    if (confirmations > 0) {
      const unconfirmedSequenceEnd = headSequence

      const unconfirmedSequenceStart = Math.max(
        unconfirmedSequenceEnd - confirmations + 1,
        GENESIS_BLOCK_SEQUENCE,
      )

      const unconfirmedTransactionHashes = new BufferSet()

      for await (const note of this.walletDb.loadNotesInSequenceRange(
        this,
        unconfirmedSequenceStart,
        unconfirmedSequenceEnd,
        tx,
      )) {
        if (!note.note.assetId().equals(assetId)) {
          continue
        }

        if (unconfirmedTransactionHashes.has(note.transactionHash)) {
          continue
        }

        unconfirmedTransactionHashes.add(note.transactionHash)

        const transaction = await this.getTransaction(note.transactionHash)
        Assert.isNotUndefined(transaction)

        const balanceDelta = transaction.assetBalanceDeltas.get(note.note.assetId())
        Assert.isNotUndefined(balanceDelta)

        unconfirmedCount++
        confirmed -= balanceDelta
      }
    }

    return {
      confirmed,
      unconfirmedCount,
    }
  }

  async getUnconfirmedBalances(tx?: IDatabaseTransaction): Promise<BufferMap<BalanceValue>> {
    const unconfirmedBalances = new BufferMap<BalanceValue>()
    for await (const { assetId, balance } of this.walletDb.getUnconfirmedBalances(this, tx)) {
      unconfirmedBalances.set(assetId, balance)
    }
    return unconfirmedBalances
  }

  async getUnconfirmedBalance(
    assetId: Buffer,
    tx?: IDatabaseTransaction,
  ): Promise<BalanceValue> {
    return this.walletDb.getUnconfirmedBalance(this, assetId, tx)
  }

  async updateUnconfirmedBalances(
    balanceDeltas: BufferMap<bigint>,
    blockHash: Buffer | null,
    sequence: number | null,
    tx?: IDatabaseTransaction,
  ): Promise<void> {
    const unconfirmedBalances = await this.getUnconfirmedBalances(tx)

    for await (const [assetId, balance] of unconfirmedBalances.entries()) {
      const balanceDelta = balanceDeltas.get(assetId) ?? 0n

      await this.walletDb.saveUnconfirmedBalance(
        this,
        assetId,
        {
          unconfirmed: balance.unconfirmed + balanceDelta,
          blockHash,
          sequence,
        },
        tx,
      )
    }

    for (const [assetId, balanceDelta] of balanceDeltas.entries()) {
      if (unconfirmedBalances.has(assetId)) {
        continue
      }

      await this.walletDb.saveUnconfirmedBalance(
        this,
        assetId,
        {
          unconfirmed: balanceDelta,
          blockHash,
          sequence,
        },
        tx,
      )
    }
  }

  async saveUnconfirmedBalance(
    assetId: Buffer,
    balance: BalanceValue,
    tx?: IDatabaseTransaction,
  ): Promise<void> {
    await this.walletDb.saveUnconfirmedBalance(this, assetId, balance, tx)
  }

  async getHead(tx?: IDatabaseTransaction): Promise<HeadValue | null> {
    return this.walletDb.getHead(this, tx)
  }

  async updateHead(head: HeadValue | null, tx?: IDatabaseTransaction): Promise<void> {
    await this.walletDb.saveHead(this, head, tx)
  }

  async getTransactionNotes(
    transaction: Transaction,
  ): Promise<Array<DecryptedNoteValue & { hash: Buffer }>> {
    const notes = []

    for (const note of transaction.notes) {
      const noteHash = note.hash()
      const decryptedNote = await this.getDecryptedNote(noteHash)

      if (decryptedNote) {
        notes.push({
          ...decryptedNote,
          hash: noteHash,
        })
      }
    }

    return notes
  }
}

export function calculateAccountPrefix(id: string): Buffer {
  const seed = 1
  const hash = new MurmurHash3(id, seed).result()

  const prefix = Buffer.alloc(4)
  prefix.writeUInt32BE(hash)
  return prefix
}<|MERGE_RESOLUTION|>--- conflicted
+++ resolved
@@ -472,17 +472,14 @@
         assetBalanceDeltas.increment(spentNote.note.assetId(), spentNote.note.value())
       }
 
-<<<<<<< HEAD
       await this.deleteDisconnectedBurnsFromAssetsStore(transaction, tx)
       await this.deleteDisconnectedMintsFromAssetsStore(transaction, tx)
-=======
       await this.walletDb.deleteSequenceToTransactionHash(
         this,
         blockHeader.sequence,
         transaction.hash(),
         tx,
       )
->>>>>>> 2770239e
 
       await this.walletDb.savePendingTransactionHash(
         this,
