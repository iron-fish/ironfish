--- conflicted
+++ resolved
@@ -464,7 +464,34 @@
       expect(pendingHashEntry).toBeUndefined()
     })
 
-<<<<<<< HEAD
+    it('should add transactions to sequenceToTransactionHash', async () => {
+      const { node } = nodeTest
+
+      const accountA = await useAccountFixture(node.wallet, 'accountA')
+
+      const connectSpy = jest.spyOn(accountA, 'connectTransaction')
+
+      const block2 = await useMinerBlockFixture(node.chain, undefined, accountA, node.wallet)
+      await node.chain.addBlock(block2)
+      await node.wallet.updateHead()
+
+      const transaction = await useTxFixture(node.wallet, accountA, accountA)
+      const block3 = await useMinerBlockFixture(node.chain, 3, accountA, undefined, [
+        transaction,
+      ])
+      await node.chain.addBlock(block3)
+      await node.wallet.updateHead()
+
+      expect(connectSpy).toHaveBeenCalled()
+
+      const sequenceIndexEntry = await node.wallet.walletDb.sequenceToTransactionHash.get([
+        accountA.prefix,
+        [block3.header.sequence, transaction.hash()],
+      ])
+
+      expect(sequenceIndexEntry).toBeNull()
+    })
+
     it('should correctly update the asset store from a mint description', async () => {
       const { node } = nodeTest
 
@@ -504,20 +531,11 @@
 
       const accountA = await useAccountFixture(node.wallet, 'accountA')
       const accountB = await useAccountFixture(node.wallet, 'accountB')
-=======
-    it('should add transactions to sequenceToTransactionHash', async () => {
-      const { node } = nodeTest
-
-      const accountA = await useAccountFixture(node.wallet, 'accountA')
-
-      const connectSpy = jest.spyOn(accountA, 'connectTransaction')
->>>>>>> 2770239e
-
-      const block2 = await useMinerBlockFixture(node.chain, undefined, accountA, node.wallet)
-      await node.chain.addBlock(block2)
-      await node.wallet.updateHead()
-
-<<<<<<< HEAD
+
+      const block2 = await useMinerBlockFixture(node.chain, undefined, accountA, node.wallet)
+      await node.chain.addBlock(block2)
+      await node.wallet.updateHead()
+
       const asset = new Asset(accountA.spendingKey, 'mint-asset', 'metadata')
       const mintValue = BigInt(10)
       const mintBlock = await useMintBlockFixture({
@@ -550,23 +568,6 @@
         supply: mintValue - burnValue,
       })
       expect(await accountB['walletDb'].getAsset(accountB, asset.id())).toBeUndefined()
-=======
-      const transaction = await useTxFixture(node.wallet, accountA, accountA)
-      const block3 = await useMinerBlockFixture(node.chain, 3, accountA, undefined, [
-        transaction,
-      ])
-      await node.chain.addBlock(block3)
-      await node.wallet.updateHead()
-
-      expect(connectSpy).toHaveBeenCalled()
-
-      const sequenceIndexEntry = await node.wallet.walletDb.sequenceToTransactionHash.get([
-        accountA.prefix,
-        [block3.header.sequence, transaction.hash()],
-      ])
-
-      expect(sequenceIndexEntry).toBeNull()
->>>>>>> 2770239e
     })
   })
 
@@ -708,24 +709,50 @@
       expect(pendingHashEntry).toBeDefined()
     })
 
-<<<<<<< HEAD
+    it('should delete entries from sequenceToNoteHash', async () => {
+      const { node } = nodeTest
+
+      const accountA = await useAccountFixture(node.wallet, 'accountA')
+
+      const block2 = await useMinerBlockFixture(node.chain, undefined, accountA, node.wallet)
+      await node.chain.addBlock(block2)
+      await node.wallet.updateHead()
+
+      const transaction = await useTxFixture(node.wallet, accountA, accountA)
+      const block3 = await useMinerBlockFixture(node.chain, 3, accountA, undefined, [
+        transaction,
+      ])
+      await node.chain.addBlock(block3)
+      await node.wallet.updateHead()
+
+      let sequenceIndexEntry = await accountA['walletDb'].sequenceToTransactionHash.get([
+        accountA.prefix,
+        [block3.header.sequence, transaction.hash()],
+      ])
+
+      expect(sequenceIndexEntry).toBeDefined()
+
+      // disconnect transaction
+      await accountA.disconnectTransaction(block3.header, transaction)
+
+      sequenceIndexEntry = await accountA['walletDb'].sequenceToTransactionHash.get([
+        accountA.prefix,
+        [block3.header.sequence, transaction.hash()],
+      ])
+
+      expect(sequenceIndexEntry).toBeUndefined()
+    })
+
     it('should correctly update the asset store from a mint description', async () => {
       const { node } = nodeTest
 
       const accountA = await useAccountFixture(node.wallet, 'accountA')
       const accountB = await useAccountFixture(node.wallet, 'accountB')
-=======
-    it('should delete entries from sequenceToNoteHash', async () => {
-      const { node } = nodeTest
-
-      const accountA = await useAccountFixture(node.wallet, 'accountA')
->>>>>>> 2770239e
-
-      const block2 = await useMinerBlockFixture(node.chain, undefined, accountA, node.wallet)
-      await node.chain.addBlock(block2)
-      await node.wallet.updateHead()
-
-<<<<<<< HEAD
+
+      const block2 = await useMinerBlockFixture(node.chain, undefined, accountA, node.wallet)
+      await node.chain.addBlock(block2)
+      await node.wallet.updateHead()
+
       const asset = new Asset(accountA.spendingKey, 'mint-asset', 'metadata')
       const firstMintValue = BigInt(10)
       const firstMintBlock = await useMintBlockFixture({
@@ -833,31 +860,6 @@
         supply: mintValue,
       })
       expect(await accountB['walletDb'].getAsset(accountB, asset.id())).toBeUndefined()
-=======
-      const transaction = await useTxFixture(node.wallet, accountA, accountA)
-      const block3 = await useMinerBlockFixture(node.chain, 3, accountA, undefined, [
-        transaction,
-      ])
-      await node.chain.addBlock(block3)
-      await node.wallet.updateHead()
-
-      let sequenceIndexEntry = await accountA['walletDb'].sequenceToTransactionHash.get([
-        accountA.prefix,
-        [block3.header.sequence, transaction.hash()],
-      ])
-
-      expect(sequenceIndexEntry).toBeDefined()
-
-      // disconnect transaction
-      await accountA.disconnectTransaction(block3.header, transaction)
-
-      sequenceIndexEntry = await accountA['walletDb'].sequenceToTransactionHash.get([
-        accountA.prefix,
-        [block3.header.sequence, transaction.hash()],
-      ])
-
-      expect(sequenceIndexEntry).toBeUndefined()
->>>>>>> 2770239e
     })
   })
 
