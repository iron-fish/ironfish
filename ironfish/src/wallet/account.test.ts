/* This Source Code Form is subject to the terms of the Mozilla Public
 * License, v. 2.0. If a copy of the MPL was not distributed with this
 * file, You can obtain one at https://mozilla.org/MPL/2.0/. */
import { Asset } from '@ironfish/rust-nodejs'
import { BufferMap } from 'buffer-map'
import { Assert } from '../assert'
import {
  createNodeTest,
  useAccountFixture,
<<<<<<< HEAD
  useBurnBlockFixture,
=======
  useBlockWithTx,
>>>>>>> 15b43a48
  useMinerBlockFixture,
  useMintBlockFixture,
  useTxFixture,
} from '../testUtilities'
import { AsyncUtils } from '../utils/async'
import { Account } from './account'
import { BalanceValue } from './walletdb/balanceValue'

describe('Accounts', () => {
  const nodeTest = createNodeTest()

  async function accountHasSequenceToNoteHash(
    account: Account,
    sequence: number,
    noteHash: Buffer,
  ): Promise<boolean> {
    const entry = await account['walletDb'].sequenceToNoteHash.get([
      account.prefix,
      [sequence, noteHash],
    ])

    return entry !== undefined
  }

  async function accountHasNonChainNoteHash(
    account: Account,
    noteHash: Buffer,
  ): Promise<boolean> {
    const entry = await account['walletDb'].nonChainNoteHashes.get([account.prefix, noteHash])

    return entry !== undefined
  }

  it('should store notes at sequence', async () => {
    const { node } = nodeTest

    const account = await useAccountFixture(node.wallet, 'accountA')

    const block1 = await useMinerBlockFixture(node.chain, undefined, account, node.wallet)
    await expect(node.chain).toAddBlock(block1)

    const block2 = await useMinerBlockFixture(node.chain, undefined, account, node.wallet)
    await expect(node.chain).toAddBlock(block2)

    // From block1
    const note1Encrypted = Array.from(block1.notes())[0]
    const note1 = note1Encrypted.decryptNoteForOwner(account.incomingViewKey)
    Assert.isNotUndefined(note1)

    // From block2
    const note2Encrypted = Array.from(block2.notes())[0]
    const note2 = note2Encrypted.decryptNoteForOwner(account.incomingViewKey)
    Assert.isNotUndefined(note2)

    let noteHashesNotOnChain = await AsyncUtils.materialize(
      node.wallet.walletDb.loadNoteHashesNotOnChain(account),
    )
    let notesInSequence = await AsyncUtils.materialize(
      node.wallet.walletDb.loadNotesInSequenceRange(account, 0, 3),
    )
    let notesInSequence2 = await AsyncUtils.materialize(
      node.wallet.walletDb.loadNotesInSequenceRange(account, 1, 1),
    )
    let notesInSequence3 = await AsyncUtils.materialize(
      node.wallet.walletDb.loadNotesInSequenceRange(account, 2, 2),
    )

    expect(noteHashesNotOnChain).toHaveLength(2)
    expect(noteHashesNotOnChain).toContainEqual(note1Encrypted.hash())
    expect(noteHashesNotOnChain).toContainEqual(note2Encrypted.hash())
    expect(notesInSequence).toHaveLength(0)
    expect(notesInSequence2).toHaveLength(0)
    expect(notesInSequence3).toHaveLength(0)

    await node.wallet.updateHead()

    noteHashesNotOnChain = await AsyncUtils.materialize(
      node.wallet.walletDb.loadNoteHashesNotOnChain(account),
    )
    notesInSequence = await AsyncUtils.materialize(
      node.wallet.walletDb.loadNotesInSequenceRange(account, 0, 4),
    )
    notesInSequence2 = await AsyncUtils.materialize(
      node.wallet.walletDb.loadNotesInSequenceRange(account, 2, 2),
    )
    notesInSequence3 = await AsyncUtils.materialize(
      node.wallet.walletDb.loadNotesInSequenceRange(account, 3, 3),
    )
    const notesInSequenceAfter = AsyncUtils.materialize(
      node.wallet.walletDb.loadNotesInSequenceRange(account, 4, 10),
    )

    expect(noteHashesNotOnChain).toHaveLength(0)
    expect(notesInSequence2).toHaveLength(1)
    expect(notesInSequence2).toContainEqual(
      expect.objectContaining({
        hash: note1Encrypted.hash(),
      }),
    )

    expect(notesInSequence3).toHaveLength(1)
    expect(notesInSequence3).toContainEqual(
      expect.objectContaining({
        hash: note2Encrypted.hash(),
      }),
    )

    // Check the notes are returned and in order
    expect(notesInSequence).toHaveLength(2)
    expect(notesInSequence[0].hash).toEqual(note1Encrypted.hash())
    expect(notesInSequence[1].hash).toEqual(note2Encrypted.hash())

    // And that no notes are returned in a range where there are none
    await expect(notesInSequenceAfter).resolves.toHaveLength(0)
  })

  it('should expire transactions', async () => {
    const { node } = nodeTest

    const account = await useAccountFixture(node.wallet, 'accountA')

    const block = await useMinerBlockFixture(node.chain, undefined, account, node.wallet)
    const tx = block.transactions[0]
    const noteEncrypted = Array.from(block.notes())[0]
    const note = noteEncrypted.decryptNoteForOwner(account.incomingViewKey)
    Assert.isNotUndefined(note)

    await expect(AsyncUtils.materialize(account.getNotes())).resolves.toHaveLength(1)

    await expect(
      AsyncUtils.materialize(node.wallet.walletDb.loadNoteHashesNotOnChain(account)),
    ).resolves.toHaveLength(1)

    await expect(account.getBalance(Asset.nativeId(), 1)).resolves.toMatchObject({
      confirmed: BigInt(0),
      unconfirmed: BigInt(0),
    })

    await account.expireTransaction(tx)

    await expect(AsyncUtils.materialize(account.getNotes())).resolves.toHaveLength(0)

    await expect(
      AsyncUtils.materialize(node.wallet.walletDb.loadNoteHashesNotOnChain(account)),
    ).resolves.toHaveLength(0)

    await expect(account.getBalance(Asset.nativeId(), 1)).resolves.toMatchObject({
      confirmed: BigInt(0),
      unconfirmed: BigInt(0),
    })

    // record of expired transaction is preserved
    await expect(account.getTransaction(tx.hash())).resolves.toBeDefined()
  })

  describe('loadPendingTransactions', () => {
    it('should load pending transactions', async () => {
      const { node } = nodeTest

      const account = await useAccountFixture(node.wallet, 'accountA')

      const block1 = await useMinerBlockFixture(node.chain, undefined, account, node.wallet)
      await node.chain.addBlock(block1)
      await node.wallet.updateHead()

      // create pending transaction
      await useTxFixture(node.wallet, account, account, undefined, undefined, 4)

      const pendingTransactions = await AsyncUtils.materialize(
        account.getPendingTransactions(node.chain.head.sequence),
      )

      expect(pendingTransactions.length).toEqual(1)
    })

    it('should load pending transactions with large expiration seqeunces', async () => {
      const { node } = nodeTest

      const account = await useAccountFixture(node.wallet, 'accountA')

      const block1 = await useMinerBlockFixture(node.chain, undefined, account, node.wallet)
      await node.chain.addBlock(block1)
      await node.wallet.updateHead()

      // create pending transaction
      await useTxFixture(node.wallet, account, account, undefined, undefined, 2 ** 32 - 2)

      const pendingTransactions = await AsyncUtils.materialize(
        account.getPendingTransactions(node.chain.head.sequence),
      )

      expect(pendingTransactions.length).toEqual(1)
    })

    it('should load transactions with no expiration', async () => {
      const { node } = nodeTest

      const account = await useAccountFixture(node.wallet, 'accountA')

      const block1 = await useMinerBlockFixture(node.chain, undefined, account, node.wallet)
      await node.chain.addBlock(block1)
      await node.wallet.updateHead()

      // create transaction with no expiration
      await useTxFixture(node.wallet, account, account)

      const pendingTransactions = await AsyncUtils.materialize(
        account.getPendingTransactions(node.chain.head.sequence),
      )

      expect(pendingTransactions.length).toEqual(1)
    })

    it('should not load expired transactions', async () => {
      const { node } = nodeTest

      const account = await useAccountFixture(node.wallet, 'accountA')

      const block1 = await useMinerBlockFixture(node.chain, undefined, account, node.wallet)
      await node.chain.addBlock(block1)
      await node.wallet.updateHead()

      // create expired transaction
      await useTxFixture(node.wallet, account, account, undefined, undefined, 1)

      const pendingTransactions = await AsyncUtils.materialize(
        account.getPendingTransactions(node.chain.head.sequence),
      )

      expect(pendingTransactions.length).toEqual(0)
    })
  })

  describe('getUnconfirmedBalances', () => {
    it('returns a mapping of asset identifiers to balances for an account', async () => {
      const { node } = nodeTest

      const account = await useAccountFixture(node.wallet, 'account')
      const nativeBalance = {
        unconfirmed: BigInt(1),
        blockHash: null,
        sequence: null,
      }
      const asset = new Asset(account.spendingKey, 'mint-asset', 'metadata')
      const mintedAssetBalance = {
        unconfirmed: BigInt(7),
        blockHash: null,
        sequence: null,
      }

      await account.saveUnconfirmedBalance(Asset.nativeId(), nativeBalance)
      await account.saveUnconfirmedBalance(asset.id(), mintedAssetBalance)

      const balances = await account.getUnconfirmedBalances()
      const expectedBalances = new BufferMap<BalanceValue>([
        [Asset.nativeId(), nativeBalance],
        [asset.id(), mintedAssetBalance],
      ])

      expect(balances.size).toBe(expectedBalances.size)
      for (const key of balances.toKeys()) {
        expect(balances.get(key)).toEqual(expectedBalances.get(key))
      }
    })
  })

  describe('addPendingTransaction', () => {
    it('should create new decrypted notes marked as off chain', async () => {
      const { node } = nodeTest

      const accountA = await useAccountFixture(node.wallet, 'accountA')

      const addPendingSpy = jest.spyOn(accountA, 'addPendingTransaction')

      const block1 = await useMinerBlockFixture(node.chain, undefined, accountA, node.wallet)
      await node.chain.addBlock(block1)
      await node.wallet.updateHead()

      const transaction = await useTxFixture(node.wallet, accountA, accountA)

      expect(addPendingSpy).toHaveBeenCalled()

      // transaction from A -> A, so all notes belong to A
      for (const note of transaction.notes) {
        const decryptedNote = await accountA.getDecryptedNote(note.hash())

        expect(decryptedNote).toBeDefined()

        const nonChainIndex = await accountA['walletDb'].nonChainNoteHashes.get([
          accountA.prefix,
          note.hash(),
        ])

        expect(nonChainIndex).toBeDefined()
      }
    })

    it('should mark notes from spends as spent', async () => {
      const { node } = nodeTest

      const accountA = await useAccountFixture(node.wallet, 'accountA')

      const addPendingSpy = jest.spyOn(accountA, 'addPendingTransaction')

      const block1 = await useMinerBlockFixture(node.chain, undefined, accountA, node.wallet)
      await node.chain.addBlock(block1)
      await node.wallet.updateHead()

      const transaction = await useTxFixture(node.wallet, accountA, accountA)

      expect(addPendingSpy).toHaveBeenCalled()

      for (const spend of transaction.spends) {
        const spentNoteHash = await accountA.getNoteHash(spend.nullifier)

        Assert.isNotNull(spentNoteHash)

        const spentNote = await accountA.getDecryptedNote(spentNoteHash)

        Assert.isNotUndefined(spentNote)

        expect(spentNote.spent).toBeTruthy()
      }
    })

    it('should add transactions to pendingTransactionHashes', async () => {
      const { node } = nodeTest

      const accountA = await useAccountFixture(node.wallet, 'accountA')

      const addPendingSpy = jest.spyOn(accountA, 'addPendingTransaction')

      const block1 = await useMinerBlockFixture(node.chain, undefined, accountA, node.wallet)
      await node.chain.addBlock(block1)
      await node.wallet.updateHead()

      const transaction = await useTxFixture(node.wallet, accountA, accountA)

      expect(addPendingSpy).toHaveBeenCalled()

      const pendingHashEntry = await accountA['walletDb'].pendingTransactionHashes.get([
        accountA.prefix,
        [transaction.expiration(), transaction.hash()],
      ])

      expect(pendingHashEntry).toBeDefined()
    })
  })

  describe('connectTransaction', () => {
    it('should create decrypted notes marked as on chain', async () => {
      const { node } = nodeTest

      const accountA = await useAccountFixture(node.wallet, 'accountA')

      const connectSpy = jest.spyOn(accountA, 'connectTransaction')

      const block2 = await useMinerBlockFixture(node.chain, undefined, accountA, node.wallet)
      await node.chain.addBlock(block2)
      await node.wallet.updateHead()

      const transaction = await useTxFixture(node.wallet, accountA, accountA)
      const block3 = await useMinerBlockFixture(node.chain, 3, accountA, undefined, [
        transaction,
      ])
      await node.chain.addBlock(block3)
      await node.wallet.updateHead()

      expect(connectSpy).toHaveBeenCalled()

      // transaction from A -> A, so all notes belong to A
      for (const note of transaction.notes) {
        const decryptedNote = await accountA.getDecryptedNote(note.hash())

        expect(decryptedNote).toBeDefined()

        const nonChainIndex = await accountA['walletDb'].nonChainNoteHashes.get([
          accountA.prefix,
          note.hash(),
        ])

        expect(nonChainIndex).toBeUndefined()

        expect(decryptedNote?.nullifier).toBeDefined()

        const sequenceIndex = await accountA['walletDb'].sequenceToNoteHash.get([
          accountA.prefix,
          [3, note.hash()],
        ])

        expect(sequenceIndex).toBeDefined()
      }
    })

    it('should mark notes from spends as spent', async () => {
      const { node } = nodeTest

      const accountA = await useAccountFixture(node.wallet, 'accountA')

      const connectSpy = jest.spyOn(accountA, 'connectTransaction')

      const block2 = await useMinerBlockFixture(node.chain, undefined, accountA, node.wallet)
      await node.chain.addBlock(block2)
      await node.wallet.updateHead()

      const transaction = await useTxFixture(node.wallet, accountA, accountA)
      const block3 = await useMinerBlockFixture(node.chain, 3, accountA, undefined, [
        transaction,
      ])
      await node.chain.addBlock(block3)
      await node.wallet.updateHead()

      expect(connectSpy).toHaveBeenCalled()

      for (const spend of transaction.spends) {
        const spentNoteHash = await accountA.getNoteHash(spend.nullifier)

        Assert.isNotNull(spentNoteHash)

        const spentNote = await accountA.getDecryptedNote(spentNoteHash)

        Assert.isNotUndefined(spentNote)

        expect(spentNote.spent).toBeTruthy()
      }
    })

    it('should remove transactions from pendingTransactionHashes', async () => {
      const { node } = nodeTest

      const accountA = await useAccountFixture(node.wallet, 'accountA')

      const connectSpy = jest.spyOn(accountA, 'connectTransaction')

      const block2 = await useMinerBlockFixture(node.chain, undefined, accountA, node.wallet)
      await node.chain.addBlock(block2)
      await node.wallet.updateHead()

      const transaction = await useTxFixture(node.wallet, accountA, accountA)
      const block3 = await useMinerBlockFixture(node.chain, 3, accountA, undefined, [
        transaction,
      ])
      await node.chain.addBlock(block3)
      await node.wallet.updateHead()

      expect(connectSpy).toHaveBeenCalled()

      const pendingHashEntry = await accountA['walletDb'].pendingTransactionHashes.get([
        accountA.prefix,
        [transaction.expiration(), transaction.hash()],
      ])

      expect(pendingHashEntry).toBeUndefined()
    })

    it('should correctly update the asset store from a mint description', async () => {
      const { node } = nodeTest

      const accountA = await useAccountFixture(node.wallet, 'accountA')
      const accountB = await useAccountFixture(node.wallet, 'accountB')

      const block2 = await useMinerBlockFixture(node.chain, undefined, accountA, node.wallet)
      await node.chain.addBlock(block2)
      await node.wallet.updateHead()

      const asset = new Asset(accountA.spendingKey, 'mint-asset', 'metadata')
      const value = BigInt(10)
      const mintBlock = await useMintBlockFixture({
        node,
        account: accountA,
        asset,
        value,
        sequence: 3,
      })
      await expect(node.chain).toAddBlock(mintBlock)
      await node.wallet.updateHead()

      expect(await accountA['walletDb'].getAsset(accountA, asset.id())).toMatchObject({
        createdTransactionHash: mintBlock.transactions[1].hash(),
        id: asset.id(),
        metadata: asset.metadata(),
        name: asset.name(),
        owner: asset.owner(),
        supply: value,
      })

      expect(await accountB['walletDb'].getAsset(accountB, asset.id())).toBeUndefined()
    })

    it('should correctly update the asset store from a burn description', async () => {
      const { node } = nodeTest

      const accountA = await useAccountFixture(node.wallet, 'accountA')
      const accountB = await useAccountFixture(node.wallet, 'accountB')

      const block2 = await useMinerBlockFixture(node.chain, undefined, accountA, node.wallet)
      await node.chain.addBlock(block2)
      await node.wallet.updateHead()

      const asset = new Asset(accountA.spendingKey, 'mint-asset', 'metadata')
      const mintValue = BigInt(10)
      const mintBlock = await useMintBlockFixture({
        node,
        account: accountA,
        asset,
        value: mintValue,
        sequence: 3,
      })
      await expect(node.chain).toAddBlock(mintBlock)
      await node.wallet.updateHead()

      const burnValue = BigInt(1)
      const burnBlock = await useBurnBlockFixture({
        node,
        account: accountA,
        asset,
        value: burnValue,
        sequence: 4,
      })
      await expect(node.chain).toAddBlock(burnBlock)
      await node.wallet.updateHead()

      expect(await accountA['walletDb'].getAsset(accountA, asset.id())).toMatchObject({
        createdTransactionHash: mintBlock.transactions[1].hash(),
        id: asset.id(),
        metadata: asset.metadata(),
        name: asset.name(),
        owner: asset.owner(),
        supply: mintValue - burnValue,
      })
      expect(await accountB['walletDb'].getAsset(accountB, asset.id())).toBeUndefined()
    })
  })

  describe('disconnectTransaction', () => {
    it('should revert decrypted notes to be marked as off chain', async () => {
      const { node } = nodeTest

      const accountA = await useAccountFixture(node.wallet, 'accountA')

      const block2 = await useMinerBlockFixture(node.chain, undefined, accountA, node.wallet)
      await node.chain.addBlock(block2)
      await node.wallet.updateHead()

      const transaction = await useTxFixture(node.wallet, accountA, accountA)
      const block3 = await useMinerBlockFixture(node.chain, 3, accountA, undefined, [
        transaction,
      ])
      await node.chain.addBlock(block3)
      await node.wallet.updateHead()

      // transaction from A -> A, so all notes belong to A
      for (const note of transaction.notes) {
        const decryptedNote = await accountA.getDecryptedNote(note.hash())

        expect(decryptedNote).toBeDefined()

        expect(decryptedNote?.nullifier).toBeDefined()

        const sequenceIndex = await accountA['walletDb'].sequenceToNoteHash.get([
          accountA.prefix,
          [3, note.hash()],
        ])

        expect(sequenceIndex).toBeDefined()
      }

      // disconnect transaction
      await accountA.disconnectTransaction(block3.header, transaction)

      for (const note of transaction.notes) {
        const decryptedNote = await accountA.getDecryptedNote(note.hash())

        expect(decryptedNote).toBeDefined()

        expect(decryptedNote?.nullifier).toBeNull()

        const nonChainIndex = await accountA['walletDb'].nonChainNoteHashes.get([
          accountA.prefix,
          note.hash(),
        ])

        expect(nonChainIndex).toBeDefined()

        const sequenceIndex = await accountA['walletDb'].sequenceToNoteHash.get([
          accountA.prefix,
          [3, note.hash()],
        ])

        expect(sequenceIndex).toBeUndefined()
      }
    })

    it('should not change notes from spends to unspent', async () => {
      const { node } = nodeTest

      const accountA = await useAccountFixture(node.wallet, 'accountA')

      const block2 = await useMinerBlockFixture(node.chain, undefined, accountA, node.wallet)
      await node.chain.addBlock(block2)
      await node.wallet.updateHead()

      const transaction = await useTxFixture(node.wallet, accountA, accountA)
      const block3 = await useMinerBlockFixture(node.chain, 3, accountA, undefined, [
        transaction,
      ])
      await node.chain.addBlock(block3)
      await node.wallet.updateHead()

      for (const spend of transaction.spends) {
        const spentNoteHash = await accountA.getNoteHash(spend.nullifier)

        Assert.isNotNull(spentNoteHash)

        const spentNote = await accountA.getDecryptedNote(spentNoteHash)

        Assert.isNotUndefined(spentNote)

        expect(spentNote.spent).toBeTruthy()
      }

      // disconnect transaction
      await accountA.disconnectTransaction(block3.header, transaction)

      for (const spend of transaction.spends) {
        const spentNoteHash = await accountA.getNoteHash(spend.nullifier)

        Assert.isNotNull(spentNoteHash)

        const spentNote = await accountA.getDecryptedNote(spentNoteHash)

        Assert.isNotUndefined(spentNote)

        // spends should still be marked as spent since transactions are pending
        expect(spentNote.spent).toBeTruthy()
      }
    })

    it('should restore transactions into pendingTransactionHashes', async () => {
      const { node } = nodeTest

      const accountA = await useAccountFixture(node.wallet, 'accountA')

      const block2 = await useMinerBlockFixture(node.chain, undefined, accountA, node.wallet)
      await node.chain.addBlock(block2)
      await node.wallet.updateHead()

      const transaction = await useTxFixture(node.wallet, accountA, accountA)
      const block3 = await useMinerBlockFixture(node.chain, 3, accountA, undefined, [
        transaction,
      ])
      await node.chain.addBlock(block3)
      await node.wallet.updateHead()

      let pendingHashEntry = await accountA['walletDb'].pendingTransactionHashes.get([
        accountA.prefix,
        [transaction.expiration(), transaction.hash()],
      ])

      expect(pendingHashEntry).toBeUndefined()

      // disconnect transaction
      await accountA.disconnectTransaction(block3.header, transaction)

      pendingHashEntry = await accountA['walletDb'].pendingTransactionHashes.get([
        accountA.prefix,
        [transaction.expiration(), transaction.hash()],
      ])

      expect(pendingHashEntry).toBeDefined()
    })

    it('should correctly update the asset store from a mint description', async () => {
      const { node } = nodeTest

      const accountA = await useAccountFixture(node.wallet, 'accountA')
      const accountB = await useAccountFixture(node.wallet, 'accountB')

      const block2 = await useMinerBlockFixture(node.chain, undefined, accountA, node.wallet)
      await node.chain.addBlock(block2)
      await node.wallet.updateHead()

      const asset = new Asset(accountA.spendingKey, 'mint-asset', 'metadata')
      const firstMintValue = BigInt(10)
      const firstMintBlock = await useMintBlockFixture({
        node,
        account: accountA,
        asset,
        value: firstMintValue,
        sequence: 3,
      })
      await expect(node.chain).toAddBlock(firstMintBlock)
      await node.wallet.updateHead()

      const secondMintValue = BigInt(10)
      const secondMintBlock = await useMintBlockFixture({
        node,
        account: accountA,
        asset,
        value: secondMintValue,
        sequence: 4,
      })
      await expect(node.chain).toAddBlock(secondMintBlock)
      await node.wallet.updateHead()

      expect(await accountA['walletDb'].getAsset(accountA, asset.id())).toMatchObject({
        createdTransactionHash: firstMintBlock.transactions[1].hash(),
        id: asset.id(),
        metadata: asset.metadata(),
        name: asset.name(),
        owner: asset.owner(),
        supply: firstMintValue + secondMintValue,
      })

      await accountA.disconnectTransaction(
        secondMintBlock.header,
        secondMintBlock.transactions[1],
      )
      expect(await accountA['walletDb'].getAsset(accountA, asset.id())).toMatchObject({
        createdTransactionHash: firstMintBlock.transactions[1].hash(),
        id: asset.id(),
        metadata: asset.metadata(),
        name: asset.name(),
        owner: asset.owner(),
        supply: firstMintValue,
      })
      expect(await accountB['walletDb'].getAsset(accountB, asset.id())).toBeUndefined()

      await accountA.disconnectTransaction(
        firstMintBlock.header,
        firstMintBlock.transactions[1],
      )
      expect(await accountA['walletDb'].getAsset(accountA, asset.id())).toBeUndefined()
      expect(await accountB['walletDb'].getAsset(accountB, asset.id())).toBeUndefined()
    })

    it('should correctly update the asset store from a burn description', async () => {
      const { node } = nodeTest

      const accountA = await useAccountFixture(node.wallet, 'accountA')
      const accountB = await useAccountFixture(node.wallet, 'accountB')

      const block2 = await useMinerBlockFixture(node.chain, undefined, accountA, node.wallet)
      await node.chain.addBlock(block2)
      await node.wallet.updateHead()

      const asset = new Asset(accountA.spendingKey, 'mint-asset', 'metadata')
      const mintValue = BigInt(10)
      const mintBlock = await useMintBlockFixture({
        node,
        account: accountA,
        asset,
        value: mintValue,
        sequence: 3,
      })
      await expect(node.chain).toAddBlock(mintBlock)
      await node.wallet.updateHead()

      const burnValue = BigInt(1)
      const burnBlock = await useBurnBlockFixture({
        node,
        account: accountA,
        asset,
        value: burnValue,
        sequence: 4,
      })
      await expect(node.chain).toAddBlock(burnBlock)
      await node.wallet.updateHead()

      expect(await accountA['walletDb'].getAsset(accountA, asset.id())).toMatchObject({
        createdTransactionHash: mintBlock.transactions[1].hash(),
        id: asset.id(),
        metadata: asset.metadata(),
        name: asset.name(),
        owner: asset.owner(),
        supply: mintValue - burnValue,
      })

      await accountA.disconnectTransaction(burnBlock.header, burnBlock.transactions[1])
      expect(await accountA['walletDb'].getAsset(accountA, asset.id())).toMatchObject({
        createdTransactionHash: mintBlock.transactions[1].hash(),
        id: asset.id(),
        metadata: asset.metadata(),
        name: asset.name(),
        owner: asset.owner(),
        supply: mintValue,
      })
      expect(await accountB['walletDb'].getAsset(accountB, asset.id())).toBeUndefined()
    })
  })

  describe('deleteTransaction', () => {
    it('should delete transaction record from the database', async () => {
      const { node } = nodeTest

      const accountA = await useAccountFixture(node.wallet, 'accountA')

      const block2 = await useMinerBlockFixture(node.chain, undefined, accountA, node.wallet)
      await node.chain.addBlock(block2)
      await node.wallet.updateHead()

      const transaction = block2.transactions[0]

      // accountA has the transaction
      await expect(accountA.getTransaction(transaction.hash())).resolves.toBeDefined()

      // transaction is not marked as pending
      await expect(accountA.hasPendingTransaction(transaction.hash())).resolves.toEqual(false)

      // delete the transaction
      await accountA.deleteTransaction(transaction)

      // record removed from accountA
      await expect(accountA.getTransaction(transaction.hash())).resolves.toBeUndefined()
    })

    it('should delete output note records from the database', async () => {
      const { node } = nodeTest

      const accountA = await useAccountFixture(node.wallet, 'accountA')

      const block2 = await useMinerBlockFixture(node.chain, undefined, accountA, node.wallet)
      await node.chain.addBlock(block2)
      await node.wallet.updateHead()

      const transaction = block2.transactions[0]

      // accountA has one note for the transaction
      let notes = await accountA.getTransactionNotes(transaction)

      expect(notes.length).toEqual(1)

      const noteHash = notes[0].hash

      // the note has a nullifier stored in nullifierToNoteHashes
      const nullifier = notes[0].nullifier

      Assert.isNotNull(nullifier)

      await expect(accountA.getNoteHash(nullifier)).resolves.toEqual(noteHash)

      // the note is stored in sequenceToNoteHash
      await expect(accountHasSequenceToNoteHash(accountA, 2, noteHash)).resolves.toBe(true)

      // but not nonChainNoteHashes
      await expect(accountHasNonChainNoteHash(accountA, noteHash)).resolves.toBe(false)

      // delete the transaction
      await accountA.deleteTransaction(transaction)

      // accountA has no notes for the transaction
      notes = await accountA.getTransactionNotes(transaction)

      expect(notes.length).toEqual(0)

      // nullifierToNoteHash entry removed
      await expect(accountA.getNoteHash(nullifier)).resolves.toBeNull()

      // the note is not stored in sequenceToNoteHash or nonChainNoteHashes
      await expect(accountHasSequenceToNoteHash(accountA, 2, noteHash)).resolves.toBe(false)

      // but not nonChainNoteHashes
      await expect(accountHasNonChainNoteHash(accountA, noteHash)).resolves.toBe(false)
    })
  })

  describe('getBalance', () => {
    it('should not subtract unconfirmed spends from confirmed balance', async () => {
      const { node } = nodeTest

      const accountA = await useAccountFixture(node.wallet, 'accountA')
      const accountB = await useAccountFixture(node.wallet, 'accountB')

      const block2 = await useMinerBlockFixture(node.chain, undefined, accountA, node.wallet)
      await node.chain.addBlock(block2)
      await node.wallet.updateHead()

      await expect(accountA.getBalance(Asset.nativeId(), 0)).resolves.toMatchObject({
        confirmed: 2000000000n,
        unconfirmed: 2000000000n,
      })

      const { block: block3 } = await useBlockWithTx(node, accountA, accountB, false)
      await node.chain.addBlock(block3)
      await node.wallet.updateHead()

      // with 0 confirmations, confirmed balance includes the transaction
      await expect(accountA.getBalance(Asset.nativeId(), 0)).resolves.toMatchObject({
        confirmed: 1999999998n,
        unconfirmed: 1999999998n,
      })

      // with 1 confirmation, confirmed balance should not include the transaction
      await expect(accountA.getBalance(Asset.nativeId(), 1)).resolves.toMatchObject({
        confirmed: 2000000000n,
        unconfirmed: 1999999998n,
      })
    })
  })
})<|MERGE_RESOLUTION|>--- conflicted
+++ resolved
@@ -7,11 +7,8 @@
 import {
   createNodeTest,
   useAccountFixture,
-<<<<<<< HEAD
   useBurnBlockFixture,
-=======
   useBlockWithTx,
->>>>>>> 15b43a48
   useMinerBlockFixture,
   useMintBlockFixture,
   useTxFixture,
