--- conflicted
+++ resolved
@@ -8,11 +8,8 @@
   createNodeTest,
   useAccountFixture,
   useBlockWithTx,
-<<<<<<< HEAD
+  useBlockWithTxs,
   useBurnBlockFixture,
-=======
-  useBlockWithTxs,
->>>>>>> 94c1bed5
   useMinerBlockFixture,
   useMintBlockFixture,
   useTxFixture,
@@ -496,24 +493,67 @@
       expect(sequenceIndexEntry).toBeNull()
     })
 
-<<<<<<< HEAD
+    it('should set new transaction timestamps equal to the block header timestamp', async () => {
+      const { node } = nodeTest
+
+      const accountA = await useAccountFixture(node.wallet, 'accountA')
+
+      const block2 = await useMinerBlockFixture(node.chain, undefined, accountA, node.wallet)
+      await node.chain.addBlock(block2)
+      await node.wallet.updateHead()
+
+      const { block: block3, transactions } = await useBlockWithTxs(node, 1, accountA)
+      await node.chain.addBlock(block3)
+      await node.wallet.updateHead()
+
+      expect(transactions.length).toBe(1)
+
+      const transactionRecord = await accountA.getTransaction(transactions[0].hash())
+
+      Assert.isNotUndefined(transactionRecord)
+
+      expect(transactionRecord.timestamp).toEqual(block3.header.timestamp)
+    })
+
+    it('should set preserve pending transaction timestamps', async () => {
+      const { node } = nodeTest
+
+      const accountA = await useAccountFixture(node.wallet, 'accountA')
+
+      const block2 = await useMinerBlockFixture(node.chain, undefined, accountA, node.wallet)
+      await node.chain.addBlock(block2)
+      await node.wallet.updateHead()
+
+      const transaction = await useTxFixture(node.wallet, accountA, accountA)
+
+      const pendingRecord = await accountA.getTransaction(transaction.hash())
+      Assert.isNotUndefined(pendingRecord)
+
+      expect(pendingRecord.sequence).toBeNull()
+
+      const block3 = await useMinerBlockFixture(node.chain, 3, accountA, undefined, [
+        transaction,
+      ])
+      await node.chain.addBlock(block3)
+      await node.wallet.updateHead()
+
+      const connectedRecord = await accountA.getTransaction(transaction.hash())
+      Assert.isNotUndefined(connectedRecord)
+
+      expect(connectedRecord.sequence).toEqual(block3.header.sequence)
+      expect(connectedRecord.timestamp).toEqual(pendingRecord.timestamp)
+    })
+
     it('should correctly update the asset store from a mint description', async () => {
       const { node } = nodeTest
 
       const accountA = await useAccountFixture(node.wallet, 'accountA')
       const accountB = await useAccountFixture(node.wallet, 'accountB')
-=======
-    it('should set new transaction timestamps equal to the block header timestamp', async () => {
-      const { node } = nodeTest
-
-      const accountA = await useAccountFixture(node.wallet, 'accountA')
->>>>>>> 94c1bed5
-
-      const block2 = await useMinerBlockFixture(node.chain, undefined, accountA, node.wallet)
-      await node.chain.addBlock(block2)
-      await node.wallet.updateHead()
-
-<<<<<<< HEAD
+
+      const block2 = await useMinerBlockFixture(node.chain, undefined, accountA, node.wallet)
+      await node.chain.addBlock(block2)
+      await node.wallet.updateHead()
+
       const asset = new Asset(accountA.spendingKey, 'mint-asset', 'metadata')
       const value = BigInt(10)
       const mintBlock = await useMintBlockFixture({
@@ -601,31 +641,11 @@
 
       const accountA = await useAccountFixture(node.wallet, 'accountA')
       const accountB = await useAccountFixture(node.wallet, 'accountB')
-=======
-      const { block: block3, transactions } = await useBlockWithTxs(node, 1, accountA)
-      await node.chain.addBlock(block3)
-      await node.wallet.updateHead()
-
-      expect(transactions.length).toBe(1)
-
-      const transactionRecord = await accountA.getTransaction(transactions[0].hash())
-
-      Assert.isNotUndefined(transactionRecord)
-
-      expect(transactionRecord.timestamp).toEqual(block3.header.timestamp)
-    })
-
-    it('should set preserve pending transaction timestamps', async () => {
-      const { node } = nodeTest
-
-      const accountA = await useAccountFixture(node.wallet, 'accountA')
->>>>>>> 94c1bed5
-
-      const block2 = await useMinerBlockFixture(node.chain, undefined, accountA, node.wallet)
-      await node.chain.addBlock(block2)
-      await node.wallet.updateHead()
-
-<<<<<<< HEAD
+
+      const block2 = await useMinerBlockFixture(node.chain, undefined, accountA, node.wallet)
+      await node.chain.addBlock(block2)
+      await node.wallet.updateHead()
+
       const asset = new Asset(accountA.spendingKey, 'mint-asset', 'metadata')
       const mintValue = BigInt(10)
       const mintBlock = await useMintBlockFixture({
@@ -660,26 +680,6 @@
         supply: mintValue - burnValue,
       })
       expect(await accountB['walletDb'].getAsset(accountB, asset.id())).toBeUndefined()
-=======
-      const transaction = await useTxFixture(node.wallet, accountA, accountA)
-
-      const pendingRecord = await accountA.getTransaction(transaction.hash())
-      Assert.isNotUndefined(pendingRecord)
-
-      expect(pendingRecord.sequence).toBeNull()
-
-      const block3 = await useMinerBlockFixture(node.chain, 3, accountA, undefined, [
-        transaction,
-      ])
-      await node.chain.addBlock(block3)
-      await node.wallet.updateHead()
-
-      const connectedRecord = await accountA.getTransaction(transaction.hash())
-      Assert.isNotUndefined(connectedRecord)
-
-      expect(connectedRecord.sequence).toEqual(block3.header.sequence)
-      expect(connectedRecord.timestamp).toEqual(pendingRecord.timestamp)
->>>>>>> 94c1bed5
     })
   })
 
