--- conflicted
+++ resolved
@@ -1781,12 +1781,8 @@
         id: asset.id(),
         metadata: asset.metadata(),
         name: asset.name(),
-<<<<<<< HEAD
         owner: accountA.publicAddress,
-=======
         nonce: asset.nonce(),
-        owner: Buffer.from(accountA.publicAddress, 'hex'),
->>>>>>> f414bf1f
         sequence: mintBlock.header.sequence,
         supply: value,
       })
@@ -1796,12 +1792,8 @@
         id: asset.id(),
         metadata: asset.metadata(),
         name: asset.name(),
-<<<<<<< HEAD
         owner: accountA.publicAddress,
-=======
         nonce: asset.nonce(),
-        owner: Buffer.from(accountA.publicAddress, 'hex'),
->>>>>>> f414bf1f
         sequence: block.header.sequence,
         supply: null,
       })
