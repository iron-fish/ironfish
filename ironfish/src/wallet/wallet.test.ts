--- conflicted
+++ resolved
@@ -1605,19 +1605,12 @@
       })
     })
 
-<<<<<<< HEAD
     it('should save assets from the chain the account does not own', async () => {
       const { node } = await nodeTest.createSetup()
-=======
-    it('should add transactions to accounts if the account spends, but does not receive notes', async () => {
-      const { node } = await nodeTest.createSetup()
-      const { node: node2 } = await nodeTest.createSetup()
->>>>>>> 6158e3d3
 
       const accountA = await useAccountFixture(node.wallet, 'a')
       const accountB = await useAccountFixture(node.wallet, 'b')
 
-<<<<<<< HEAD
       const minerBlock = await useMinerBlockFixture(
         node.chain,
         undefined,
@@ -1673,7 +1666,15 @@
         sequence: null,
         supply: null,
       })
-=======
+    })
+
+    it('should add transactions to accounts if the account spends, but does not receive notes', async () => {
+      const { node } = await nodeTest.createSetup()
+      const { node: node2 } = await nodeTest.createSetup()
+
+      const accountA = await useAccountFixture(node.wallet, 'a')
+      const accountB = await useAccountFixture(node.wallet, 'b')
+
       // import accountB to second node not used to create transaction
       const accountAImport = await node2.wallet.importAccount(accountA)
 
@@ -1708,7 +1709,6 @@
       await node2.wallet.updateHead()
 
       await expect(accountAImport.hasTransaction(transaction.hash())).resolves.toBe(true)
->>>>>>> 6158e3d3
     })
   })
 
