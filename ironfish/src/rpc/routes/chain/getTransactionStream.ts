/* This Source Code Form is subject to the terms of the Mozilla Public
 * License, v. 2.0. If a copy of the MPL was not distributed with this
 * file, You can obtain one at https://mozilla.org/MPL/2.0/. */
import * as yup from 'yup'
import { Assert } from '../../../assert'
import { ChainProcessor } from '../../../chainProcessor'
import { FullNode } from '../../../node'
import { Block } from '../../../primitives/block'
import { BlockHeader } from '../../../primitives/blockheader'
import { CurrencyUtils } from '../../../utils'
import { PromiseUtils } from '../../../utils/promise'
import { isValidIncomingViewKey } from '../../../wallet/validator'
import { ValidationError } from '../../adapters/errors'
import { RpcNote, RpcNoteSchema } from '../../types'
import { ApiNamespace, routes } from '../router'

<<<<<<< HEAD
=======
interface Note {
  assetId: string
  /**
   * @deprecated Please use getAsset endpoint to get this information
   */
  assetName: string
  hash: string
  value: string
  memo: string
}
>>>>>>> ab766a2b
interface Mint {
  assetId: string
  /**
   * @deprecated Please use getAsset endpoint to get this information
   */
  assetName: string
  value: string
}
interface Burn {
  assetId: string
  /**
   * @deprecated Please use getAsset endpoint to get this information
   */
  assetName: string
  value: string
}

interface Transaction {
  hash: string
  isMinersFee: boolean
  notes: RpcNote[]
  mints: Mint[]
  burns: Burn[]
}

const MintSchema = yup
  .object()
  .shape({
    assetId: yup.string().required(),
    assetName: yup.string().required(),
    value: yup.string().required(),
  })
  .required()

const BurnSchema = yup
  .object()
  .shape({
    assetId: yup.string().required(),
    assetName: yup.string().required(),
    value: yup.string().required(),
  })
  .required()

const TransactionSchema = yup
  .object()
  .shape({
    hash: yup.string().required(),
    isMinersFee: yup.boolean().required(),
    notes: yup.array().of(RpcNoteSchema).required(),
    mints: yup.array().of(MintSchema).required(),
    burns: yup.array().of(BurnSchema).required(),
  })
  .required()

export type GetTransactionStreamRequest = { incomingViewKey: string; head?: string | null }

export type GetTransactionStreamResponse = {
  type: 'connected' | 'disconnected' | 'fork'
  head: {
    sequence: number
  }
  block: {
    hash: string
    previousBlockHash: string
    sequence: number
    timestamp: number
  }
  transactions: Transaction[]
}

export const GetTransactionStreamRequestSchema: yup.ObjectSchema<GetTransactionStreamRequest> =
  yup
    .object({
      incomingViewKey: yup.string().required(),
      head: yup.string().nullable().optional(),
    })
    .required()
export const GetTransactionStreamResponseSchema: yup.ObjectSchema<GetTransactionStreamResponse> =
  yup
    .object({
      transactions: yup.array().of(TransactionSchema).required(),
      type: yup.string().oneOf(['connected', 'disconnected', 'fork']).required(),
      block: yup
        .object({
          hash: yup.string().required(),
          sequence: yup.number().required(),
          timestamp: yup.number().required(),
          previousBlockHash: yup.string().required(),
        })
        .defined(),
      head: yup
        .object({
          sequence: yup.number().required(),
        })
        .defined(),
    })
    .defined()

routes.register<typeof GetTransactionStreamRequestSchema, GetTransactionStreamResponse>(
  `${ApiNamespace.chain}/getTransactionStream`,
  GetTransactionStreamRequestSchema,
  async (request, node): Promise<void> => {
    Assert.isInstanceOf(node, FullNode)

    if (!isValidIncomingViewKey(request.data.incomingViewKey)) {
      throw new ValidationError(`incomingViewKey is not valid`)
    }

    const head = request.data.head ? Buffer.from(request.data.head, 'hex') : null

    if (head && !(await node.chain.hasBlock(head))) {
      throw new ValidationError(
        `Block with hash ${String(request.data.head)} was not found in the chain`,
      )
    }

    const processor = new ChainProcessor({
      chain: node.chain,
      logger: node.logger,
      head: head,
    })

    const processBlock = async (
      block: Block,
      type: 'connected' | 'disconnected' | 'fork',
    ): Promise<void> => {
      const transactions: Transaction[] = []

      for (const tx of block.transactions) {
        const notes = new Array<RpcNote>()
        const mints = new Array<Mint>()
        const burns = new Array<Burn>()

        for (const note of tx.notes) {
          const decryptedNote = note.decryptNoteForOwner(request.data.incomingViewKey)

          if (decryptedNote) {
            const assetValue = await node.chain.getAssetById(decryptedNote.assetId())

            notes.push({
              sender: decryptedNote.sender().toString(),
              value: CurrencyUtils.encode(decryptedNote.value()),
              memo: decryptedNote.memo(),
              owner: decryptedNote.owner().toString(),
              assetId: decryptedNote.assetId().toString('hex'),
              assetName: assetValue?.name.toString('hex') || '',
              hash: decryptedNote.hash().toString('hex'),
              noteHash: decryptedNote.hash().toString('hex'),
              transactionHash: tx.hash().toString('hex'),
            })
          }
        }

        for (const burn of tx.burns) {
          const assetValue = await node.chain.getAssetById(burn.assetId)
          burns.push({
            value: CurrencyUtils.encode(burn.value),
            assetId: burn.assetId.toString('hex'),
            assetName: assetValue?.name.toString('hex') || '',
          })
        }

        for (const mint of tx.mints) {
          mints.push({
            value: CurrencyUtils.encode(mint.value),
            assetId: mint.asset.id().toString('hex'),
            assetName: mint.asset.name().toString('hex'),
          })
        }

        if (notes.length || burns.length || mints.length) {
          transactions.push({
            hash: tx.hash().toString('hex'),
            isMinersFee: tx.isMinersFee(),
            notes: notes,
            burns: burns,
            mints: mints,
          })
        }
      }

      request.stream({
        type,
        transactions,
        block: {
          hash: block.header.hash.toString('hex'),
          sequence: block.header.sequence,
          timestamp: block.header.timestamp.valueOf(),
          previousBlockHash: block.header.previousBlockHash.toString('hex'),
        },
        head: {
          sequence: node.chain.head.sequence,
        },
      })
    }

    const onAdd = async (header: BlockHeader) => {
      const block = await node.chain.getBlock(header)
      Assert.isNotNull(block)
      await processBlock(block, 'connected')
    }

    const onRemove = async (header: BlockHeader) => {
      const block = await node.chain.getBlock(header)
      Assert.isNotNull(block)
      await processBlock(block, 'disconnected')
    }

    const onFork = async (block: Block) => {
      await processBlock(block, 'fork')
    }

    const abortController = new AbortController()

    processor.onAdd.on(onAdd)
    processor.onRemove.on(onRemove)
    node.chain.onForkBlock.on(onFork)

    request.onClose.on(() => {
      abortController.abort()
      processor.onAdd.off(onAdd)
      processor.onRemove.off(onRemove)
      node.chain.onForkBlock.off(onFork)
    })

    while (!request.closed) {
      await processor.update({ signal: abortController.signal })
      await PromiseUtils.sleep(1000)
    }

    request.end()
  },
)<|MERGE_RESOLUTION|>--- conflicted
+++ resolved
@@ -14,8 +14,6 @@
 import { RpcNote, RpcNoteSchema } from '../../types'
 import { ApiNamespace, routes } from '../router'
 
-<<<<<<< HEAD
-=======
 interface Note {
   assetId: string
   /**
@@ -26,7 +24,6 @@
   value: string
   memo: string
 }
->>>>>>> ab766a2b
 interface Mint {
   assetId: string
   /**
