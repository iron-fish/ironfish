--- conflicted
+++ resolved
@@ -2,55 +2,31 @@
   "Route chain.getBlock responds with a block": [
     {
       "header": {
-<<<<<<< HEAD
-        "sequence": "2",
-        "previousBlockHash": "9297FC87FBA2349980535567FAC799B7BC6391F84609DAF21FDBAAE2AC457FC4",
-        "noteCommitment": {
-          "commitment": {
-            "type": "Buffer",
-            "data": "base64:O/5cOzSjEvVWeqZbFhSJGgLZmJgb72CHmObk8pn4w1I="
-=======
         "sequence": 2,
         "previousBlockHash": "E12B43E9DE68F8FF6F7225AD18C321F2AF123B233F9D54BBDD414DF67CD5978C",
         "noteCommitment": {
           "commitment": {
             "type": "Buffer",
             "data": "base64:Yu13+IBg00PKcZZPU/oT5/aNYtzQM7pkgXgwRDzHQRk="
->>>>>>> cdb660da
           },
           "size": 4
         },
         "nullifierCommitment": {
-<<<<<<< HEAD
-          "commitment": "32CB5FD711521910C5CF79278C53807DF670E46A9AA79127F60D9A3CCEAD6D4F",
-=======
           "commitment": "64DB0DD35E49EE735EECC79FDAE6764C42BFF27FEF35D73A6F404E666A1F13C6",
->>>>>>> cdb660da
           "size": 1
         },
         "target": "883423532389192164791648750371459257913741948437809479060803100646309888",
         "randomness": 0,
-<<<<<<< HEAD
-        "timestamp": 1623803958018,
-        "minersFee": "-500000000",
-        "work": "0",
-        "hash": "A55E72DD2FC401812212BB73A3559F83BF663BEFB4F52A7AC7FA8A104FF14991",
-=======
         "timestamp": 1624309929602,
         "minersFee": "-500000000",
         "work": "0",
         "hash": "1703DD325E1AFE1CD393117F531890E344D1542EC776C30062BEC95D219FAED7",
->>>>>>> cdb660da
         "graffiti": "0000000000000000000000000000000000000000000000000000000000000000"
       },
       "transactions": [
         {
           "type": "Buffer",
-<<<<<<< HEAD
-          "data": "base64:AAAAAAAAAAABAAAAAAAAAACbMuL/////kiyvdfeHiEWEvzKDJs2UOdLAl136cz3dg/kqs6sOUuleU+t0tSPY5aVr20SfYNK3li1LDvZF1p2GGvG8APlKkCOt/SlS8hpaqUEg3e006gVFCGThoMHT/2diK+JRf1SSGff8KDyszYixlZTaQl+oh7kokSyxnwKWg1GxtCAePZyRQYRzCAeDF883wye4xtG/rbLzFqeE6kCBsJ4GcZiezdI9tcT5U7ypINACO5IVmq3jytwbxoQLxgZKg3OojmiWOZg1iVGUVY+Kdwk81J99OGg9j1dhjEecI7RPJCWU/RsC03EQ6tJ0yY1Sl65iHyrfr/xp/NfXyqCYmLciauXCTARPbgXOfPdsRmRjooNPc3RlU4NmCvv4yIcZoe7DGi7fQ26sg279jVbUz3V+BLUzALx+frUwDPCoW44LgaOxyKCnYNwdWhRaJ00S2RldPMt1sJ4crzzBDyFH92QqbJw4YMORUGCmqvkyFpAvHpxW7NmQFnMpJpujw50ldokBmkEbutv2QmVhbnN0YWxrIG5vdGUgZW5jcnlwdGlvbiBtaW5lciBrZXkwMDAwMDAwMDAwMDAwMDAwMDAwMDAwMDAwMDAwMDAwMDAwMDAwMDAwMDAwMDBS4p43Nlxlhl0agj4n4zOOUX1ABGDcQWIHGrMob/qiXypMYo1fEdX+jwJAYyKd0x6ZmJUTnLolI99Lj1s3w6gD"
-=======
           "data": "base64:AAAAAAAAAAABAAAAAAAAAACbMuL/////h30Jtl+SaCgWHP1fYWxxCqhNr6PnEh+EKFSPrx7NkGJYg/vKHQx9oM2Vg2vskrzPqPLCQeSRSoIhW/dyXG5zOP0pxyng6x2Wy8ebKQ8w6ZnPoc9Ub1NFa5MFAmujz2HsB7UXX2lCiXCx+rnegA+j+Wqs8M5i5k/0mMwJ2tjzymkBLG5nNxwBddlqoy8tyyWVt/YeJx04a11dlWmTVyqbI/9utYzZLugPwow4cKiaJB48uGeZfBspW9LnYMM16+leMcv7R+J2L3uxU7COFXg5uFOWTw/hzuZSL/xemTDDOoge4TlQO0fE4PYLid7LabnMo8BmAh44ce2ZKlX2Cw5kW+/rTq++vDJmeXro2NKwr/pMm6Peo3tBy6VR67W/UHzj6jMlGyFGd6294JVE1G+/M3jorngyg8cJgftzwEixXCQtiuT96ssD85MbO34K8MPVfOqdgbDZqpgnJ9J/gEhWFFgHPi1sjrL3M4CemHcwS4dZ7n/SX3EvTF3OkIxoGpVQ8RXmQmVhbnN0YWxrIG5vdGUgZW5jcnlwdGlvbiBtaW5lciBrZXkwMDAwMDAwMDAwMDAwMDAwMDAwMDAwMDAwMDAwMDAwMDAwMDAwMDAwMDAwMDBjI8GXaiAWnudM3WI3rtV7uSnm3r9b/CEUMz9mmyDzHXks1Kjen8EtYi+AQtgHsfZf0dld0mARGIV5ebzukjwJ"
->>>>>>> cdb660da
         }
       ]
     }
