/* This Source Code Form is subject to the terms of the Mozilla Public
 * License, v. 2.0. If a copy of the MPL was not distributed with this
 * file, You can obtain one at https://mozilla.org/MPL/2.0/. */
import * as yup from 'yup'
import { BlockHashSerdeInstance } from '../../../serde'
import { CurrencyUtils } from '../../../utils'
import { ValidationError } from '../../adapters'
import { ApiNamespace, router } from '../router'
import { RpcSpend } from '../wallet/types'

export type GetTransactionRequest = { transactionHash: string; blockHash?: string }

export type GetTransactionResponse = {
  fee: string
  expiration: number
  noteSize: number
  notesCount: number
  spendsCount: number
  signature: string
<<<<<<< HEAD
  notesEncrypted: string[]
  spends: RpcSpend[]
=======
  notes: {
    hash: string
    serialized: string
  }[]
>>>>>>> 0060f406
  mints: {
    assetId: string
    value: string
  }[]
  burns: {
    assetId: string
    value: string
  }[]
  // Deprecated: use `notes` instead
  notesEncrypted: string[]
}
export const GetTransactionRequestSchema: yup.ObjectSchema<GetTransactionRequest> = yup
  .object({
    transactionHash: yup.string().defined(),
    blockHash: yup.string(),
  })
  .defined()

export const GetTransactionResponseSchema: yup.ObjectSchema<GetTransactionResponse> = yup
  .object({
    fee: yup.string().defined(),
    expiration: yup.number().defined(),
    noteSize: yup.number().defined(),
    notesCount: yup.number().defined(),
    spendsCount: yup.number().defined(),
    signature: yup.string().defined(),
    notesEncrypted: yup.array(yup.string().defined()).defined(),
<<<<<<< HEAD
    spends: yup
      .array(
        yup
          .object({
            nullifier: yup.string().defined(),
            commitment: yup.string().defined(),
            size: yup.number().defined(),
=======
    notes: yup
      .array(
        yup
          .object({
            hash: yup.string().defined(),
            serialized: yup.string().defined(),
>>>>>>> 0060f406
          })
          .defined(),
      )
      .defined(),
    mints: yup
      .array(
        yup
          .object({
            assetId: yup.string().defined(),
            value: yup.string().defined(),
          })
          .defined(),
      )
      .defined(),
    burns: yup
      .array(
        yup
          .object({
            assetId: yup.string().defined(),
            value: yup.string().defined(),
          })
          .defined(),
      )
      .defined(),
  })
  .defined()

router.register<typeof GetTransactionRequestSchema, GetTransactionResponse>(
  `${ApiNamespace.chain}/getTransaction`,
  GetTransactionRequestSchema,
  async (request, node): Promise<void> => {
    if (!request.data.transactionHash) {
      throw new ValidationError(`Missing transaction hash`)
    }

    const hashBuffer = request.data.blockHash
      ? BlockHashSerdeInstance.deserialize(request.data.blockHash)
      : await node.chain.getBlockHashByTransactionHash(
          Buffer.from(request.data.transactionHash, 'hex'),
        )

    if (!hashBuffer) {
      throw new ValidationError(
        `No block hash found for transaction hash ${request.data.transactionHash}`,
      )
    }

    const blockHeader = await node.chain.getHeader(hashBuffer)
    if (!blockHeader) {
      throw new ValidationError(`No block found`)
    }

    // Empty response used for case that transaction not found
    const rawTransaction: GetTransactionResponse = {
      fee: '0',
      expiration: 0,
      noteSize: 0,
      notesCount: 0,
      spendsCount: 0,
      signature: '',
      notesEncrypted: [],
<<<<<<< HEAD
      spends: [],
=======
      notes: [],
>>>>>>> 0060f406
      mints: [],
      burns: [],
    }
    const transactions = await node.chain.getBlockTransactions(blockHeader)

    transactions.map(({ transaction, initialNoteIndex }) => {
      if (transaction.hash().toString('hex') === request.data.transactionHash) {
        const fee = transaction.fee().toString()
        const expiration = transaction.expiration()
        const signature = transaction.transactionSignature()
        const notesEncrypted = []

        for (const note of transaction.notes) {
          notesEncrypted.push(note.serialize().toString('hex'))
        }

        rawTransaction.fee = fee
        rawTransaction.expiration = expiration
        rawTransaction.noteSize = initialNoteIndex + transaction.notes.length
        rawTransaction.notesCount = transaction.notes.length
        rawTransaction.spendsCount = transaction.spends.length
        rawTransaction.signature = signature.toString('hex')
        rawTransaction.notesEncrypted = notesEncrypted

<<<<<<< HEAD
        rawTransaction.spends = transaction.spends.map((spend) => ({
          nullifier: spend.nullifier.toString('hex'),
          commitment: spend.commitment.toString('hex'),
          size: spend.size,
=======
        rawTransaction.notes = transaction.notes.map((note) => ({
          hash: note.hash().toString('hex'),
          serialized: note.serialize().toString('hex'),
>>>>>>> 0060f406
        }))

        rawTransaction.mints = transaction.mints.map((mint) => ({
          assetId: mint.asset.id().toString('hex'),
          value: CurrencyUtils.encode(mint.value),
        }))

        rawTransaction.burns = transaction.burns.map((burn) => ({
          assetId: burn.assetId.toString('hex'),
          value: CurrencyUtils.encode(burn.value),
        }))
      }
    })

    request.end(rawTransaction)
  },
)<|MERGE_RESOLUTION|>--- conflicted
+++ resolved
@@ -17,15 +17,11 @@
   notesCount: number
   spendsCount: number
   signature: string
-<<<<<<< HEAD
-  notesEncrypted: string[]
   spends: RpcSpend[]
-=======
   notes: {
     hash: string
     serialized: string
   }[]
->>>>>>> 0060f406
   mints: {
     assetId: string
     value: string
@@ -53,7 +49,6 @@
     spendsCount: yup.number().defined(),
     signature: yup.string().defined(),
     notesEncrypted: yup.array(yup.string().defined()).defined(),
-<<<<<<< HEAD
     spends: yup
       .array(
         yup
@@ -61,14 +56,16 @@
             nullifier: yup.string().defined(),
             commitment: yup.string().defined(),
             size: yup.number().defined(),
-=======
+          })
+          .defined(),
+      )
+      .defined(),
     notes: yup
       .array(
         yup
           .object({
             hash: yup.string().defined(),
             serialized: yup.string().defined(),
->>>>>>> 0060f406
           })
           .defined(),
       )
@@ -130,11 +127,8 @@
       spendsCount: 0,
       signature: '',
       notesEncrypted: [],
-<<<<<<< HEAD
       spends: [],
-=======
       notes: [],
->>>>>>> 0060f406
       mints: [],
       burns: [],
     }
@@ -159,16 +153,15 @@
         rawTransaction.signature = signature.toString('hex')
         rawTransaction.notesEncrypted = notesEncrypted
 
-<<<<<<< HEAD
         rawTransaction.spends = transaction.spends.map((spend) => ({
           nullifier: spend.nullifier.toString('hex'),
           commitment: spend.commitment.toString('hex'),
           size: spend.size,
-=======
+        }))
+        
         rawTransaction.notes = transaction.notes.map((note) => ({
           hash: note.hash().toString('hex'),
           serialized: note.serialize().toString('hex'),
->>>>>>> 0060f406
         }))
 
         rawTransaction.mints = transaction.mints.map((mint) => ({
