{
  "getBalances with a valid account streams balances for all assets owned by the account": [
    {
      "version": 1,
<<<<<<< HEAD
      "id": "ac8fd28e-a2aa-4d10-b7e0-09955bfa4ac2",
      "name": "test",
      "spendingKey": "de521908b04b8b36e2a850e83f669b121bb87dad9be92505eb40834b37352264",
      "viewKey": "c38c276043e353f6c6ee526698cb0f47fcacbbba9c96b408339b71645bbce0b4cbaabec5c88092de9e281faa703ce74f0345c17538ac9c62ca3d9f1c71cfb982",
      "incomingViewKey": "32d8382824df40c7b5b56a210ae41250988a994632b94ab52d4f876c046dc905",
      "outgoingViewKey": "e8cc7628b83b3ca38ed9297436677d1bf4fd980e84f3d47d73f2adc421af348e",
      "publicAddress": "0cee2cea15eae0cd4c2945cc9eca7bf8df0fb2fddb0b73e5574dad42c153f50f",
      "createdAt": "2023-03-20T18:20:37.676Z"
=======
      "id": "19589440-d457-4dce-b19c-aa93f7b6ae7d",
      "name": "test",
      "spendingKey": "2d432854e449de70ebc5f8cc74f75ba88c77ca5c15ee24e03190d470322ae9eb",
      "viewKey": "f6be4c1d3cac650c8a41d29ebf18fdc8cbd22fc8748b1f6d80f9c91f73961fc9a4b66e184fa3fa349e0a6bb5ae85cb48f520afd0b876d040b7982d92e4472996",
      "incomingViewKey": "7006a9c517e3486cb8f017132c3a9ade42746150791571a2c8dd7250dd346605",
      "outgoingViewKey": "6209dbc38cb7edce1ed35663ea09edf186235e7f6ebaa3112180bfd756977bbc",
      "publicAddress": "228219f9ff8840189369527b1101f9038e677ead4729371bf6f7b525849ff6b4",
      "createdAt": null
>>>>>>> 193b945f
    }
  ]
}<|MERGE_RESOLUTION|>--- conflicted
+++ resolved
@@ -2,25 +2,14 @@
   "getBalances with a valid account streams balances for all assets owned by the account": [
     {
       "version": 1,
-<<<<<<< HEAD
-      "id": "ac8fd28e-a2aa-4d10-b7e0-09955bfa4ac2",
+      "id": "900dd6f2-01d4-4375-b702-2dd418580637",
       "name": "test",
-      "spendingKey": "de521908b04b8b36e2a850e83f669b121bb87dad9be92505eb40834b37352264",
-      "viewKey": "c38c276043e353f6c6ee526698cb0f47fcacbbba9c96b408339b71645bbce0b4cbaabec5c88092de9e281faa703ce74f0345c17538ac9c62ca3d9f1c71cfb982",
-      "incomingViewKey": "32d8382824df40c7b5b56a210ae41250988a994632b94ab52d4f876c046dc905",
-      "outgoingViewKey": "e8cc7628b83b3ca38ed9297436677d1bf4fd980e84f3d47d73f2adc421af348e",
-      "publicAddress": "0cee2cea15eae0cd4c2945cc9eca7bf8df0fb2fddb0b73e5574dad42c153f50f",
-      "createdAt": "2023-03-20T18:20:37.676Z"
-=======
-      "id": "19589440-d457-4dce-b19c-aa93f7b6ae7d",
-      "name": "test",
-      "spendingKey": "2d432854e449de70ebc5f8cc74f75ba88c77ca5c15ee24e03190d470322ae9eb",
-      "viewKey": "f6be4c1d3cac650c8a41d29ebf18fdc8cbd22fc8748b1f6d80f9c91f73961fc9a4b66e184fa3fa349e0a6bb5ae85cb48f520afd0b876d040b7982d92e4472996",
-      "incomingViewKey": "7006a9c517e3486cb8f017132c3a9ade42746150791571a2c8dd7250dd346605",
-      "outgoingViewKey": "6209dbc38cb7edce1ed35663ea09edf186235e7f6ebaa3112180bfd756977bbc",
-      "publicAddress": "228219f9ff8840189369527b1101f9038e677ead4729371bf6f7b525849ff6b4",
+      "spendingKey": "475e0258a63fe427c8622f2dd65a8bc03c38fdad6b43a55d07e6758f80612113",
+      "viewKey": "462693e268db4897859b105fb33900578752e529d2d5df6167ecf2f266316f49246737e14d555e677a7135f6f96f385b7486a90c913aff064a5aa7f6ef076197",
+      "incomingViewKey": "bf438f9c6b9e791d752b8d9dfbb132b4882bd15e836601acbba53d0b83afb006",
+      "outgoingViewKey": "a7402f6dfc4f69c9c8b7fce62344d9f7b5957e5546ffe44c9b91c596331b5850",
+      "publicAddress": "3e1d074b5a3da392d024e37fab0ccac0c983bf3934aa3a83c4bdb8af7f30aa1a",
       "createdAt": null
->>>>>>> 193b945f
     }
   ]
 }