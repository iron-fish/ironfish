--- conflicted
+++ resolved
@@ -2,73 +2,40 @@
   "Route wallet/postTransaction should post a raw transaction and not broadcast": [
     {
       "version": 1,
-<<<<<<< HEAD
-      "id": "56ad3ded-c3d2-4d20-aecd-49d824b32ba7",
+      "id": "ccd51a8c-ea1b-4165-9be0-075b0c305284",
       "name": "accountA",
-      "spendingKey": "edd534f2ced66bb6d55f58900dadc66c92f1564b1eb548e89525af440553ee6e",
-      "viewKey": "870c90ee9598920e85f9d0c959f4fb706465634a143ac48ebd59c8975be878418e526a1d7e3ddd71700165d24ecf972f4567a3b7f55b0c85e54f11e7c010b49d",
-      "incomingViewKey": "c23f400cb8b03d8ee5e94ce025b3def4d1e7d7505f1930086fda49d00d53c202",
-      "outgoingViewKey": "01533eccf354e07bc91e5aeddf9db58713153881a9d73bb47665e0bab0e88d05",
-      "publicAddress": "4df1a0eda137421ec51e38e1b7374b7a790a10259358dd13697f172e3547ee92",
-      "createdAt": "2023-03-20T18:20:03.484Z"
-=======
-      "id": "68d3095c-8d1c-4d8f-b8ff-2c28bdd587de",
-      "name": "accountA",
-      "spendingKey": "c7a6a94f476d6f3505a2de3563e58ac440b06fbd3c87ee355c9069aab8e54038",
-      "viewKey": "352256f4463c40586052db44588affc21fbd2910817a20762604b21a2f088c386e0d0e0e879284545184de78415109a1f422c9af823a7eba27142db0aada2657",
-      "incomingViewKey": "f94b95ca7224ca08a7d72a0812a5b1d9fa4404ba2cb0bfada1d06be5653d8c01",
-      "outgoingViewKey": "df9ba88aab8e6aacaed58056e9665f7e17460bbaad8ef1f463e5241ea0d85e6f",
-      "publicAddress": "12f7261d670b005229c4296340e2b012e029c74cde2205e6093070edb1054108",
+      "spendingKey": "cb9e516613f17222b3317d0ae812e20087dcf514a026ba61a26053f78608978f",
+      "viewKey": "faaecc69d76ec43a3249b47da97128e84b573ec9b7f7fe6b5d2b48bf1f0d0304331d862ae16b6f3adc72816640e0e1622c6f0c0f12ddde45289b0ad60a5828d6",
+      "incomingViewKey": "cf71533968712cff939ece58206add99f72eb887a86f8a8cf7ac747214ed3403",
+      "outgoingViewKey": "7970ff433351bcea797134313b1b1e6580a2d92fc8860d41b8a13ddb2718d748",
+      "publicAddress": "2a7788d85cc474e5958a10c9d7f0be79d26b98c07c7db6f3983e447c9df4cc63",
       "createdAt": null
->>>>>>> 193b945f
     }
   ],
   "Route wallet/postTransaction should post a raw transaction": [
     {
       "version": 1,
-<<<<<<< HEAD
-      "id": "afe4f0ff-87c7-4d85-8178-5d23c9d3bf3f",
+      "id": "53ee3485-8e75-4e23-9e2d-2773f94ead4f",
       "name": "existingAccount",
-      "spendingKey": "25a6a4a1e0926c78725661f608c33f20fcbf6fe263913658e9e55fd41d4aaf60",
-      "viewKey": "e84c629f40e3c9f2f8e401d8acdc74f3ec7994330f32c5963ba8bb9716313624ce530338727b70cb1545677d4e035785a48ad46730213c5ff3f298cb77c3436c",
-      "incomingViewKey": "ab8e0742c9bab712779d4f3d4832c59e7e96e7b11d046a25f8676ba166ec5c05",
-      "outgoingViewKey": "95b043b4287b0d78baaaa4dab4a4cfaf5d046f955063a78955d3722711851074",
-      "publicAddress": "eb9a6625e71fff57b0ca71f56f097f8e07b37f76289c2c4c085207b57a6c0fa0",
-      "createdAt": "2023-03-20T18:20:03.642Z"
-=======
-      "id": "60849ff0-419a-456c-b190-6ac6849788d0",
-      "name": "existingAccount",
-      "spendingKey": "b19ffa8bfdf8f954c2b9f668ba51a9b5648938962f33493732399a25d9f55069",
-      "viewKey": "83c3d4e0db77bc48dc787e9a9a91ea312776bc8e56557c5ca5190cf89ac10f42d4a61ef3bdee9f11325fe7ca8300a8504bfd03d1dd907e19058bcfec8727bac4",
-      "incomingViewKey": "a243d180cd63f47d2198f821a55f6f0379a22cc3d6946b7c2da28d4043b0a704",
-      "outgoingViewKey": "cfaa61192f42949160724afc52f5d02b7a223b4ebc940e1022ee4a382c0569f5",
-      "publicAddress": "36274486ed311dd5986406aa3f37babca191bd909e8c890275de5d0b204085d4",
+      "spendingKey": "910c44db43a6404f12add94aaaab54b47e3b5b450fe84bc2ebedd7263be880ea",
+      "viewKey": "a60c54bd6b79ca259cf3a8ccebd65d929e7df74a790b090e483c50c162e9904b4fb858af4c6c8252a101e87393fee5bd6edf375297205f9dbbd0dc0fd90c2be1",
+      "incomingViewKey": "e4c25780ae42b097629e956260d4e60fd3f38b8946ad245c7ee49889f25d1f06",
+      "outgoingViewKey": "402460a7eafe0127db549334f2fabf295d03a0fd89b81f22e1638e7cf2bce036",
+      "publicAddress": "8fa3c7095cd1985c9e796fe142614beb4a4c6538b5820b685092d6aa37dc4048",
       "createdAt": null
->>>>>>> 193b945f
     }
   ],
   "Route wallet/postTransaction should return an error if the transaction won't deserialize": [
     {
       "version": 1,
-<<<<<<< HEAD
-      "id": "80a31172-c264-4b78-9c4d-38c1c125fc33",
+      "id": "da253677-14a3-4814-bb16-d61035ca32e3",
       "name": "accountB",
-      "spendingKey": "29fabf0c8191c7bf0274d2b44f22175ac567787ff4439194f7ed5c36cc0bc1e6",
-      "viewKey": "bfae2d718135c05232356f593f0a13846f61544660a912698577f573cc32d0e765b6264fd4aaab97a19a69167653c80524a17fc7e118f57341cfcbb6f57e3159",
-      "incomingViewKey": "cfac137bbcc0f89eaebafc80eb93a1b99f7dc4894f1405e6628779973dbe5907",
-      "outgoingViewKey": "4f8fd85854f262623e3436e83346d6113a597fc2e7303196640486f4cc98a34e",
-      "publicAddress": "11303c661f2bb4e6a75368d222a33e1a621aac3a7305c589e3e60adbe433dfde",
-      "createdAt": "2023-03-20T18:20:03.654Z"
-=======
-      "id": "fa5535e5-805c-4e7f-aef9-7ad702294616",
-      "name": "accountB",
-      "spendingKey": "f0dab06f179af92d3081095869a625e254d109ebf6f257fd3590bb544d4977f6",
-      "viewKey": "ea1bc8926d00f2aa22607aa9a23e97eb2ea7429d742eb262e56723649234c203670fad40d1f828aef7da66c36318684f59342834728b1783cf0de39d5461f64f",
-      "incomingViewKey": "04444821b127b984f383df9091d84d90ad987819b5539048d6165d8160e90106",
-      "outgoingViewKey": "7483f2cf93d70e1c0034eea623c6d50270da5287bca647fe3f2db3c24d83bd73",
-      "publicAddress": "509fee98a5ffe908cc75975019ac7f6221c8f69aa0f2f3725f2311a6c7b94ee6",
+      "spendingKey": "c44650dab0d0172ecabb556fbc7f89d48078f488d23d151b9eea2dc006a23526",
+      "viewKey": "7525fef1dc59829aa554035ad50e9ed5c891140bb144aa50e71f10db7af35a587030c53ca2896dcbdae25d97dfc89c436f413c8ef9cfbcaa9ff871a08e95132d",
+      "incomingViewKey": "b3b8ac9e12afef872a6ce53e3c29e2aaf756dadfa7270a1e691a6ff3081c6b05",
+      "outgoingViewKey": "eaeccf8dc8e6bc700e681678f81f3c5fa9c15d38907ca5d8c18e3278f4ce4370",
+      "publicAddress": "fe2517eefaf7a4decbf088a263227205aa9e25e53910001e5e330d7ba188b9b9",
       "createdAt": null
->>>>>>> 193b945f
     }
   ]
 }