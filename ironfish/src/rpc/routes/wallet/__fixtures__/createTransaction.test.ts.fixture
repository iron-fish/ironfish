--- conflicted
+++ resolved
@@ -2,122 +2,69 @@
   "Route wallet/createTransaction throws if not enough funds": [
     {
       "version": 1,
-<<<<<<< HEAD
-      "id": "4d3040be-7bce-4c31-ba22-9a33bbd9df98",
-      "name": "existingAccount",
-      "spendingKey": "070b0d8981eb2f4d5556b3b1daaf892703a8d765177554cf2365019525e310f2",
-      "viewKey": "c51547cba09163442606e89dadfced5f9ab76fca574168cbf1fcae23db0c69ee3df729fedcecb0406c3f7967d502f744084cdb6adf3e3846cb7a6fd4d1f321d8",
-      "incomingViewKey": "a97a40de8459c8bb173f76cd414bc4f629ad79a0a7bc53e265e3f0e3857d3a03",
-      "outgoingViewKey": "c2ee79c799f00dad1cc95c23c592910a03a1a1150731984b17bafbaa903a7855",
-      "publicAddress": "761a0131d632f223b60aa68f47a675efd5d965a18e25e3c8721d05d4c4b430e9",
-      "createdAt": "2023-03-20T18:12:35.388Z"
-=======
-      "id": "7849b45b-bb90-4510-bb40-be2c68ce0077",
-      "name": "existingAccount",
-      "spendingKey": "f70018114e8f82571b9b904671047e9c6180f2480d4658c55c143209c1d8df42",
-      "viewKey": "e91761dc6e2d538995c6ba63635d27de40dbdd486be9fab13c59fc530dbaeb2ed046c91697b913b7064e283f78cfc3a82cd8a51f8adb22f25374f0e7dc84e334",
-      "incomingViewKey": "58d8ef0caeca3a69e24ab7f2102d583a5149e5046a1a42c6b1dbbd42f0204602",
-      "outgoingViewKey": "b2a6f5bb77aa2b2c7a09f0be8b792ee0ab9e583ead6f791c9d686e141e970f56",
-      "publicAddress": "1f2f0287ed87667b4ae0daf1127fc41c4cb51241ce4dd3a5ede0f89b3b8e934c",
-      "createdAt": null
->>>>>>> 193b945f
+      "id": "6fa4a151-0cb5-4eb4-a38c-bf9787c832a1",
+      "name": "existingAccount",
+      "spendingKey": "4a76e00f8ff244b05bb9362a9236a5fc7c746916d5783a28d966bd097461651f",
+      "viewKey": "7b693790552beb68b9c839163cdbb388d8add58adeb7a140c8a9015ad50dd5dd7c39ab6dcd8fa10585d90a78ec9a698251af625373dbdf21974a7acf68dc6a8a",
+      "incomingViewKey": "99f1e8813c44f5bacf6a3fdfce226c78308f4aba607b78674e2bd36ac54dd007",
+      "outgoingViewKey": "00b749112a0942eba2b003b657725cbc64ff30a1af6f545b989c07e14d90a6c1",
+      "publicAddress": "3be908a1c24324ed24a168e83735f19fb8a4205e2f26b3f853ca48d0d63166c9",
+      "createdAt": null
     }
   ],
   "Route wallet/createTransaction should generate a valid transaction": [
     {
       "version": 1,
-<<<<<<< HEAD
-      "id": "8cbb4b26-d7cb-4377-9ea8-0140668ebbf5",
-      "name": "existingAccount",
-      "spendingKey": "79161c79fb7c2154ae7f17e7eb69d5545cd8bbeb6b9d502973a2290c875c1a2d",
-      "viewKey": "0200948e1bc51a1a7be98f75beeedd7503d6d8b8a24df829bee3db27eb2bea825851dd7d317e393d3134e52212b30b593792725b510a922caf0a483de358eb25",
-      "incomingViewKey": "0f8b04ad1f65b6acfa014db287c2dc1ad40524308d4a5d139948d0edbc719a01",
-      "outgoingViewKey": "e6d26c5dd4d0cded0afa5be0372d5dcfcc3b1f231cd26b1caf866fbfe43fb32b",
-      "publicAddress": "ad10de3e700bbed11ef71c35b097964ce3a2462a931b17c1d21e57f5ff90cd0b",
-      "createdAt": "2023-03-20T18:12:35.655Z"
-=======
-      "id": "c266a6bc-5966-4205-b0ca-2f803ca36e76",
-      "name": "existingAccount",
-      "spendingKey": "fb84d213da4b0a0027fa953465d25b9ccd0a68cdc0bb1a6407649c5fc6d28781",
-      "viewKey": "98b066feb4d16a073a926a816ceeb211a5f2ca8361e653ee688ce7fb9402ceddfa0e765e9821e3fed4415b7ef6d7234aee192902a4dbf2557e6b698779e5f0c1",
-      "incomingViewKey": "d758bd292deb76a722114156ecc9ded09bc023d6c58e9e3d4a82aeec4caa2600",
-      "outgoingViewKey": "83d760ca517f361bf11d6c2ea5e081537b3f795283581eded2e04c4e26bbae6c",
-      "publicAddress": "bbb6ed0949a164fa4cd084ce07c3e080fc5700f10b9f93e460c7d420ec413f91",
-      "createdAt": null
->>>>>>> 193b945f
-    },
-    {
-      "header": {
-        "sequence": 2,
-        "previousBlockHash": "440BA4CFB92D7C5949D8C5168B119B204E9652EDFB5A11B26BBD271E9D712B89",
-        "noteCommitment": {
-          "type": "Buffer",
-<<<<<<< HEAD
-          "data": "base64:MICT0gPGwXgVhjk6clRnRH3azaDfSvwAZ8pfQafGynI="
-        },
-        "transactionCommitment": {
-          "type": "Buffer",
-          "data": "base64:P0vmjhmagTqsxHgCHw3lVhBf6LnTFCvzH/NrXdnu1I4="
-        },
-        "target": "883423532389192164791648750371459257913741948437809479060803100646309888",
-        "randomness": "0",
-        "timestamp": 1679335965892,
-=======
-          "data": "base64:sjRZp73VQ3eb1vJ2Er7tR3UUemshvy7eLaJRULom+Ew="
-        },
-        "transactionCommitment": {
-          "type": "Buffer",
-          "data": "base64:iPAFfQ462G9KTNATloylt6L3LgYQZp1tmt9VjfyytvQ="
-        },
-        "target": "883423532389192164791648750371459257913741948437809479060803100646309888",
-        "randomness": "0",
-        "timestamp": 1678914316708,
->>>>>>> 193b945f
-        "graffiti": "0000000000000000000000000000000000000000000000000000000000000000",
-        "noteSize": 4,
-        "work": "0"
-      },
-      "transactions": [
-        {
-          "type": "Buffer",
-<<<<<<< HEAD
-          "data": "base64:AQAAAAAAAAAAAQAAAAAAAAAAAAAAAAAAAAAAAAAAAAAAAGzKiP////8AAAAAWbFqBaHGHESiwWWczNCApTmzdp0tj/4VFUxJA6IN01mHTxNqpjMkiV5WccljDny8YTHZGp3batO0Yf1qwToJZJeC4hypx6QPwMQqj6KOmqOQ1a+0QbDbWwVambMiDr6YpR/gTISUvydwz1AkoNrbHvujq8Il6WfOygyOB10I6VUX5q/I9PYNXavoerS6BDr9E9Hmhxfc4cmXn65HlGpfrXEsQKN5ajKVmACF2rPzEoi3BMoP0PIUD+Oy5pako1c9ozN86ZHR0PAxWRxH9DBtCo8kc+J+/3jYFyh5MpGrgYltPzpuMmvtgQ+Rre8HFEgjV6NuFikjpckDuwy+oT2USDnkHYxEujV/4Jfo93m/J/U6GApVfBttZdOjapCFVBQY2fulbeHgOoNEmhmXEtMltr5U2iZpHsHUjMQAjv1U79tue+PmBDD37WXn5yaZg3t4nS+eZn1MTmqJCGF4URsM6ewCKgXSGXf5uDdJGHKSEC3wZ1i8mST+68+mhIvZrk3HaSRLbd36S/5RJI3tdUPq+yjcLhaLjDBlRNvhz5JNQtrbQTf+pCsRoaOv9taD/DBZZGxJKJbRcVWuiDIzHOl+dGhLPxDq/M+/rd5xnYWHvMUBSZnPCA5y4Elyb24gRmlzaCBub3RlIGVuY3J5cHRpb24gbWluZXIga2V5MDAwMDAwMDAwMDAwMDAwMDAwMDAwMDAwMDAwMDAwMDAwMDAwMDAwMDAwMDAwX2qtJHZRBWpeQWKXAITO92L084+1RCEQuGMglOaGjly1xdSmldlcf/0kb8d/hq4UIuZmGQMei10La/lhuiKkAA=="
-=======
-          "data": "base64:AQAAAAAAAAAAAQAAAAAAAAAAAAAAAAAAAAAAAAAAAAAAAGzKiP////8AAAAAHpgT9fE//cn5xvClDtwNydWmT2+mY/kvLH0qsGEtBt6nIlxOh+Oy8XkCed2m2KJjDdcZGSogNsSGkij13+j2x//xrsWtsypW7WRmBYTXZceA0cWG6symaXyLHkosfGR6FOgxntxEEoHVSyYDg2Y1ULZpaitY+MBZcphE3BYhK4MC1/z7IsVfsiQqOVMEjBcrLQpV3i9/uORr3nKwJClzTSoY39/LJR9AisoXLm81BLm4CA1m5kdNcueCgMoeoyJgYC0bvBR/XQXfqtVqlA5DV6/tmZ5/LUVNjHrIn7pZLw3BIXcQewO5KpgiWtEQQ6gjxuyidMcIKVobJrpiUrnIbMaASr2vn6LSjKIryfWd1zNIlwzV/DULe8lrHlogq/NlhpMZhtvJcOXgzN/q1iSN6zymHAUQyC843lDERjzW/tMA5G4Tu3GoV8pJcHZo4AFFAsiE/OBbU17K7QRjp1/ufxuyc/RtKLnzjjxcrTj6SVVz6WfqHD5ObcAKoXJIUBUhqrTOzNPt1xAmBWWU+OXeQpEeu9HiCE0xibXD0Pwm7nb6oW2sjpB6fHM6ssDNn3fjLRJCjTG/vTCTaU8zdt1zmgWnEcfRPgsw+ke/BEpXC/ZsePOKqgKfhElyb24gRmlzaCBub3RlIGVuY3J5cHRpb24gbWluZXIga2V5MDAwMDAwMDAwMDAwMDAwMDAwMDAwMDAwMDAwMDAwMDAwMDAwMDAwMDAwMDAwCOUwQ7R1jffFveH042f0YVK8mTJgZdc5pZpNBUzLuJm0Nimy55Na1hiUFZJed9jYdvKqAr0EpSQWP1id8MKlAg=="
->>>>>>> 193b945f
+      "id": "c14120bc-f72c-4dec-90fc-1d3a486791a0",
+      "name": "existingAccount",
+      "spendingKey": "4771f9366e022ff1134ddd276b3ea6dbac45cee4faf35124846dd16122c2a908",
+      "viewKey": "fddeda771a22b240296dff478a07dd6fead703f577c729530112766074d81cb38e220227a9e8969de5dd6ec4d16206169f46ad020f48c1afcc15e1f13c771236",
+      "incomingViewKey": "b3405b065608e8569f77efbd544a6721552fa3aef034863c0c0fccd50b504e00",
+      "outgoingViewKey": "69ee498e6c9bad3f9686209961dc8c9dae623d1d2d84c133363f00c23375ca34",
+      "publicAddress": "4553535fb2e73d0b6252248952292cff78172fc1921e9c9149467d1ef92577c4",
+      "createdAt": null
+    },
+    {
+      "header": {
+        "sequence": 2,
+        "previousBlockHash": "440BA4CFB92D7C5949D8C5168B119B204E9652EDFB5A11B26BBD271E9D712B89",
+        "noteCommitment": {
+          "type": "Buffer",
+          "data": "base64:MqrkqTHgmiSMiKBznlTy3z/tP8JyFN09E7KSv1zGPz0="
+        },
+        "transactionCommitment": {
+          "type": "Buffer",
+          "data": "base64:aGRaydSVn9VGsFuY4dvVHnyxWQlMSw/p8e/OzvSQ1UA="
+        },
+        "target": "883423532389192164791648750371459257913741948437809479060803100646309888",
+        "randomness": "0",
+        "timestamp": 1680697195516,
+        "graffiti": "0000000000000000000000000000000000000000000000000000000000000000",
+        "noteSize": 4,
+        "work": "0"
+      },
+      "transactions": [
+        {
+          "type": "Buffer",
+          "data": "base64:AQAAAAAAAAAAAQAAAAAAAAAAAAAAAAAAAAAAAAAAAAAAAGzKiP////8AAAAAJ14JU9N9MyNKrXKoQyiXLb1gDq79UAdFCctNXihqv0mEPB8Or9W5Vifflgh35RuQBjcSGaCwcknb4JaIz7lBJJ7wiLks4vlkNbNV21kZOQ2uHW6y7dC7jJjJUPSoCjENpQ1ivymiqNY/d5wdj69vy8zA3xo7FxAgE1cDCsjwarwLBisOfwZMg6RnjiesHDRtTrbpSRjdkQpAE3guyM8TJuteC5Py7cQqXkKbyl/34FqwlnCmwbJz/fxu9B10sCfA4JUSQBjF4GYMJP6bkf68KFzTETNOMHmYcyYlhYgwPl9ohFkFVRg6ysHA0ykyV+A2i3h89Ugga47DRN7ux/mq494Wsw9DPYJHTTzulev9x7R2vbo2QPG0dwvlXapufgpDH1eH1Y4DXNt7nIg+4qC3p7UQwkzD0+9ONCLsp5VmO7wCAanlxQb7Uxwv0qj1E3xQ1ijaXZkuzly6tu/Vjv7WsZG3mPxxAjUJErNc1tq6t52BB2zcJcW/ieyi/OTwLBkfBuXzeB/hpOAnjBQ5yhhEBXs3KD6ZZxZKJpg+jWedYBGIdJNV+/91WVl84Ewkgl/VxEEtPcJHdJptKqD1H7NazX/VLzyV2j0Z6F1gEek5F6NPqXNKs2cK2klyb24gRmlzaCBub3RlIGVuY3J5cHRpb24gbWluZXIga2V5MDAwMDAwMDAwMDAwMDAwMDAwMDAwMDAwMDAwMDAwMDAwMDAwMDAwMDAwMDAwfevnOBO09TZ/K9X3hdJvWeNiT2iBJ+QDTTiWCopGyEt4VLtqqRur1O+aXX58LLk5Z6Uu3H2ZLPAfdYqTmBVWCg=="
         }
       ]
     },
     {
       "header": {
         "sequence": 3,
-<<<<<<< HEAD
-        "previousBlockHash": "82BAD98B5E2D8238A6519A527146D04C8870DF2D0CEC1A54EE6A615CA04CA072",
-        "noteCommitment": {
-          "type": "Buffer",
-          "data": "base64:EKoC7rrNhRagnnpYoKQzt1no5z3dUHRkSRWhTED3HTA="
-        },
-        "transactionCommitment": {
-          "type": "Buffer",
-          "data": "base64:ltPcqRlFVKS/DUdzSmtvtYijyAPoIhr+CzJW34ADw1I="
-        },
-        "target": "881271989446208257911980828427057262643615932976441214377264856368067535",
-        "randomness": "0",
-        "timestamp": 1679335973986,
-=======
-        "previousBlockHash": "CB8274BCD0CCCE657F3D6D01AD04DDC44A5C533B9019509AEDAB27B1B3ECE4DB",
-        "noteCommitment": {
-          "type": "Buffer",
-          "data": "base64:INKgCax16+GvLsGaeQwW6a6bwD8AH8oN3U15TkEa2HA="
-        },
-        "transactionCommitment": {
-          "type": "Buffer",
-          "data": "base64:nFBdGkPUXvm9xlCbdPBwbsKCfAmPxjc2HYus4eJa010="
-        },
-        "target": "881271989446208257911980828427057262643615932976441214377264856368067535",
-        "randomness": "0",
-        "timestamp": 1678914322604,
->>>>>>> 193b945f
+        "previousBlockHash": "F7668975B9C9D1910C8111135489BA2DEB086C3F5052AC9621C9AA473154607D",
+        "noteCommitment": {
+          "type": "Buffer",
+          "data": "base64:1Uo3jwj6XDHUpbCm6v+jiohQwK65dcirRRn+L/TBrx8="
+        },
+        "transactionCommitment": {
+          "type": "Buffer",
+          "data": "base64:jTnIFL7fR6433tB8FP3VBhQZQnUUlKgYHlSJw94WlxE="
+        },
+        "target": "880842937844725196442695540779332307793253899902937591585455087694081134",
+        "randomness": "0",
+        "timestamp": 1680697196866,
         "graffiti": "0000000000000000000000000000000000000000000000000000000000000000",
         "noteSize": 5,
         "work": "0"
@@ -125,44 +72,25 @@
       "transactions": [
         {
           "type": "Buffer",
-<<<<<<< HEAD
-          "data": "base64:AQAAAAAAAAAAAQAAAAAAAAAAAAAAAAAAAAAAAAAAAAAAAGzKiP////8AAAAAqyQnRyHwwxkL3WVZA8VXq/vDvR37V3OK20vy7EluTGeW4z7MsDGlQ9OHbo61TZZxBDAsbX6RJ6raKBJr2ah86aEMCqWBCdPiyv34OMrPtsyFSktiydE5CHJJ8o9Yhzo3lj9Rsdfrvd2gHcCr8PAexms08G4KqoXV2glXEBfxcD4Kql6yQotvUjeRy4mguJYzJOYcxvAFruEW+IDoLyf2dutts5O2/Bvlnucn/oOk3+2WEHXes7ipKaSAK9ka8mZ8Y+qpwn5ux18DEaTKBdEo10auNQ2AONipMIjmzStvniTyBV1F50fw6HL7XRb636RKu4Hw05C9umFuK56j0ONajr2TPyobDq/4HELjVIZZ1srI8UvW+32dvU6LESTHrEJpDYs690xkOjgdTA/ELAXV9Q5lKSWDQVMSlV2WuNwK2hPJ7Kuz+DJSr0WOWClo5/muvBB1787BN6HrT2PgGAhq44zAEbfxnl7tHzTD9Q3lZZV6RekVxu9efEfklHfvMcpZbcVvfArPGaIaAgbz3anpfr211OOcCP2spe4k0QZ3U2Fjdx0SmLYadxR4u9T6/+GRHmZ6QZgb/pxTF+Wkml/wGj0rqCfWwefORlk4g7WNral9e2+Bhb4P3Elyb24gRmlzaCBub3RlIGVuY3J5cHRpb24gbWluZXIga2V5MDAwMDAwMDAwMDAwMDAwMDAwMDAwMDAwMDAwMDAwMDAwMDAwMDAwMDAwMDAwTb4UoGxOs5RBkL6Do9wuFSserTTJ8HFAM/qmVUFy4FxqVFQa/56zs2Lg9TMWDrPvIbyYpoyzIQ5474qKTr97Dg=="
-=======
-          "data": "base64:AQAAAAAAAAAAAQAAAAAAAAAAAAAAAAAAAAAAAAAAAAAAAGzKiP////8AAAAAmvvfUIKeKQU8DLanO7jDJihBYWFOFxnisiU9r402immUA/YeT/xDtGUwZCkPt6lzz5YrYvdC7GR0q/JEwNx+Xt/Rudk9HbbCL/nVpQXM61GoR2RDIikBdC6NtHGaSK3UO/xOq9B6gNnJUQ5mGjEhco7JMZBoXN4FsyMEv2w0SGQXTYbuhzuLq78u0E/8Z+iBxWHe3wAs5cPlV1yPv1fSjbydWT2C2zDW6RborjuXTcqpPI6w+K1sMbfbclS+kwImijXrmNOTCcCmEORr3r908J7FZfy79+01+gyHdGhDoBLCK9Ict99sXsdOXWE+3yE8yKGrGTQwzRWmrmt/gOvrvNRleb1mLDa9ikhE6vlekJjCfymeUay37ylr+YL2o6AtO0dcHjJfcDIEfuFGVGHgpYOvEzsj374Ulop+LiUEk3DIKkTZH3Zap2yX8vqIevIJ17VkAuMPevtd/8jUd/iLV9u0+cA89/gyuB9/tOUsooGlGg7gDBFJinu/SbNaAT74RYujARxdwyiA3ftZn5wenHfHlh1Gc4emmoEovKZcdE2HimbCRfYTZoqV/7UPhD5TaHgtDMd7YfpJ1YhX30UFTKVM13peJ+rMSrLuTdwdpqndpiytr8bWjElyb24gRmlzaCBub3RlIGVuY3J5cHRpb24gbWluZXIga2V5MDAwMDAwMDAwMDAwMDAwMDAwMDAwMDAwMDAwMDAwMDAwMDAwMDAwMDAwMDAwEKClLSNCaXg7QTSv5qUd0EJcRLxNrogD7ggjZoeEnCJaJgkms30a2ubxaVhWoAwj+g3dkZpJQpHM0zOD9SlGAw=="
->>>>>>> 193b945f
+          "data": "base64:AQAAAAAAAAAAAQAAAAAAAAAAAAAAAAAAAAAAAAAAAAAAAGzKiP////8AAAAA4+4Lyy9dBppoksiRGqdcxbHVD0a+7SMQCFtNwOJHRlOxa8U2q49itemE4NBQteIfQso13nkV9tltETJXTKigZcT5pH3V6wDGpazDxkDjdze4sGdn8CE6t3LywcthVZYx0OZYWBxqOyyT0IE9M6DqZnvlTCL+u0g/KSXkqXLba2sPklvfgB//L5Dl3Fq9pxe4jzCtpDuxB+9IbD3RZyIZV1fuQCva+G73rytuRxKurH24r2VcKaE5jGXgdMiYwWxKEcEm4Ub+Sk9Q5y7g+Zq4HbtHWiAInvh7bdeNAvInYInAbZyPDCuj0HZycuve8sJF/f1j7xDTk+s58Uz0x2o24qJvi9/1osnJfCMuXVPxKKKIma4l+kNxG8UVq1cT8udonzxuJHBZ3YuQcVSyzRiXVKESvgwLOwBJO/PFcsR51DuxrsFATbA//PnCEe9ZUa4FTVM6Naa6LsUlto60hUpLRTYWHigMQq4QgVHuIpb8Lffiozupd9Owd7DHJH9FoUo18CmKvA9w44QoNTh83JVAgASE7n5pHVrOZxiUcRlWoGHziXagHc2R4UaJO9oMzSv5sgNEGn5zClDAKGMLRtPGi+hZ7NN8jCrmK4dACQowPyVQaOkOoGHdjElyb24gRmlzaCBub3RlIGVuY3J5cHRpb24gbWluZXIga2V5MDAwMDAwMDAwMDAwMDAwMDAwMDAwMDAwMDAwMDAwMDAwMDAwMDAwMDAwMDAwTnjWr7hgjHCe7I9zQUD40qd3HQCZP37gAJmRYLJ/gxAyXqPH1/t+6dSrpzeGGX7H57nwnsodAZlzyp4LcN4fAQ=="
         }
       ]
     },
     {
       "header": {
         "sequence": 4,
-<<<<<<< HEAD
-        "previousBlockHash": "33FE1F63A18A8D4627F93DF85F70C25156421C8C77F8B87687D26D0750F92EBA",
-        "noteCommitment": {
-          "type": "Buffer",
-          "data": "base64:1hK/x468b8tSQnyPlrG/ZSc5Sfp9OZAeZ6yzNwZfST8="
-        },
-        "transactionCommitment": {
-          "type": "Buffer",
-          "data": "base64:38/JFMxOlZ6pJK7ALAszBP2ojDUZEpD47WlNRGjELuo="
-        },
-        "target": "879130901036475001697423051875971117690643105150939656519205417941517322",
-        "randomness": "0",
-        "timestamp": 1679335984386,
-=======
-        "previousBlockHash": "A3BC299AE875BBFEA130C17C9D639F39BECAB324C27BCE26F4B848AB7F95FDA3",
-        "noteCommitment": {
-          "type": "Buffer",
-          "data": "base64:3Fb5hXmSpG/G2dafRQ1wKqictXkez222YcuzYYBaBWs="
-        },
-        "transactionCommitment": {
-          "type": "Buffer",
-          "data": "base64:zvDarDz7ygdA+ymc16H4ewlkaj0BSm8IX4AwTuPMqJM="
-        },
-        "target": "879130901036475001697423051875971117690643105150939656519205417941517322",
-        "randomness": "0",
-        "timestamp": 1678914327945,
->>>>>>> 193b945f
+        "previousBlockHash": "0ABE64A4CC23E15ADEB4F40E065007825527AD79BB4FC753CA8339EA5FBEAD06",
+        "noteCommitment": {
+          "type": "Buffer",
+          "data": "base64:pJ9D/G5bgT9QY5dFggg+8TtLuWofoXn0A3pK8K3rmg0="
+        },
+        "transactionCommitment": {
+          "type": "Buffer",
+          "data": "base64:S94ij5GMkgy4gLl0iyJMiLbYPkPnjFx/Bk7ZRuycFK8="
+        },
+        "target": "878277375889837647326843029495509009809390053592540685978895509768758568",
+        "randomness": "0",
+        "timestamp": 1680697198011,
         "graffiti": "0000000000000000000000000000000000000000000000000000000000000000",
         "noteSize": 6,
         "work": "0"
@@ -170,11 +98,7 @@
       "transactions": [
         {
           "type": "Buffer",
-<<<<<<< HEAD
-          "data": "base64:AQAAAAAAAAAAAQAAAAAAAAAAAAAAAAAAAAAAAAAAAAAAAGzKiP////8AAAAAR/pBKecy6LGvGUqSU2KboEs/IB/BDsxtu0O/UG7HbA2OVKf1bGAjfxG9Y2RJOXS8zAFmy/BbjknfkkLAtwpDRQ3rVGSNVBP91gqhbV6FgFKJkBMJ6qrNSGfnuUoUqNmab0cbyjhNne8b76X2nP90M3ZEDnOb2ANUyD9FJOHew8oOELX/2q/9fWkuHHpd0eqK6d85Ivz1HL2gmUiPzwNifBrPJQm1hk33BzrJYYEQGC2C2IvOE1CBxKeB3RCm+hWHK3opok520w2eQnu+E3z+LgnMoqCUGtIOqAq/cEAbDV/ee6MZkf8CFSC5bhNhwMCJDdoNEP5LA2El6ELhflcQoeN8oJpRg/GU7pWlEGoCDcPvzqQvRtG29KtgRWlftCJBanRyGDRtHOgePm6rm9xyuwSa8t2toxsUCCqfpORoFyMtQ8FFGGtedTZhL0+r0/uOVXTbsmu2ehQGCEfEl2aZYarz4eaN9YWS0E6cySCgJwKKGx8e3TaZ407DHsCvyfeN1wEQIa14K+gQsvF9ajLzpKRhLUJakD3YAR39Hb8/1NAf2jQlOAlJQkkSuSzSMwfLGriGiKVK6tUcRYhzBuBjuvh83gupvjo5yMUrolXBU5fJLQg2Ham2p0lyb24gRmlzaCBub3RlIGVuY3J5cHRpb24gbWluZXIga2V5MDAwMDAwMDAwMDAwMDAwMDAwMDAwMDAwMDAwMDAwMDAwMDAwMDAwMDAwMDAwiolUHuvFyBAYU19SdRsgh7XnyNnqakuAZy6ddHx8zbeqtZFrIqY7r1nd7Q0FN68WX8d/Ux3EFjMmpdn7n13kCQ=="
-=======
-          "data": "base64:AQAAAAAAAAAAAQAAAAAAAAAAAAAAAAAAAAAAAAAAAAAAAGzKiP////8AAAAAuXJvnKXkcinG/QFYmjdm7zT3pptvmIK7shViDlz4LQqpOlifX+ywaXHC77f0nApbAf2+6vKibYtZroFsjpAvouVcDqTzJnZu6t4c8sgUPuG5rBSxhz82kydPQMK6AssFJlM2QJi1XpjI1vtePf8spZbRCVtEeSlO2gn0rZNyhk8S9efkRako5dr7piEoq+p3g1SsJFQYh2BF6GKt9Kj5OOBiQAwuF9fkma9/c+t8mfCwvMaFQuiCxSJbQpj7xGmG01f5UDSwvRrvF1xul9BB5Tm8BdPnJDrzK/xDijmnoZxti8xtQ+2260Q5cbpoN2dp1ebvH+wFvEZV9GJNns+nhXORUeIwS0DXHxJcy3YLNQDOwWQg1WM/Ke4C4YeB3CM6ZrIqXa4/vi02roD3ki7GHRZiyYvjgZk7K20Q8znklj4dBBPZZcp+LK2I26/pmrFcsvtL4z+hwh9ZRnks7Pe9Ir/6+OVknGE/9MLfJVj1W3FIYWs1MSOzvdSW1TdR61JBbwWMaoKT/D7r6oo4iUui8UpCphiVKx9TzPDn0iKtSHuebZCwhi6A9h7d6M+LXCxsbJq2QsaIwKIVdv5xKhAkJXjp8l5hMQ/M0s028IOoCpX5Lhtfvk/SHUlyb24gRmlzaCBub3RlIGVuY3J5cHRpb24gbWluZXIga2V5MDAwMDAwMDAwMDAwMDAwMDAwMDAwMDAwMDAwMDAwMDAwMDAwMDAwMDAwMDAwcmqUcsNpBvua7TnVqCTI0rMHEap3MBZ2dQIBVNAvejWyfa6lNeCXikIN5HOdt4Ngp+by5m//fmnc3P6HA1tZAg=="
->>>>>>> 193b945f
+          "data": "base64:AQAAAAAAAAAAAQAAAAAAAAAAAAAAAAAAAAAAAAAAAAAAAGzKiP////8AAAAA1vZUEel641KH4S6kRESehi2ZWNhJB7vQ+QtbcqmkX8Cp4qN9pbrtXJnQBpHyd/7O09Bco4Q9pHipMH3bXcmlhT9aTwAhmZCHosFxTbAbqeGncZKGZ6QDynDDUptDajQswACRRy2VtyYps6x/8aGH+emo0EE56gxuriwvxzn8km0Zn52XVrNQiiTDk74Rw2bDaXKGuJayX3ESdD5cWL/HiVXScNVVrUwU3Gjnz5bHLBCkrJT53zRQOrO/1sQgDsVMFW7BdpfGsYeGOyf2QJU8uOML2wQHOaRzh5l7/SGfBvld4vjpxB7/NeAGDchJPb/DA3aJHq48X8nnZVkAO2MpPWx6cfxzvWBL2h5nvEK+TmByhES9kg4AOhHiOlyu1RgT54YWyRfcpWo6+bKOVPF/F5Wa8N2L6Thfx94EqXoHn+fzC95s/N1wVOz0MNpSq5NwMzAE4S+AckkzqhgOyKZ3rN843AsPVsfn4CxPiNvp+RZpMJEsGhTXK4pTzAbXX7JNVKHYSKJYM8QupKGlZ9JdfQIpgTaLsXaycWS0n1R4PnhDinHs7ied+55A103qdyCTxX8BTT+owMWG22OxHF3sKzKl4pz8jgOYwxCjNVVMB0Rxi5IOWrgKRElyb24gRmlzaCBub3RlIGVuY3J5cHRpb24gbWluZXIga2V5MDAwMDAwMDAwMDAwMDAwMDAwMDAwMDAwMDAwMDAwMDAwMDAwMDAwMDAwMDAwEt+AX6T0DRrEt1ATyfv+R5a5zxg/tYbmk6YD3urTveUk5oJ/c94xR+LgHHck+ytT8xTGum25o0RWH2VYI2yFBw=="
         }
       ]
     }
@@ -182,98 +106,56 @@
   "Route wallet/createTransaction should generate a valid transaction with multiple outputs": [
     {
       "version": 1,
-<<<<<<< HEAD
-      "id": "85b5116f-4d39-4ec0-99fe-1850ad53ae4c",
-      "name": "existingAccount",
-      "spendingKey": "ca8f0ce47581fcf68805a4cc8adc842081fc3b99db42434f62b5dc0778b44f87",
-      "viewKey": "76b67048a53677405b16fdf456ac62a504c99ce742caa9ba3f86f1d37e8aff19671b4787a3b744836f93b44f2f32a81ec392f7ed7d8ad59fabf911d19f6c302c",
-      "incomingViewKey": "13d937206eeab478dd768cfbfb7d0d4770c4938c4ae033594edf1a974fdcdb02",
-      "outgoingViewKey": "f20db8ca33ce85d1a16155a0beb08a9d2b316c321d54ebc09a1c59d0ab860b93",
-      "publicAddress": "d262653a701ed6992fd5806a95cbfca4931d75c992a130741de2f79cba972a85",
-      "createdAt": "2023-03-20T18:13:06.326Z"
-=======
-      "id": "f8de980a-7f1f-479e-a35f-dd3c9e9cfcaa",
-      "name": "existingAccount",
-      "spendingKey": "b4e3a8788c3f632723103c5759cffffca95b6b128f754e2acd838b790191f00f",
-      "viewKey": "c019272a28d41af7674a0deb87ad73d1911f3d87b2dd99650c7f193c88bb773f4c9b6aa939d8390f11d40ca8fe48ddbcf5a801c07f6f60d7d475115c672320c8",
-      "incomingViewKey": "8f7f5166d5a4b6b6db1ebe8b832e899d5fb4422e8aafda1934303ed903c5fd07",
-      "outgoingViewKey": "4fdb95a421f8670275a1b7c6ad0e1007a8bba3fe24a6268278225f4f07324b16",
-      "publicAddress": "be00d4456598946fb45ee1b2cdc2fe4107641221cbc26f5bb83514b5b9c92ab7",
-      "createdAt": null
->>>>>>> 193b945f
-    },
-    {
-      "header": {
-        "sequence": 2,
-        "previousBlockHash": "440BA4CFB92D7C5949D8C5168B119B204E9652EDFB5A11B26BBD271E9D712B89",
-        "noteCommitment": {
-          "type": "Buffer",
-<<<<<<< HEAD
-          "data": "base64:shUHqRx9R7biNtX3VvrsdCIN71/CjPLhA9Chcns2OEo="
-        },
-        "transactionCommitment": {
-          "type": "Buffer",
-          "data": "base64:unH2OX7gG/aQ/QrORa9YhDUTPlEz4RYexEBY0zbH/lM="
-        },
-        "target": "883423532389192164791648750371459257913741948437809479060803100646309888",
-        "randomness": "0",
-        "timestamp": 1679335994319,
-=======
-          "data": "base64:AZCUyZW9AWHVjBLkegYCzO9k+r8iGNtMQ9Xiu0b4omA="
-        },
-        "transactionCommitment": {
-          "type": "Buffer",
-          "data": "base64:KjWlg6wJHid/dwd8X4TiDOTf98Wpoq62+xSJicC/13k="
-        },
-        "target": "883423532389192164791648750371459257913741948437809479060803100646309888",
-        "randomness": "0",
-        "timestamp": 1678914335339,
->>>>>>> 193b945f
-        "graffiti": "0000000000000000000000000000000000000000000000000000000000000000",
-        "noteSize": 4,
-        "work": "0"
-      },
-      "transactions": [
-        {
-          "type": "Buffer",
-<<<<<<< HEAD
-          "data": "base64:AQAAAAAAAAAAAQAAAAAAAAAAAAAAAAAAAAAAAAAAAAAAAGzKiP////8AAAAA5LAltLlGDe5bG3/BStPBdDwILWP9uBb7qxU3fQDRhRmvxyxG6OEgsDXW5/6pzzSE0cTQjyClcE9qiUzf5iWOGZcuJcmIUvYnWJm/e156IoGr3jmMqk885ZMsG84dUhMFihKaK3PDZSzbZEL1qKehHZ6ePB/C3xRF0SCz5QpPU04EIif8GiiNrn9DmLIAVJty6PGc7upN4gW/BMoH805sek8SBz8iusB2An1kivePXwWuq9bkuHbgNYqI9pezjrxD0Ll+vUyFmdxt7xoDmF4+Ogl4yBkuMNo/bXLfuJbAxPhlex5YEYvMJdZGdjQAnD1ORHqzQHJRVfdoEpgqNYpgcvKkvQktd7xyUO7AvaQjLLbu6KCQQyZWouCc/vm7nLQgaxe5aBQhPr1xXAjtIJavHYk1vjU0jMRtte0+E+dLx3OVKk4wwJrGqrZmSMzqAkofA8Fa/rJ1K/ra1ofYdwNlaUgE736Iqb3vvJrnw/Rli4W3iLCvJxCWXcIRkxpJIr3Dam2HuWpsqJZgP75RzL6o9b+XhBVgoIiBtoHvYqyQD/8K8DZ0zgFX00oFI0sF377sPmv4eGK14P/+et0C0b47m9z70IgO08k+5J/tvle+ShF5MAahdrL390lyb24gRmlzaCBub3RlIGVuY3J5cHRpb24gbWluZXIga2V5MDAwMDAwMDAwMDAwMDAwMDAwMDAwMDAwMDAwMDAwMDAwMDAwMDAwMDAwMDAwGtSwr7ern+6DVb/ywjpF467aSHQneg0qBBt1FzxYdwi41GgVaATQGrtD7USU8jmf/RrgnONqG9oLom7omCwSAQ=="
-=======
-          "data": "base64:AQAAAAAAAAAAAQAAAAAAAAAAAAAAAAAAAAAAAAAAAAAAAGzKiP////8AAAAA5CPD+vvw6vcsm61o9MKqM1/FAMHXtiO1xsMb5983A/CxYBNF8Amm9IGlNbe61mr5dv4+5Ax1YH9KbFd+C5LBN8xgjcXH6v+VvvJ6HXM+MvWtUt20VUKyApL4fgKogDV05jB+XLWfxGMEwPrzEHMowxJunMzdeX5hzmo4vV2fXp4YTe8oBrCEZq0XFAamZhQTN4E7DKIzknwxMi74pvNZ4eJhwpz0p41pPAXphQeR62yvcdz3GfzP88QuvxXWEtcBlzk4nV4VCZtanXjyZJuMXA9aQVxgSMDIluDLT1qCTQkT9dlB1CNqCMZDuZDZEQsu43TjtWK1R/FoHfvjwRBYQlfNAxu16H0G09wS2ggMHd0v1KGFlu09a/54NjTVWFJwcgr6b7brQf0Zisg71ahaWPjRIUO1Ez+u0m2y9PAIUQnAFhlZCKUGvwn+wp4sWFlUmRy6sgobZhyYxUhEzaZwcwXtsh0DqIkEiHFax2Iz3cJO4M4tPOzc1GB+KDAY8BRJKB46HdNWPbCgfAQc34SZJvdpgl/S2/MFBk+sXK9JqzNgET/qggWUIugHRyMuYzJpaKO5T41qf3nBvxvSvXuNwOc2D4eaBW70r9koc93PmzSTqI3BGXqzwUlyb24gRmlzaCBub3RlIGVuY3J5cHRpb24gbWluZXIga2V5MDAwMDAwMDAwMDAwMDAwMDAwMDAwMDAwMDAwMDAwMDAwMDAwMDAwMDAwMDAwF227J0Ucx8k7NEfkyKOSPJMOQx3UmSXWODQ98ZVV4FjV3mSRdPoH+dkINDpjJNEjMvREFUCFLQEl+yqLr23ODA=="
->>>>>>> 193b945f
+      "id": "1c49657e-d96c-4d38-a06a-be4c10e0b091",
+      "name": "existingAccount",
+      "spendingKey": "a008de8aeaaa593b5eba97d2f361f101d9f8c063ea1ed780440fe689e27376c1",
+      "viewKey": "a5d3c1d84840c74b5c5582287664a65feb8f82e5ef56bf314f1769c05edb2058e92a75f99bf0481243d1e262f90b3a2012c56bf011b40deb054411abdd08a03d",
+      "incomingViewKey": "c2b981f9ef6dc2dca2c7624d919a2793fa22259c8c76aecce8aa186376bda900",
+      "outgoingViewKey": "1f92199e3203d67f0074ccf3f20e5314e6bad55c400e0f9275313cdb445cf5d3",
+      "publicAddress": "9230db0ca4a589dd14cf69407c76e2eef0f6113d6a42c318971fc8d8104b5a5b",
+      "createdAt": null
+    },
+    {
+      "header": {
+        "sequence": 2,
+        "previousBlockHash": "440BA4CFB92D7C5949D8C5168B119B204E9652EDFB5A11B26BBD271E9D712B89",
+        "noteCommitment": {
+          "type": "Buffer",
+          "data": "base64:a3bFjzcwhQfDjyNq+fuDOO0rvXsLv9cl0SvfPBW+PBs="
+        },
+        "transactionCommitment": {
+          "type": "Buffer",
+          "data": "base64:VkAzBbA4it5uCYKIBUcZEsFiV+REcFXYm5jJByY9g84="
+        },
+        "target": "883423532389192164791648750371459257913741948437809479060803100646309888",
+        "randomness": "0",
+        "timestamp": 1680697199437,
+        "graffiti": "0000000000000000000000000000000000000000000000000000000000000000",
+        "noteSize": 4,
+        "work": "0"
+      },
+      "transactions": [
+        {
+          "type": "Buffer",
+          "data": "base64:AQAAAAAAAAAAAQAAAAAAAAAAAAAAAAAAAAAAAAAAAAAAAGzKiP////8AAAAAjs5hXa1sVp3WvXXVWx9lUuXprdX+bnx0TBZgG51edFC0bAc6FH4ZyRWxr+kGMU5HYaQ0Vpl07w8QuJDfoSsMZ/QkmvKfJJEspkU1frm/CzeA6yunDK2VguVwZLZeZDpAn7kXVzEulH2Mp3El1NisOPZJVNWhOhLRISjE70lJuC0HeEEe/qjBYn6akPHGv9TAMcgAyUZvfT1kpfWgMVVpm2UsIvf9q4PACsnmncqPThyzfgH4gbeI34aJ8UGBcoaUdAddGSxYxIuYkJcQW0cZJx6qWe0sS5R/dFndfK31PJXQABgb7FO51IZaxQbrwS9+D0aOlq20AnJyR1k8ctW3jPQfNZD1zsw29zm/X2xn2RP4Lug+jUZfqUpwcaFHFLkqYc3zgj5z7+XaXQ+fJca3WBM+8YG83tTlbQNdUKdOfNr7FXBQOaZPmjzCJC7T2IKBemY8/+egoGadiEtrF2hVOiaDsr5fThRIB5LZpQEEWQ7TpwsUoJGZrNMaGjz3bslzvMR8kAKy2mhh1aNStDHdX7jRfdC3/NqPGPrHMjKJlH7kMBRkBTgEfhliZRWqwSZWTBur6nDyzMgnBSv/4c5Nsply+ryBROaJ4nSn9Aiw+MVdB90MT8jf4Elyb24gRmlzaCBub3RlIGVuY3J5cHRpb24gbWluZXIga2V5MDAwMDAwMDAwMDAwMDAwMDAwMDAwMDAwMDAwMDAwMDAwMDAwMDAwMDAwMDAwsiDUAG/Y1POxPaibjTMN7/4nz+EHE5Z0mEuRZVmEzulwAtWVkJmDMiSKNMlN6RhHdag4JrqebSDSfqgcy8GGAA=="
         }
       ]
     },
     {
       "header": {
         "sequence": 3,
-<<<<<<< HEAD
-        "previousBlockHash": "9F8B0DFA0BD1786218AA9DB51E720F72D711727556DA627A3057FE7F83AB7499",
-        "noteCommitment": {
-          "type": "Buffer",
-          "data": "base64:hfIPXN1yoKnI4NdOSz+lzZmPApNfQSO+PsCi7Zy3Whs="
-        },
-        "transactionCommitment": {
-          "type": "Buffer",
-          "data": "base64:lp/EvLP5f7TYWZZfgqBA+oCr3aUdcB2AmAVZEbPiK8g="
-        },
-        "target": "881271989446208257911980828427057262643615932976441214377264856368067535",
-        "randomness": "0",
-        "timestamp": 1679336004197,
-=======
-        "previousBlockHash": "A948B8C6D61B64869BBB4334670A2AA1AA52CF075C23D8913F4EED3AE630D6A9",
-        "noteCommitment": {
-          "type": "Buffer",
-          "data": "base64:cAiJ/PlZ0mNBf4WpdjCKLETQITUwjYwigqnTia4LIhk="
-        },
-        "transactionCommitment": {
-          "type": "Buffer",
-          "data": "base64:eYL1rJETw15UcFoIURdrqc4/5n5V4RxbGRDFvrloyJY="
-        },
-        "target": "881271989446208257911980828427057262643615932976441214377264856368067535",
-        "randomness": "0",
-        "timestamp": 1678914341565,
->>>>>>> 193b945f
+        "previousBlockHash": "F46F773259AC00C3D4CB3DB9DA0BD1F2CA48239AFD82E890412B42D939D6AF5F",
+        "noteCommitment": {
+          "type": "Buffer",
+          "data": "base64:wV9W15IBrTuITtwjZBt+zt7vTxShj1n4GmoWa63EIks="
+        },
+        "transactionCommitment": {
+          "type": "Buffer",
+          "data": "base64:F6lsze3ZxcVl8lg/QGu9mhOboO82MDOB3VEbF7uq234="
+        },
+        "target": "880842937844725196442695540779332307793253899902937591585455087694081134",
+        "randomness": "0",
+        "timestamp": 1680697200104,
         "graffiti": "0000000000000000000000000000000000000000000000000000000000000000",
         "noteSize": 5,
         "work": "0"
@@ -281,44 +163,25 @@
       "transactions": [
         {
           "type": "Buffer",
-<<<<<<< HEAD
-          "data": "base64:AQAAAAAAAAAAAQAAAAAAAAAAAAAAAAAAAAAAAAAAAAAAAGzKiP////8AAAAAEY/kO+T9LsgQUEEaNn0/Bu9wecb+sJ6v8cLe44u02ZuF5UvNCGg9Haa6pNxoZLBQg7000qOEGWahOfP6uHtJUOqgBo2SDVPwFg4d7lkzsNylnfcRvWXwiU11H9SQyOsVKEWdSi2zq2npebhhNokFZyXEfCsW7BEwqXUHbyd8XkEQ0Xsqek+exIwVn5j6fMtuq58DnPtSJ7KgQdb2QuCYk8vvIE19QdXnhjL/C22tpJOA3QBCCkSqdj9vg0NxeB9tHlhg9GDOWrg7tTApjqUVl+wkC6jJ8VGwuoZr4yJFGpSFDI1dWK4XG+C9ghk2DFm98FJTEqHID7pOk8bMNeTaIJyvpVy7F5rIuxr0zZkySsPaOAwjIFGC7isx4afPeoQz/tHmG7wJcLGq4kv4k32ZdAv2LHFVqM0cgkLMvZYcLeZREFL6Kl7KLCxk9UtgQhd1GHOfH50NJ6jki/EbEf3Abazj5AEg/83AlNPVV7UrtpbRnkRDbGRYbynvy+zeEUb0JM5I7RbeCpBLLHXGiDX4lTP/Ga+9HZ6PME3ic42Pd5sIyMlAN2285O5O9Cf+6+TlMwwDItZ6GUDiiXSo+S5Va66T8Q0pLPmPjlXjVR89ldwYTsu5E1Kx90lyb24gRmlzaCBub3RlIGVuY3J5cHRpb24gbWluZXIga2V5MDAwMDAwMDAwMDAwMDAwMDAwMDAwMDAwMDAwMDAwMDAwMDAwMDAwMDAwMDAwtOhww/Xvp1v7z2Aj+m8gEFCXE9rQ6tXc2X93FFR1iaH2GodlrIbZGjEWSO4NcGBofPffwtQgtwwehi/tZ0yxBg=="
-=======
-          "data": "base64:AQAAAAAAAAAAAQAAAAAAAAAAAAAAAAAAAAAAAAAAAAAAAGzKiP////8AAAAAPyb82yJHk7Ymfsi8hEJq3ry3hImON+KpD0+aBuGR0eS3Cg8dL4cWaIJhWFZbrn5MOIlxzBwNQKTPFzdyN9o8bza4DunAFqHrzy5JMmPZVnORu4KG/rJiwfDT6z89uhMtCSPqBjt9H5ZVwvnwb0XDY1MO6cKEmE9ccFkNc2jhozERWQXp6kLRqxRSm9FGOZiPVsEMS8VaE0TTL1X1rYIekzKBo4JXzsjnzlfM6CoQL3+WQy1+ajQL06qW0/QUcoD+W5Ysl/ZnffbnifekNYssWUmS6CX9NIDJVNV7JqN+MEOUd1pZsc8o7erGrOkHfM6hHeJJt4THn5Pw0kDHDXOna5ZXWxHzjihhHLngqI2YUqOcPZR7YDkVLZUO6Q7EBKBkuvIkkFIVbZZTk5xz+pb2sEMt1reYt22SgXyblrMfDZKc3C2gZnjwp6oaapBQKCBNl68KwC35QB701a3XtYbskZy4mHb/7SYUqfBwfaZ6DU5YRgujzyvTdKdkaq9j95+YUJTx6yLz6x/hZRKtAhdg4ALvROMqLIByLgAvSgLvfipWwoMsYTpscyKWSvbbm7mtd+bmD42c5oXxm8IJWd7eZlzspUoeSuvWjzdYDqSvhoes5Dxbm+OCEUlyb24gRmlzaCBub3RlIGVuY3J5cHRpb24gbWluZXIga2V5MDAwMDAwMDAwMDAwMDAwMDAwMDAwMDAwMDAwMDAwMDAwMDAwMDAwMDAwMDAwDile6FMCCUtrrMqNgpoqwXznHDzhoGKrLAASMQmEsLK1GCqXy6trW6UY/jahk2A7ykqFPX/iJCNNniIzXZDjCw=="
->>>>>>> 193b945f
+          "data": "base64:AQAAAAAAAAAAAQAAAAAAAAAAAAAAAAAAAAAAAAAAAAAAAGzKiP////8AAAAAGwBqaAN7pi7H+xwMaAdWYfMPjFfYrbEPOJ5svwa/LuuM8HlIX8KF+sbOQMQqzNDbJBiUylriszwDC/XibW0n0+/gxpeuxqwhsPdVKV6IbbSXxcHPMdbMl3tm3r73RGUnHNmb4+4WlN1DXrROhNtWAqYvBnotcHAECIQ9DAjP82QPDGrvgJr6RtrG4RaR/pQWHF7WKmiCKy8Y8UodMSXM9p4wcOT40XxOmHazhyjwyQuSLZwM2ePBj+6Qm5YZ3Eq8IOJ7fCbZSEOVxK2T5KMHvy2KIdgYItGJkMVtbrcrNLBI72uITZ1J7ZvMhlWqXKFB5FJCOcP1DyOrCMwXBYgJwdYUvdLAV2PORUP/7INrGb5k+eiiEwPs0f1pvfV5vKsT5vD/8NwwH5vzaYarO3SGcFuRLSJmeMAbKGedcW0tVsZkgUkYZJQOE0cHG69uqYPcKT5h3PMcwGYcrV58eC31S0aJ6Q865v3znGQvy9+4248n+t/W7jrka0x1HuU6yItZ6jmtutxr1a11fgBvFJX0VuR3V0wDxTxFer/+gDBHKxclBFv1efrctqQydmrkg6+AzSFuEN6VhCjxKuZsWYFKZfoPa5wvCSdGNEgWRBSz8tVWcLG8mtbLDUlyb24gRmlzaCBub3RlIGVuY3J5cHRpb24gbWluZXIga2V5MDAwMDAwMDAwMDAwMDAwMDAwMDAwMDAwMDAwMDAwMDAwMDAwMDAwMDAwMDAwW4SoC5XoI2ddtL4EsCsWhS9a7KkO8QHwg5stnQnuJx7q9ITRQX/RtI0y6qsUvRxTAM3NVbFUP5HXsguQMgNNBg=="
         }
       ]
     },
     {
       "header": {
         "sequence": 4,
-<<<<<<< HEAD
-        "previousBlockHash": "076F81257D2A0D5B52DA99660C6F4F166F3A340F264ED238E24A39302FB02C6B",
-        "noteCommitment": {
-          "type": "Buffer",
-          "data": "base64:S9aZkEcGJnLalyV+WwqBUF28wcT1FmpT3NIPXJpCmAE="
-        },
-        "transactionCommitment": {
-          "type": "Buffer",
-          "data": "base64:gvz/NGLnvH3IoPsFdcf+rq19XhEaNIF9kCidoRj+u30="
-        },
-        "target": "879130901036475001697423051875971117690643105150939656519205417941517322",
-        "randomness": "0",
-        "timestamp": 1679336013416,
-=======
-        "previousBlockHash": "DB150EB3A9E2ADC5DE95AE9CA5E070377819323F9E50388703D6918E11187DDA",
-        "noteCommitment": {
-          "type": "Buffer",
-          "data": "base64:vzYZqW5UO9oYGpPJAEoUbrjlh6UX/73BkF89fq1SVWI="
-        },
-        "transactionCommitment": {
-          "type": "Buffer",
-          "data": "base64:AI1NepIiPELcSio19UFHzALZRP5pg+/BJdp2ZL9ldRE="
-        },
-        "target": "879130901036475001697423051875971117690643105150939656519205417941517322",
-        "randomness": "0",
-        "timestamp": 1678914348166,
->>>>>>> 193b945f
+        "previousBlockHash": "DBB019FDEF47098B18B9FC78DA19E24FE0B627440390431EB4F240F94CC42A0E",
+        "noteCommitment": {
+          "type": "Buffer",
+          "data": "base64:1IWtKVKORw2qFwIAAofnDWTTYuME/hQNEZ1NuPP2jmw="
+        },
+        "transactionCommitment": {
+          "type": "Buffer",
+          "data": "base64:dtzndyTTmP+7TZFjxHgdGRgSFDVvRYZnyRjIBk5o6UE="
+        },
+        "target": "878277375889837647326843029495509009809390053592540685978895509768758568",
+        "randomness": "0",
+        "timestamp": 1680697200784,
         "graffiti": "0000000000000000000000000000000000000000000000000000000000000000",
         "noteSize": 6,
         "work": "0"
@@ -326,11 +189,7 @@
       "transactions": [
         {
           "type": "Buffer",
-<<<<<<< HEAD
-          "data": "base64:AQAAAAAAAAAAAQAAAAAAAAAAAAAAAAAAAAAAAAAAAAAAAGzKiP////8AAAAACtA+P4ABiRGpaBLyQOzGjq1lxNFjzzE5J23Viriqg9qxC9VbK0Xao68nZoEbE/qdPE0saSZtR6psTNKtJOoglMxvRleGEsIqcW3QiRUU3Xusoj/DP3OGdMvIP2GVnoWdT401AyLlpa10Dca//bwRf1l+5EdyuxlRm//4TWmPJ3wMNIbk0hxoEFXF9lc1YGf1QwoOksLGvHp6glbHzsD/IalU0dGBn5Sc9BPJeWlk9vym+Z98mEU7phimjVgTDRCJIpmUb73+LAPtGcQQu95vuA3lbWYpUkFOMrS0pnvp9i1lMUn4gIY3oD7Ww/2/5WqJmUNA/jTwZ+0PkYWfim41XSMNx9OSQERRh3GX0Y1jw2bpR1/KqjMTkPgahlkpY0NQ3p3H4DkOt/9CBQOvcYRtTKezucOMqzE3T4F4b9MFHzeN4BqxiLjEeD4q45mzMEHNs4nIoLocJT7eW3CDLwkE++ycbUbFocq9f00z7mMJY6EnedhueLU7+ikrqFaLqPGfCPkcQN+mk1agxRLvJJs4soU91UIltprYDAVex2MI+06akcLNv0AQUMejRVk5dw5sqH893AK4JJ0oSbDNk+jop4m8AhLIoUBVrL5ourrFjfzFjuK2YZZ2cUlyb24gRmlzaCBub3RlIGVuY3J5cHRpb24gbWluZXIga2V5MDAwMDAwMDAwMDAwMDAwMDAwMDAwMDAwMDAwMDAwMDAwMDAwMDAwMDAwMDAwiWOqWGkUsJk8x0L/KNNxYrjrzCP2JQ83/w65wpyvTCuFRpqiT5g055PJxuBTjkZ3U5e1MVkP8kNkXbXrufgjDg=="
-=======
-          "data": "base64:AQAAAAAAAAAAAQAAAAAAAAAAAAAAAAAAAAAAAAAAAAAAAGzKiP////8AAAAAFJn7+/+lE3k5qquDSI4vgPdmAxbwLQz4UhF9htlGAr6KGAFHmJHVynByzxQkCVgtOtVrQl/kzhV8Jkrbn0Rvu1GGcClvTmV9Q1Wt93lDeKCt5/CuzfkIzuzueRIVYHXdIRr40rCuMkrwq9EKD1xZAZIlEJ26eNn2Czz1atcmgFMRozm/CaRAmGmzY282H+FVDEfmglWJjgmS3tfVs6B5whLIZ5Ts+wJS3TeQr8nr7Rer1Kiwq9FmQuqfllOnq9zBaMUU5kQ4h0Iqj783AIaOjz4pDgnUimsQrHsTD+h3JaBoU9kqcd7NJe3HCMi5x/onCCyH2PQsZpbh0nRerGnZI+BnxLweqtRXvSHQOYrj1ghqUB3WhjXtRbyfX93/ot1Igf1rmOrXOOB2LFKg0huHdJ5cT/FPGecRL+8NzepulFB75jsBK6KLpm23MOO/ZuCWSOCGO2t+jPng3EFhrstvCbjE0U4itgOLVSTBSPdT9kC99OpThWiHB3tMoUqwpTvzJWqsRTqU6aH66sB1wOyVM2R+XIKc9Z9n14VoUKAFimQQfTVuQbhEzpt2+uvoIRTt+vwgVoeDkyY3DflfwAHzn8cH72127T1q93UP7F5sRjr8hAb/p1Z5Z0lyb24gRmlzaCBub3RlIGVuY3J5cHRpb24gbWluZXIga2V5MDAwMDAwMDAwMDAwMDAwMDAwMDAwMDAwMDAwMDAwMDAwMDAwMDAwMDAwMDAwNYQkje6RO6iuUdKoSAsR7GduEP6Dr9zrHGCFte7zaZBUazTG3b1xpFa54K+G5ZC9lGsR0ZiVbJEUYnoQO8w4CA=="
->>>>>>> 193b945f
+          "data": "base64:AQAAAAAAAAAAAQAAAAAAAAAAAAAAAAAAAAAAAAAAAAAAAGzKiP////8AAAAA/rZ3fURJz2pHqkqhsUeVoNVOFSaU33D7qGEsVv0EJY6we4NIv10vTWbStkmq1NIn5qHvm4mqM0lEYMFXE87NDiJX+rH8Sni3XwPA7bVG5vSy+um4+lo+M5IEDbYBkM6r5dRqblw45LUbNEHRnAG0JMEONX6w9cfgV0nyVkhXip4NDqUroxniTZ2jwp0GlkACK+cnPIFsTY9j/dPCphzUmXHWmYI80cRA/0gDSjBqZ+OueBb73hjBxroCXXW9B8lVH0Km7wKGlpS7pmT/ano/2z5urDEVBZ2wtfrep6+W2e370hVeRmcJ+2LEexE7O/p8h3eZMwjFLbBIeRRRPdVppLPeh4vIKuaFyHXoPrwtwDDCNPmwKNJOFX6kRi0LF7sYqQpnVyYNaT5qMGuPpxOm6625S65RR9lvPvII3dgmFh1Pxw+yCnXOlxoXF4ij7TOS2AKW6jrIFEvJdvmgcveNVHobNBOTwwkhPkPyu/fBpW8A7hOyozNnE/9H7gjhWbXGl/QePKUXxY1hRRGs7EsVDDULdasrr/mvncb/CkPXoPJWYOO1PhaU5mILhd1AKL700cTOelbmLKqKJL63vyKnTS7LC96irZUo/6VeHXqKZHP9Ersgs3Jk5Elyb24gRmlzaCBub3RlIGVuY3J5cHRpb24gbWluZXIga2V5MDAwMDAwMDAwMDAwMDAwMDAwMDAwMDAwMDAwMDAwMDAwMDAwMDAwMDAwMDAwO2nQikBWg9kA9KdiBmQngoMnN/1jWZPOqID02Xy1NdKZdEliCMYrHsQvORAf3kXHnRVJzDW9JJgQ0r38kCcHDA=="
         }
       ]
     }
@@ -338,98 +197,56 @@
   "Route wallet/createTransaction should generate a valid transaction with fee rate": [
     {
       "version": 1,
-<<<<<<< HEAD
-      "id": "43a6490a-610e-47f1-84c6-a40b13efd71d",
-      "name": "existingAccount",
-      "spendingKey": "03efb85fe43a60e5619af102c105e015919fac4f70bfae13fc4c75417ab6ed5c",
-      "viewKey": "c89caf4617c886f3f16324bbadd509257569ecb03490dee360b3fa0c43640e2b6ee2f00242ad68465ddceebe148567e5fe9ff0c012468338c0f8a24ae86169b1",
-      "incomingViewKey": "531ce27fec7839403f43f107b9c24b795192ec8d8eeb03835d8d48b594a0a800",
-      "outgoingViewKey": "ae5f46b217c681687338d21b2a6292977321ce04324694eb37f559d89f31a1b1",
-      "publicAddress": "ee039158b644206467ff63726ac17d5e49803d736b060b7edeec6734e86c8abd",
-      "createdAt": "2023-03-20T18:13:35.442Z"
-=======
-      "id": "d0eadee5-c186-44d7-b4f1-2b77c6c00fa2",
-      "name": "existingAccount",
-      "spendingKey": "bd1b7e6a421c4d195f422055893b0be94964b442b63eb0b666685cc8fed4a0d9",
-      "viewKey": "92e8fe65c7c9b2dce0bd2da697cef71257bc67faa3836af2725949a717ea7ef17e34194ae2bf716467a39db4e2fd6be54495679d859f73e1c864c1a3b65ab2b1",
-      "incomingViewKey": "1ae6f1bc4b91584a0574b8a2e7af514f53a6a8ba45f3cf914ac464d8e1b81401",
-      "outgoingViewKey": "55bb5c639d1c35b1760345562a261537cbc97f41e1357e84010b6fcbc92deb7f",
-      "publicAddress": "b81006765cbaa099ebe8075baa7f92952b7c3f01790531d49b386bc2df5df7dc",
-      "createdAt": null
->>>>>>> 193b945f
-    },
-    {
-      "header": {
-        "sequence": 2,
-        "previousBlockHash": "440BA4CFB92D7C5949D8C5168B119B204E9652EDFB5A11B26BBD271E9D712B89",
-        "noteCommitment": {
-          "type": "Buffer",
-<<<<<<< HEAD
-          "data": "base64:B1DAsbpeazohhHVqHE9Wmuu6jjSn13UKncFIft4PMjk="
-        },
-        "transactionCommitment": {
-          "type": "Buffer",
-          "data": "base64:OgK2zWH9W8K0QM3PzpzLBuFro9wQqdJag6DJUiTfDLE="
-        },
-        "target": "883423532389192164791648750371459257913741948437809479060803100646309888",
-        "randomness": "0",
-        "timestamp": 1679336023883,
-=======
-          "data": "base64:jHHVF9dYhb/+3V/uMCHtRmJgSHGft1Q2An1Hd9LgZxo="
-        },
-        "transactionCommitment": {
-          "type": "Buffer",
-          "data": "base64:EwoiDQDEHM7N/ptzr7/rIC/AZ3CdtrUFbdRGiNLqN4E="
-        },
-        "target": "883423532389192164791648750371459257913741948437809479060803100646309888",
-        "randomness": "0",
-        "timestamp": 1678914354134,
->>>>>>> 193b945f
-        "graffiti": "0000000000000000000000000000000000000000000000000000000000000000",
-        "noteSize": 4,
-        "work": "0"
-      },
-      "transactions": [
-        {
-          "type": "Buffer",
-<<<<<<< HEAD
-          "data": "base64:AQAAAAAAAAAAAQAAAAAAAAAAAAAAAAAAAAAAAAAAAAAAAGzKiP////8AAAAA86RhzRu81dBsQpsTXUS6Zd/Mpf5GUsm9jMMJop3hddGh3A9X+669KgkR4VibVvFqMvgw2CwrvSQVpA395TZ5PI1nUqPuMJhVxg9K4h+EHVSZS1za3t3DzSJpKaS41gy3FgaXYAQvFJtj28b6Gbdi4B8BP6M+zakhHZO6r/+vuFYXhh3FRgdv+hohzCv8Pp17fvlSAUhQlN5RwB6jsF0FpxDRct89KOHTYjTh0p34iZOLBSJC0UCDGk8CZgmJxLBhLUU1WWQa32N85e1DC2dmwsnDOQ/uG5wSKTt7CDdwp3T+8hx7hByHNCaPFBdaeC9QKj97zIx5d4Z0U41mvuEjSz9r6srOqRcE32iKXx+usg7D0UmXjp1X5kI5fyqH3tMslg9wj0eftFSgi99j5e5h5w57xKoLJZed/tJeh3ZU7s6cEQdfyeiConQQHpImmnh7amPsBk9hRKQDwcUE16M3yQ9EoQyPh6mqsigk8MuxQ9BG7P1DT8FDI9ag2JyNJ40ebxg3ItDsYeWae1ecUBtZ1Ni/EEfJem+QOlx05e3d2K6B8LMpvw2ud4Tlf6Iq/ZY6ygctPfA541tZ0PDd43YxeiwYmWS46Eej0e0Ex/uoz+R3pnMl4fuKh0lyb24gRmlzaCBub3RlIGVuY3J5cHRpb24gbWluZXIga2V5MDAwMDAwMDAwMDAwMDAwMDAwMDAwMDAwMDAwMDAwMDAwMDAwMDAwMDAwMDAwKJSTm3JU3DH6AeCo9M79VG8nVI8u/u/f58YELc1N4HDhPyVelhCrAkVo+jVpuetObfJGZnJT1Q3Ra4iC2TQdCA=="
-=======
-          "data": "base64:AQAAAAAAAAAAAQAAAAAAAAAAAAAAAAAAAAAAAAAAAAAAAGzKiP////8AAAAANIn8X2+e1v56hJeFTd1tMuK0m4SWnVLTNDlMCvwoSr2gILMCl5FO4fnjDVkqtrW10j5xUHxwY1Xtul9xZadpoNc7tY9PgLPIORQ55PSD/zyOs6vehZrnnKdfxyJFJswVtqmbylGBPdE/SsHnhgzKFqlK9CeWVvJ/IbpWEiTP9G0K7cZ8RdfhHzAYIitvmxA5djMKy16RpiEtmE88O7d42UqqhBxIVMGCoG6UraNwDBWkCthmVt9R0Yu+iAyKSA53QlAAGEXnhUCDMeFBZCyxxz5leiGyrZCErTG1Vq1euQFJgASsGylTM0SJVmPtjOQ7q6Ik0QIF8bAF6Fr/mdL0piOtzy+KMkm1EDeTnWcMTlfuILqSmzdODG10lqFN5Osl665pJ5n8kLvHHStMpwAR97lm3C4rCsEcwU02Ze0FxUeXsJdkVjCUc9ewozN2KE+YYuq99EWc3BOIBO+0zNmoTcx3U/8SOZZLyzbWnNbCl4aEHE9L6Uqpro16nQ3sXqjdLFkOcNNb1aAkOP8FNxs+pAdJibfUKJG91TFm80sqnSix1gnRBlItpSlL6wkA+B084b8D3guQW+7veoX1DdYZ5wXcAfIpD1SuvgS3TLgnbIluuTH3/ggYhElyb24gRmlzaCBub3RlIGVuY3J5cHRpb24gbWluZXIga2V5MDAwMDAwMDAwMDAwMDAwMDAwMDAwMDAwMDAwMDAwMDAwMDAwMDAwMDAwMDAwxsJzEMAVcLV4uQqpptIZQhebvxy8JoTCJF56/km8ZcBLjyUVpWKvniZAoiTUs6dSk8LVvXgz1KfWcdY4CAHWDA=="
->>>>>>> 193b945f
+      "id": "ad424ceb-193a-4930-a581-f4ca8c967f01",
+      "name": "existingAccount",
+      "spendingKey": "8786039bbe64aab9d49045d6c62a17dec004e3d6a0150a8875f0961f074857f8",
+      "viewKey": "6c93b8c870837f8c40d7a2d0e6097522958b3f820ff972f394354810d5f16a9adc7e508c223f18c1d7e49edc4663c5da1082560bd3fb2642e8b59052e3a53eca",
+      "incomingViewKey": "577961f6ef7277ac1fa6e1869886d9a27cc7f075c8d1a9e97e95261fd89f7c00",
+      "outgoingViewKey": "1f6045888d4bfedc9aeb69448e94e9c020e2a2d01e675d830a692c3f47e09cc6",
+      "publicAddress": "4cc768ad4a9c1662fe70bab51c0c43d8b453f26f3e5278d0e3f407f228c3289e",
+      "createdAt": null
+    },
+    {
+      "header": {
+        "sequence": 2,
+        "previousBlockHash": "440BA4CFB92D7C5949D8C5168B119B204E9652EDFB5A11B26BBD271E9D712B89",
+        "noteCommitment": {
+          "type": "Buffer",
+          "data": "base64:Y8g2vqC1Ixigmkmqu04if3+zjLnB+A/8KzAUf1JyvW0="
+        },
+        "transactionCommitment": {
+          "type": "Buffer",
+          "data": "base64:1lCm7uCL7+Ltmsyrh8oA1V1eBiI/v3wsavF86N/wQOk="
+        },
+        "target": "883423532389192164791648750371459257913741948437809479060803100646309888",
+        "randomness": "0",
+        "timestamp": 1680697201679,
+        "graffiti": "0000000000000000000000000000000000000000000000000000000000000000",
+        "noteSize": 4,
+        "work": "0"
+      },
+      "transactions": [
+        {
+          "type": "Buffer",
+          "data": "base64:AQAAAAAAAAAAAQAAAAAAAAAAAAAAAAAAAAAAAAAAAAAAAGzKiP////8AAAAAi6jMTOUKI4IleSJqH0BbkBnU/aXHIjaoDLgUcSEo6WGi7WofclAIPUfH739RcI+Heae0K7sOqX1Fx1DdTf4SDzV9n6HU2giXZ7lRZK3G0jSlbCCrubQYfSN1bybTgxcT8kVAczKB/FHH5EejoCSIJn62QywlNUj/rfRJYCY0EAcDH5YSErXVjAlp6DonNJWtXFhPVJDbXVWqWNdzedLRCO9i0Uav+cx0V4HRW8aJhOezCn/CrQxA57YRIabV5ZKrviUv1F5PvChKB+gxMo6b/jZTs62VoZxvUHc1NFOBoRVKqpWcStr/2y5EgTwh9zJQ0U8QgfMYeb/Ao486ah0gPS7N4Tsy4YX3Ho37DO1uNvLPwa7nRIpNKKRudhpmOOUjeJblcE5IdrwUrpF6FxRgP8lyh4nRfOfIuBddr7BdEDEeuzLIodZOnY1wu6XhnE7QVisClOBeofkEsgaPGDPPA6ArEP1c8uLO7CkVSQnhZLBfwawyRA1M9c8oB39ORrSBmzGcJSjEsPSi+u+FCA+J3ZwznLlpiObe/A4jqXd+kBzPQNxKIHmI4v2gcI6mFgsHihRd2SDnLBQceIleCqp4eAeAEWuLvC9uo53kz+kEmgeeyjjD1DKXhklyb24gRmlzaCBub3RlIGVuY3J5cHRpb24gbWluZXIga2V5MDAwMDAwMDAwMDAwMDAwMDAwMDAwMDAwMDAwMDAwMDAwMDAwMDAwMDAwMDAwc3nOKiYB8kN6CBl4aJa3vnurieK/palDIw+iOF+Ao0qHS6odVOMHNVSWqLCqk1jKTRAEB/Vt00m2PRFpmdu9Cw=="
         }
       ]
     },
     {
       "header": {
         "sequence": 3,
-<<<<<<< HEAD
-        "previousBlockHash": "EB181664BB4EA6C97142C977EC9EF16AAE23DCFB4432E2817ADB24EC63CA5009",
-        "noteCommitment": {
-          "type": "Buffer",
-          "data": "base64:KfXRiGhWCPTxLkk3FJvTCHzIkAtnNzJrBma3PHT2H20="
-        },
-        "transactionCommitment": {
-          "type": "Buffer",
-          "data": "base64:z26yf0FfWJUBEjVX2K+MvbyWJ0HC0OXhSG6NhGr9ITU="
-=======
-        "previousBlockHash": "7442483F25F1BD53F6CDA3A7FD7F49FC3C03635CBC9E36600D8E7CB3C1CA543A",
-        "noteCommitment": {
-          "type": "Buffer",
-          "data": "base64:KcCo7ACvUXoyRt0VLlAPJdny7vrSurysAbpLZtNWXF0="
-        },
-        "transactionCommitment": {
-          "type": "Buffer",
-          "data": "base64:agrk2yn6Wyfelo9uDlOYknLGaA6x3SWSda+DriLujV8="
->>>>>>> 193b945f
-        },
-        "target": "881271989446208257911980828427057262643615932976441214377264856368067535",
-        "randomness": "0",
-<<<<<<< HEAD
-        "timestamp": 1679336033880,
-=======
-        "timestamp": 1678914358843,
->>>>>>> 193b945f
+        "previousBlockHash": "E44E5475F93908681FE38B5E12CD62F88B21F2CCE17719087BF3B3C5EA8E9C63",
+        "noteCommitment": {
+          "type": "Buffer",
+          "data": "base64:uEdPoje9RA+s4Yn9YAg9IDla821tzv1eKnTVBjLU2Sc="
+        },
+        "transactionCommitment": {
+          "type": "Buffer",
+          "data": "base64:xoYgo+OCyo8UawNxoHQjMl+QNF3W0ZsLTpoZMYSeBjQ="
+        },
+        "target": "880842937844725196442695540779332307793253899902937591585455087694081134",
+        "randomness": "0",
+        "timestamp": 1680697202353,
         "graffiti": "0000000000000000000000000000000000000000000000000000000000000000",
         "noteSize": 5,
         "work": "0"
@@ -437,44 +254,25 @@
       "transactions": [
         {
           "type": "Buffer",
-<<<<<<< HEAD
-          "data": "base64:AQAAAAAAAAAAAQAAAAAAAAAAAAAAAAAAAAAAAAAAAAAAAGzKiP////8AAAAA+OvS7RDaB58Zv/P/8kB+bizn6JlvP8w7xcdtCqdh4eWiyfTjYebDmO9Zmv+DFnNPmUkz2etDWDWjzv6mcmHiUtskOlbuQx2Yw3de2fOMometkf20vGGrA5zrDxD8nok5HbEuw81nTOeUULUBUaxb1l30ZgBZTZxFmuX5aLR8sUIBi7mh3pi3CtEFCp/Qf8R54EP69uaKcFp37p+QfR2UN2ZHtW/9a1P+Q2uEbgG9ox+Gv7HkSRi0/bflg0fIoZr2Pjh4e7PiIf9Oiwn7NvAXpfcOCZknSPEGvwkdnTbpiUHfVE7dBQ4ouIBz5OViQzGGRgQuyrbrLB2wcNBV5sdaMgwQK7L83Q8yt1S8BZTsT1ecUQQe3fvn2nzpGrbNx3INGa/b+aZK0cZDo6DWHLFkoKRJnnxC9zNMpOaYxzOHZjJGGEFDB0B8q83jOlOufSfeHRECYV04BeXVcYP9gJuCTcbJDj/0DIjnju54PYZ/0+oh0p20irn0HsgyrDdptFa3keBrh6wHpowkM+p2Muc6R7gZCTY8mHdbiYPBnKqqZN9oPfm3ID0+/hJZPEqu8KsOTFp3eGD6dNGXvH7FfynZGcmRyhGF2/Sr9AsTAw85Cn0XkIuwJ1VhCUlyb24gRmlzaCBub3RlIGVuY3J5cHRpb24gbWluZXIga2V5MDAwMDAwMDAwMDAwMDAwMDAwMDAwMDAwMDAwMDAwMDAwMDAwMDAwMDAwMDAw+y/hgB9CPeULQjY+oEWj0Q5wYJzveW2vWLDuWXu/N7Rt3yMhLCnjVD+jKItY0Y+Mw9HMoZSZmS/4sVpTkBSvDA=="
-=======
-          "data": "base64:AQAAAAAAAAAAAQAAAAAAAAAAAAAAAAAAAAAAAAAAAAAAAGzKiP////8AAAAAi+ybGFqOw2tAs3k5QBwp0mpANRZBuKFrXVLCykdGuyyDyl97qtTv3TOq5SH9ORySwd8UJ5zRtskXP7OHuKcfu8rU08H1UZW90I5LdgUboDeX5Mnxf4vNfQbxcX9Dv/fT3HDJSCBpgREFSbmU3XqlcDTmYyBcPtl2jkbH7NxUWXwFkrqqaanlWGCIO/vv9XxzLzgJpJ/aPCxs/HNJoRgZacs4qT4h9ryRVKMuQaA2xpuhFkoYIAqMB55aKTc09TMOeJo65sVVYEas1DEhMjY4ITEs+Dxn0CQ7C8px1g/vM9qTZwir3dJ9424TKknVKCTVN7FuxPxDhNafdngSKmfCA0Y8F3pAXb29h9+7dIOIx8zlL89f09KgyxLXiVd22HkFZflGgtuKb8zKXOjc+oJ+I6kNtoVV4tn9FvjoMD5l2MGkivCtXVMnVbwJHcWRVsu5TygE1cXUHyWTAGMw0Ov7fpF1qj+LaPNlp1TOgBDVccyDn+j89fO2fC5d7KA9c05UWHCRdex4Nrj3SJnrlnHaZz86gQz0a2gQkxvAq4uOc2a9iYotGATbyb+zOIInFIda9EJQwA2wo/2VV05KpSAEtKjr4qL/eR92WIBWfEgTWvxUNMWlAj8xAElyb24gRmlzaCBub3RlIGVuY3J5cHRpb24gbWluZXIga2V5MDAwMDAwMDAwMDAwMDAwMDAwMDAwMDAwMDAwMDAwMDAwMDAwMDAwMDAwMDAwpKoef9BgrSML27h6OxdqMFC3MFfx/uFP33dHt10Is7K6/winF2L7sh5dcn0WKxL31buuKk8J+spRIpeCLTELCg=="
->>>>>>> 193b945f
+          "data": "base64:AQAAAAAAAAAAAQAAAAAAAAAAAAAAAAAAAAAAAAAAAAAAAGzKiP////8AAAAAdKc/lJe+iwvxhOxuKGB8aUo3nTnVwJaPvQhv2DbtUj+AfnbGv3mod97TrIJ4IXxAt7wa7m2xA0kQAKYKEJnTDQ0Z5hX7c0kMY5BjQjwAelOMrJZP93QUfkHkt6mn9e05kzFOAnTj9Dxv3lkl3g/8w3a9ZHl+IMihbEVxn13SwVYGkyk/07HBZBmMoVArmEmmexMtkhUPGLxWaOE3f3+MHpvxD3zPe/ZaDSDlQ35QKSezFLNfbJxIKFKRnOi8/D0+/T8tgiz5yiZ/sXym0bZZomXsYIU56KkpwjnGaLM2PB33x/501c107YYxFywT0IaEd/sRgYTqZPT0p92CEvkY4Xubaqycyo6xJ5ALfBhjdlZzjzq3km4/G8O8864Qk1QK/dtILjDO3hs/zEvsEfmccsZELL7EEFS2iKsJV96IJmv+L8KrSskkCqZ2FzXrBBRDvAhZblEnJTZwJ7HPYgXZS2nW8OzDgN6BIxD8Sn8gOoZWVm4JEVrsbhNpTM0y3awGLv68iutbTVSvO/sW/qwbFqXeLDiZSOCLKfLTLL9tOAxHIgFLtpM/3ttu2gM68S+Mn8hiYr0ejl58sjnrdLC+dFjno057ZFMAWYDAtgh1XMWJyiDyHN9K1klyb24gRmlzaCBub3RlIGVuY3J5cHRpb24gbWluZXIga2V5MDAwMDAwMDAwMDAwMDAwMDAwMDAwMDAwMDAwMDAwMDAwMDAwMDAwMDAwMDAw4dqof3FyEgO3jDPwlm5STWMRbVpm3/dhEKJmyGmav/J2SL5Y4b+J7e2XgDARWKiDtMRb3rhYKgfe8gFPYu5UDg=="
         }
       ]
     },
     {
       "header": {
         "sequence": 4,
-<<<<<<< HEAD
-        "previousBlockHash": "FFC1788A91960541D951CDA570B6716BBF3C1555C57CCFEBB444B1CC83D2FD4D",
-        "noteCommitment": {
-          "type": "Buffer",
-          "data": "base64:gVUtkBLUddG4quElsfhN1cwJhYs+RHP3hP+sr2KHNGI="
-        },
-        "transactionCommitment": {
-          "type": "Buffer",
-          "data": "base64:q6v31iCVXXufopz1br+rVt6cl9XzpGoyChyXzYIJxkM="
-        },
-        "target": "879130901036475001697423051875971117690643105150939656519205417941517322",
-        "randomness": "0",
-        "timestamp": 1679336042960,
-=======
-        "previousBlockHash": "98BF694AEED9483E0D56111679EE4499F99BE7D639F891EA2F770CB788E01D2F",
-        "noteCommitment": {
-          "type": "Buffer",
-          "data": "base64:QcjwT7NymEUCoqJ31uo16ctORMNOkZELvtatSlae3gE="
-        },
-        "transactionCommitment": {
-          "type": "Buffer",
-          "data": "base64:HJjEJqdhLREboLAit8yGZPr8/3pVzUvuw8QLg17gUoA="
-        },
-        "target": "878703931196243590817531151413670986016194031277626912635514691657912894",
-        "randomness": "0",
-        "timestamp": 1678914364647,
->>>>>>> 193b945f
+        "previousBlockHash": "5C6F6BBA438324DFCE2DF03A2EF0C1912D79033267E306D2656C2C3C9F972419",
+        "noteCommitment": {
+          "type": "Buffer",
+          "data": "base64:y+Pv6P/HK/78DlEdlc0JZoBdSLWi4V3lHWwPOkiEi0Q="
+        },
+        "transactionCommitment": {
+          "type": "Buffer",
+          "data": "base64:fgfBO+twrVRdUf7/gBrvruAwJe8I4j2HJkWeQX2PlDA="
+        },
+        "target": "878277375889837647326843029495509009809390053592540685978895509768758568",
+        "randomness": "0",
+        "timestamp": 1680697203177,
         "graffiti": "0000000000000000000000000000000000000000000000000000000000000000",
         "noteSize": 6,
         "work": "0"
@@ -482,11 +280,7 @@
       "transactions": [
         {
           "type": "Buffer",
-<<<<<<< HEAD
-          "data": "base64:AQAAAAAAAAAAAQAAAAAAAAAAAAAAAAAAAAAAAAAAAAAAAGzKiP////8AAAAA1/oVbMG2rlt5MEPm1RNRGpXc3xXU9xkHOPQ/S/iJd0KlyrDGMDHXYtx0+FCkwYI2xgiQzVNPScxTai6ojEsgGs8oJvXNfZPiAi6tBrhAxBuFi1XN5L/Z8eFI23NQ1B8Sok9Y/hzSuH8LmqATkvO+dr8mzUAIqxXSYsWD889e6DgHrVW0gsjR48J+ocxlyaixTPlnPtZm4sPH0zDL7iWxJn5FeZvMlEsC7Z7qK4ej0zOVx9d8jFtLy49n8NLzMYDLtkVgyVlKuD59w6w9KiICub4+PbGgu0GnorkkNV1qhkxEs8Qvn6rllYgJ7JJpb1wLCRafjy7xv4T6sNNwmMbFbjluduGvfOg5o4sMHwmBePE/DEhiQw1ZYDwZtWAsuYpQ6fN1+6Y6m3y8I6HItG4J2pF+8S/B7Gt6b6oqj/TpOIGBmw6wFoxtTPS3BEvxs1/3t9zrIukoXE678MiGa2zvjirWfyU7paQks26OdHGh/59RM7ztjJFpe/9eLnq7cLBzKI4OnCOEKO/s/rM9FARC214fr8IrjnTYi+pnriAE3Pp0Pw688lovNGqYzaUcrtfqGyzHbz2HHvSxuWDQNo+mldwfJbmjs0CfgGymMZXPxLhtAguqyKFZ1Ulyb24gRmlzaCBub3RlIGVuY3J5cHRpb24gbWluZXIga2V5MDAwMDAwMDAwMDAwMDAwMDAwMDAwMDAwMDAwMDAwMDAwMDAwMDAwMDAwMDAwIbOLfCKpI+2uVBsJBBCo4OesuES4AYkzIC1kQXMFUL9c+F9Wv8PWbkThvkCtXWodmVhaW4i8NCt8OBVH5lLoBA=="
-=======
-          "data": "base64:AQAAAAAAAAAAAQAAAAAAAAAAAAAAAAAAAAAAAAAAAAAAAGzKiP////8AAAAAUgxKD/8SuIBoNu9QtpEdUeMuRJdBLwM22oRKL4t2JRSSQZXvKnjx8nwPh4Pqh1vf2/jItW0AWS3C2KusCVR7/I8Cd1hV8XI/1LE/R9s1xYCGZvrDTrENNWbsUNg1bn5kqV8orKvnmv8gACdlY2FFqCbvRplRsYfA01tIbXoHl9ETMpbyLxqAlvyuo0SKFxcRs54Hog45fgVxu+VXvw+va8LcSNOHGCRXCmJmrBT1v1qWe53mr0ZtdIdrkd2GH0A7Co8cjb5AvVn5lJ8nGB0xXxF3hLhSZa93uLOT6Ncv/Aj0z4E/7fDHPpMb7HVoRMnOp/e7nur+r804op370NkfK8JQaP3jpDKyC71jVzvEkP8kpbhhMalT2hT/SBTTHzopotoR7sDjP6Q5lkWg8b5V28Xie6aF5SPulej0Ba2KGlKCDEao/UeWzuZGNEFkBya0emki80JzF9VS4NUHs3/K74J4plKgW+7FWVbH0VxYHo4gKiOXYuj0ufAR0Yioq9VoZHSuT7fqR8tX5kXmvl9HwnZP5Q3XCCJXujd+u4y/MVA799StTZsq9KoSKTqDSUefIdWWUS0aInlLfHO9H2OBcqkr/GXxbZ42a2h1bVVOupNBI9+sDxORzElyb24gRmlzaCBub3RlIGVuY3J5cHRpb24gbWluZXIga2V5MDAwMDAwMDAwMDAwMDAwMDAwMDAwMDAwMDAwMDAwMDAwMDAwMDAwMDAwMDAwu/7XhEtwNJ5PdI4NT+CTXeZSZAtJoudzCW74D8Nvnor9uL6jqvgEJk/M6bLDj7Yb5hIi0+YCC0OzvEiyn7yuCQ=="
->>>>>>> 193b945f
+          "data": "base64:AQAAAAAAAAAAAQAAAAAAAAAAAAAAAAAAAAAAAAAAAAAAAGzKiP////8AAAAAlllGwF+U4vMAVaoUlvqNAVbtHUDqXWfZu3HlnZUA5E61+Ic9QN3i9xfgyrROvm44nrs9L8EvUq4Xt81S1oC4FeVpYGJa/vv4Qd5F6OgYvBCOvV4p3awVuX0Bf/tVO33IOC4EUwF+QlGaDQAdG7o9SqGeqQwYfZi/5g1q3e1W5N8K5+bV5swtYGle1AFjf1FORgI0ep2HrHBlFvoAssK8dQDOqMtLIerV/QZrIj5R6b+MKjpjfxi45siQhV+8r6fmsXMMxZKQlQfqGiYOKej3xVaUWRG+u6haadVB5QjmOMQCX9A6kvvt64+IDTrJBA9Fu1IKCcGEFfzrqy+QaFbsxTZLwr9x8k1JvgPu/B4OVK+x/2KAKZrfvvC/BLujKO0OHiVlJc6TS6Fj2uD47Fhe3tv54TpQ3rHGb4YnmWkGl0eFWWwKshbG5ObKkfwtUMHmnqsDKSPurfW2RwE6VyP5OpdZPZ+yCNjJrSuaJWt2YDruA0fnnxkygfp1NcZDczrc+BMbw4aCNTfUg5TsbTQCTRFK/nUAMSSbdbgWnWxX612n9SwjJwXsBUAGkTClo9r8clC2DAqCBlJjbzSN6AeMwt6xgPHiqKcFCVLjbR5rxWUS9pL+SQg+SElyb24gRmlzaCBub3RlIGVuY3J5cHRpb24gbWluZXIga2V5MDAwMDAwMDAwMDAwMDAwMDAwMDAwMDAwMDAwMDAwMDAwMDAwMDAwMDAwMDAwjcqFcuuozhiuNtSMQMiwDQKnVXEGQSJVgJDeHbhu78vF7u+Hf18CUv6g6mmaRTtibEJVVWyak0wQbNm3jnsDBg=="
         }
       ]
     }
@@ -494,98 +288,56 @@
   "Route wallet/createTransaction should create transaction if fee and fee rate are empty": [
     {
       "version": 1,
-<<<<<<< HEAD
-      "id": "c396c55a-85d2-4791-ad91-9c16fdea5055",
-      "name": "existingAccount",
-      "spendingKey": "adaaa6b480c84e8d6afd165726cacd5f071e973ade4bacd19dd373744915de66",
-      "viewKey": "76ec802a597a564cd1ce7099b9b423e8c202255b09ffc78a84ae044a7fee2d699bf3304b90ab7e296346a660dc23c1ba8a74d9051a595f76c9a1ac509859f805",
-      "incomingViewKey": "70f82b53122b8e4e6664a0f96e420abd9c9404746b55b1cac13a5291260b3004",
-      "outgoingViewKey": "45f029549380bc7f386ef42edb76941761d313c341c0f41848c6777309eda0e2",
-      "publicAddress": "752344c16a6207263bcc5460f5f14e965cd24439ab896f386792e7655791da17",
-      "createdAt": "2023-03-20T18:14:04.625Z"
-=======
-      "id": "7e45ca96-cccc-4458-a27e-cf6400882834",
-      "name": "existingAccount",
-      "spendingKey": "849b72d1a92f2df531364b9dc08240b5c53cfb46c2a6caba992bd551f441a02f",
-      "viewKey": "8ec956a096a8048072acba272875b6cf640334c7479369f0730d5e3a3894cb3bee5585c5ec2967f526a02e66be16c6fadee4f31188c865b82927aa1201762d91",
-      "incomingViewKey": "306e44d398135f05b8c152e5ae0765593df0cbf5bf9897959b7772639359b602",
-      "outgoingViewKey": "8e70da35d73ae57cff299ed0697762e20c056f4be3e604c507e27ae3345a6347",
-      "publicAddress": "36047b3b7a85902ed3aaef0db820091232de6250a6392e1783332110a2af0b4e",
-      "createdAt": null
->>>>>>> 193b945f
-    },
-    {
-      "header": {
-        "sequence": 2,
-        "previousBlockHash": "440BA4CFB92D7C5949D8C5168B119B204E9652EDFB5A11B26BBD271E9D712B89",
-        "noteCommitment": {
-          "type": "Buffer",
-<<<<<<< HEAD
-          "data": "base64:uIrvw+ykIaFBV6G5AsOPJT2niwCB3debTwkiPtcpbic="
-        },
-        "transactionCommitment": {
-          "type": "Buffer",
-          "data": "base64:kf4YzijNq87S9tU29YtNdIXmdE7LOwTjETQ6rmgmFYc="
-        },
-        "target": "883423532389192164791648750371459257913741948437809479060803100646309888",
-        "randomness": "0",
-        "timestamp": 1679336055083,
-=======
-          "data": "base64:1BpCEfjwc9u5gCPY3Mw4YfqajHTEZV5Qr6nYnj/kmCs="
-        },
-        "transactionCommitment": {
-          "type": "Buffer",
-          "data": "base64:ra/HGGKlFOMM3hPYHXmLJ62j+mXTAamLMlAyQlr6s5A="
-        },
-        "target": "883423532389192164791648750371459257913741948437809479060803100646309888",
-        "randomness": "0",
-        "timestamp": 1678914370569,
->>>>>>> 193b945f
-        "graffiti": "0000000000000000000000000000000000000000000000000000000000000000",
-        "noteSize": 4,
-        "work": "0"
-      },
-      "transactions": [
-        {
-          "type": "Buffer",
-<<<<<<< HEAD
-          "data": "base64:AQAAAAAAAAAAAQAAAAAAAAAAAAAAAAAAAAAAAAAAAAAAAGzKiP////8AAAAACjsSZ/RdCJOl6sQtgMjtmFfZ46i1fp7eyhJQtTZYgEu4oaGwHotEclnrcTmfQn5AtJXQOx8oYaEFYxoKxcRjHJ6eTfexWeGts9Ym7uPXy9WlG3ygrrDgkJR7Y+CD+EAHKVUxtkNn00SvktfBmVYUgBkAmwah1mDqyxg6Zhv+OloMcicIV8+QENTmQSCiX2bak8nbtLcSVb9+3P3i7NMMR6W8HU31sl3gPIYzT3px+D2yIAaslmVQ9hWd10TOx3NmIyhHvGFWFrGLU5/PntHiUS5qFR9fLwxX6UroVPDcfgoJMBv3vVxQanBQbkwFNGR+d8vIPlK+MaT5cgxKT3u7SlmvAWr90DTlrFcWQvVAG5FUedzjT85CamlFEnlzPDxtcFeoHTenvADW6LaL1nRLT7n16oztLpbWY/LrPG2lvxPBziPPRd3nvB4UxpHpQkFllmGl69Bnx4Up7YTp31BfP/cjlEpoKyqk4LF5ItNM5KxBMOLUX3v+w09KirDQWf9LWXfKVDgMAfrxLdManA4sQIUEskCHpAUM6WDdTZQZp77ZBS+6qcgs+BcUA+Y9lAhXfVvcgL+UijAlSj89PXZSwD5kidi7l1mLE2DtgaFbAQh6WmuhZ3LHQ0lyb24gRmlzaCBub3RlIGVuY3J5cHRpb24gbWluZXIga2V5MDAwMDAwMDAwMDAwMDAwMDAwMDAwMDAwMDAwMDAwMDAwMDAwMDAwMDAwMDAwr91UY1bg79zGmnBCKvBfug7IrWNatQhoJkPSigc3VBmg75D+0A+Swt1hkc9zovhm8IkENkydUzAzBT4wyiUhCw=="
-=======
-          "data": "base64:AQAAAAAAAAAAAQAAAAAAAAAAAAAAAAAAAAAAAAAAAAAAAGzKiP////8AAAAARYb/12dx+jJUCG2qurB6tokaBBE2UoKtcQq0uDlSxSKQfXpQxlyTFwcir1bBV5VooEbeuIMUTWwIqIGwkFqohczlQCwIEBIoOBuAkvnM3fKphxjdwIn+wtR6Lkl/5ieVzG0Zq+WgrgyiqSkfSk6d70FtUqHCsoo3sg35Yf60Gc8WM2VeA3hMlFo/xlnOGja0H6EkjgRvH+1plZufGCF6jwGS2z75vYGFzoHbpvsUsACW8nY/Zx0uQEobnjzkAKfJKO4uACyZSJnij1cJ+x1cmi50mnqfX0ljGzrmq/kkBtPtAi+9r8MYbB3QKkUyfdE3PEdGt5S7KkagCL2KqvmSjjFwXiHbt7F2HS5ivq/VG29FB4K1gQgxC6YKPbgP2FdGpkGZncb9gxJA17ks0uzIq/Gq7HTH65nJR3ue0oag7jCWuAWOTOhV9B0uHaoAPn6mH8pyZmm9VQ3hsm0LiC3hSi4TrzNNzUwWLjiPfq69/8JKdgC+tJ+mHZPVrioBdIB1x906KLwKYi+vxH5hlJ9VOima7rdWIGT5zlU8LyB3aVVJdVUOTGkpHT4SM1p278wSR8swSpSdJyEDdO6hx84DIBcGXE2glM+165X3p9oBrwpfWJ3o8flNJklyb24gRmlzaCBub3RlIGVuY3J5cHRpb24gbWluZXIga2V5MDAwMDAwMDAwMDAwMDAwMDAwMDAwMDAwMDAwMDAwMDAwMDAwMDAwMDAwMDAwvg972W9qmJUFConSiwwbQBUm3IsECNdkeUibmj5gAHGBrzn3gQH72BpWrKX3VUgJwghJYUrg6pYNU0waj7/qBQ=="
->>>>>>> 193b945f
+      "id": "aa72cf80-2abb-4b9f-8aa2-c56be0b617a6",
+      "name": "existingAccount",
+      "spendingKey": "9ba035b6f1c0a9adf3e27dca9821b891f86b373617e2022f09d4ab0fab2758fb",
+      "viewKey": "c2dfddf335f845ec2d7afe234b753aef888dd71720ec54dbcaca7d4f941283ce44012617dd10cfea89ac1ce6bc78008e5926d0472647cad974cf636276b6a9c0",
+      "incomingViewKey": "9d1892e756b08c05ae0bd5415db61e42290967aebd23805b990a0e4a4456d400",
+      "outgoingViewKey": "66b52f4c91854cf29fe4abd12495d935ff4062994562ae35214cca8fd859ec05",
+      "publicAddress": "01201761676242b20ce6d1f523c8c615681a839d4fd54696573f15ed61c0a864",
+      "createdAt": null
+    },
+    {
+      "header": {
+        "sequence": 2,
+        "previousBlockHash": "440BA4CFB92D7C5949D8C5168B119B204E9652EDFB5A11B26BBD271E9D712B89",
+        "noteCommitment": {
+          "type": "Buffer",
+          "data": "base64:nzUQY4RidKQKvRSRwl3R5MR+kWcLwlt0yP3mvhFM+AY="
+        },
+        "transactionCommitment": {
+          "type": "Buffer",
+          "data": "base64:Xr4Gb1asbiYo+AbD7S8+AL0aRqiZ+N2GDR24QRx5ueM="
+        },
+        "target": "883423532389192164791648750371459257913741948437809479060803100646309888",
+        "randomness": "0",
+        "timestamp": 1680697204389,
+        "graffiti": "0000000000000000000000000000000000000000000000000000000000000000",
+        "noteSize": 4,
+        "work": "0"
+      },
+      "transactions": [
+        {
+          "type": "Buffer",
+          "data": "base64:AQAAAAAAAAAAAQAAAAAAAAAAAAAAAAAAAAAAAAAAAAAAAGzKiP////8AAAAAQp7ug5x7+cQgXV+0nRaUIYKP3yiqLMaND9e/V5cECsewdWfp81amsyhAuh1pmpkpp/97LPugGI0KvWa0pChuznI4uAiD0ef+/r1/opvsKFi05jjeO/2xbOznzjtIQQIeldUkPqgnk336KRC1lBa46zsJ4NLsU2MXfRXqm+QTMZ8WLaFg5TFmzeG/RVMLOvtv2+jyTMKniYMLmCxuU1OzkomDzgb70dW+s7xBEZspmpCrlclrGmi1dlA728r1qD6l9zg3kqzThcDiAHFTaOgAGVfYwD8a240Os0DVl3IYcKo5UkiPtTsm4sT8lwxk3STIpwsMcftT8a3DCyOKupHvbVkd1Xm/P2MXOnxvfWXSXecmPc7QLEYvSbEEFwoXLehQOTN5KPRpzyO6cQCzR8xg8jB9MeW3m3X6SiEf29rtcZyPSy+05GsayWEAKMgMHmNNX7CYZ+meiEgl40Aj3KFcK6YzL6lG+St7LmuVBBT4UlPLWj7A3WUQ+UWY30IQt8rI0XNlDLUNqlgOQlPXxCqcry+pLkd8uG92JtL/3PSMIQtiilerWwMBjXvHKEr9+zObYZpWte7WYQ8/Un+iBXmRi1EpCZCWxtH3GGuQI7VBcHeVqx1bak8uNElyb24gRmlzaCBub3RlIGVuY3J5cHRpb24gbWluZXIga2V5MDAwMDAwMDAwMDAwMDAwMDAwMDAwMDAwMDAwMDAwMDAwMDAwMDAwMDAwMDAw5m8g7fiKuBIcyu3HQDJcS0Mgg2ZvWAeVD+YwjSNHBQ8irdJPiS8ereAcJsPkRqjSEtYPEhnNypoOSGBh+5PRCQ=="
         }
       ]
     },
     {
       "header": {
         "sequence": 3,
-<<<<<<< HEAD
-        "previousBlockHash": "DE821639FA8B7B4C1B9C66DFE0CB11A559BEA3D8EA8773A8BBAB4834D680CA32",
-        "noteCommitment": {
-          "type": "Buffer",
-          "data": "base64:ZAYjYOVVNUaJuhccfcE4SeqzEVKbGhFr0sAiSXjt2TE="
-        },
-        "transactionCommitment": {
-          "type": "Buffer",
-          "data": "base64:YxOACwg6hJ9mtg1Wv95xBD9c/qv1tzcWPz+s6icXw24="
-        },
-        "target": "881271989446208257911980828427057262643615932976441214377264856368067535",
-        "randomness": "0",
-        "timestamp": 1679336065341,
-=======
-        "previousBlockHash": "6A9D25B498D13C4050D417D9035BD1C398EA5B393A178C1C58F7574EBC8E837D",
-        "noteCommitment": {
-          "type": "Buffer",
-          "data": "base64:MrKdR6dBNGLFLcYpyjwqqraFLpdFLQr5O4Eq7GpfKBE="
-        },
-        "transactionCommitment": {
-          "type": "Buffer",
-          "data": "base64:VWslnILWIppNDwMxBpFCHn6T2p23dVFCUl3s9ZbpeKo="
-        },
-        "target": "881271989446208257911980828427057262643615932976441214377264856368067535",
-        "randomness": "0",
-        "timestamp": 1678914376032,
->>>>>>> 193b945f
+        "previousBlockHash": "F94B6CCE4E0ED9ADD7D6BC50AE9A68AFF44490EEC56A002ADFDEBB5C87AA29C7",
+        "noteCommitment": {
+          "type": "Buffer",
+          "data": "base64:cFxQOi0WmtXmglBs5VQRoUGogCg/HRGTyxs5PRsYiDw="
+        },
+        "transactionCommitment": {
+          "type": "Buffer",
+          "data": "base64:fw3P9uxMesJMtfCRdmL+4iCPG9A7PQKnxs85Ilsn8E4="
+        },
+        "target": "880842937844725196442695540779332307793253899902937591585455087694081134",
+        "randomness": "0",
+        "timestamp": 1680697205779,
         "graffiti": "0000000000000000000000000000000000000000000000000000000000000000",
         "noteSize": 5,
         "work": "0"
@@ -593,44 +345,25 @@
       "transactions": [
         {
           "type": "Buffer",
-<<<<<<< HEAD
-          "data": "base64:AQAAAAAAAAAAAQAAAAAAAAAAAAAAAAAAAAAAAAAAAAAAAGzKiP////8AAAAA4lanUpG+ZzeoKhFr+8L9tojV1yeyX6xnF0wrC6EcEGyx+W8fpvCJe9LtvA+/YKB8X9jSol53YBs+wyvgEhs/mkY7o6F06KluRmcIHf8NGVaMLNejLRtyD9Yo+i49DL7t+I474/wWhnDJaO68hjgo4AT2ejZaI+BfqiCmRFzsawQCf6skf56Q8danGloIh8Mqy/69I4udS3uLFnQdo+NnJRwBXqHTHYiVYxGQGpLV8cGEi9tHOqmlqHMz8oDcBj9iSczsImaposr+3KwUzQYKr1U/IxZ/QRSMscJh7xYOKYcSG2Wj+G+bJwhMjAr+yVciMx7L2E/OFNJSzarOWuZ+igXn/dyJU43AeT8vyacVr5OBoeNGUl3AAGZ17UwBAQostI5ar6ZjK/UlfjRzVAH5Ej2/5B02E8obgJRIj/mHTC+psU9T6eiCsQHfH2j9bnLkoeP36mJgJ55PgaEkQk+WIhpE4EGb6A99IQRYBhyxTAI+0HTK1MAgvftwqG/6Q3UFdzQujZMAeiMYpBnP3ChapdhQL5a1CCZ1NkGELyf/tezvEuPP0lq9KSTJ+CEHswisDX4DE+SlZwNggyuCnLs6U/+zsuHSnYl7U4/YeRkJATAKaKV87EasCUlyb24gRmlzaCBub3RlIGVuY3J5cHRpb24gbWluZXIga2V5MDAwMDAwMDAwMDAwMDAwMDAwMDAwMDAwMDAwMDAwMDAwMDAwMDAwMDAwMDAwYMHtbGEFtGn0CJYOLKAs12eDCSzrWqShHW4nZMbZHVQlny4vqu51ANAIkNDUJPT3r99D5HDT8m0MmI8UgZjeAA=="
-=======
-          "data": "base64:AQAAAAAAAAAAAQAAAAAAAAAAAAAAAAAAAAAAAAAAAAAAAGzKiP////8AAAAAhEvi3Ggt3GIv5KBjFild/tn37+OJM+yc+QBHXAgIItuh0ad5N4PynNOkK88G/zzxTlMCachrnYvewmkmkmXHd9L+6bqCpGHuMT3/Jw28elCJgbg+xjndBxYaGfc6sAcIvOfZ5D4htQrlfSrzB1s5k6X6YH+2iqAAt+eug7v871sAo26UTZuGskjHWeOwiRG3JNedrgGZ5dxSOQ6ywanUncDwUtAxCyPh+FwHlqA19yGM9yGje7HbkNH/Ke89Z0Spi0l6p16EklCROfvp5BmNvMiULClB4cUXrtfwv9V6HVDXsICaL/E9S+fbVCCB7DiXyg/qFRoXUksgLTsduK+BDcBRGAs50sXsXupYsyTrZw2TD24dl/pzlCQsqGfhdDM5W/1OcbCmrkumzcZYVgsU4Hxt2bCpQV4i/w12HF1STTBnqzTdiqW4ljK4RfC/bvAereihdqaupkKEpd/LVZr5LQVfQtUfIN5uxS3haJphrFHmkJf7VbUjZxUri2lQ4NsBO0omC565EcTdjGD3pu+xpXmXH14VdEwHkEgcEII6e7j97Zn0pxPF8d/Tah4ZH620g9yycpD8mY+zzl2r5jYOFEQJKf7IYpubqD9mxCxfvGSG5bmjVQ8WvUlyb24gRmlzaCBub3RlIGVuY3J5cHRpb24gbWluZXIga2V5MDAwMDAwMDAwMDAwMDAwMDAwMDAwMDAwMDAwMDAwMDAwMDAwMDAwMDAwMDAw30l1f9UaEk+PGZ2kV9Shgqwihv7pB2D/PRUV/yUNFFnrYdLTdJWmky8iP1MOYfgwpb2donbg/xGm6iRxr3spCg=="
->>>>>>> 193b945f
+          "data": "base64:AQAAAAAAAAAAAQAAAAAAAAAAAAAAAAAAAAAAAAAAAAAAAGzKiP////8AAAAAExDqoaQpff8aMRnPth/1SO27NDMaZ1yX1CEtpFijoxyIuQU/CgG3E/nXzCP5SBJJHVSMsxelseithG42kaso9N/MyQq6/rUeX/pm4DYcfv2wVyp+UYau+t5WrMFguE/MT1DENdFOMkE/Ge0sYJnNFvsNCYfwl2vNiNAAmsB9xZMTjR8Jf4wZbWC/pXCOrJkdxpIIAdHzLbZBzzrLeo4eJFMZPXIiF/6TNaKwYI8c8IGmnq3eD8+3WDEeTYEC5XFS8xdlIw7ZNlNroMd0E2IO+p9eVgGAQ8PhNNbySAwx/4YYVrj4VqJog704CQQMHP5fcBtoghnKArdTfIxfrhBKBCU16af/e2B+OZN561jv0UuCgKmREL5avXqHIo6fMeUwtpBd5ELLZPxGkEA7HhGn6DoARMqXjxdicJzK4FFSpVPju7JWzApp1U8HVJ6Pj9Tc5gRFoOrbDBx2HH1gDEOqCLjoGA8BICVLvrwzsdpt0kVAvDVagBD86akT633ZLxPw8382rA83X22nvsNrJwlHyMAfZmmzfv58uu7TIlvkzu9b7xlH2bTGQ55TUjPsFe4EmL/np7t0jK24Gsoau0zPN05CP4LIJa+AskH8cPm3YDVQ/JjpM3njPUlyb24gRmlzaCBub3RlIGVuY3J5cHRpb24gbWluZXIga2V5MDAwMDAwMDAwMDAwMDAwMDAwMDAwMDAwMDAwMDAwMDAwMDAwMDAwMDAwMDAw0SOTNxhf5ZtATJR/Z58bx1ZNUrU92U5xonsXcf3SNMPqcC9inAaoDF88XepB36fbKY5p8zSvRxnYq+oJxll0AQ=="
         }
       ]
     },
     {
       "header": {
         "sequence": 4,
-<<<<<<< HEAD
-        "previousBlockHash": "16EFF269CEB1A8223065EDBA43A119DA41B49BFE00894BA63492F4F851980EBA",
-        "noteCommitment": {
-          "type": "Buffer",
-          "data": "base64:kMyHj/yfQFUzhl/BbkqDGlxMc502OyxkouQjlDbhaxs="
-        },
-        "transactionCommitment": {
-          "type": "Buffer",
-          "data": "base64:DpcTM1izITHWvV1uT0dedVonsqnwkdz8FwqGm8SuQ7s="
-        },
-        "target": "879130901036475001697423051875971117690643105150939656519205417941517322",
-        "randomness": "0",
-        "timestamp": 1679336074931,
-=======
-        "previousBlockHash": "D74EA664E4CA52BA9702A231B171369814DE660DD9F20A64ED17946639A7B3CE",
-        "noteCommitment": {
-          "type": "Buffer",
-          "data": "base64:d0RH1rnvJtt7VwQORKUv3TI2dCR0ytI45bcWPr2c/1o="
-        },
-        "transactionCommitment": {
-          "type": "Buffer",
-          "data": "base64:S2utsn+qNiZAmTVbMMgxoShHIN3xYH4LRTB+EgG65AI="
-        },
-        "target": "879130901036475001697423051875971117690643105150939656519205417941517322",
-        "randomness": "0",
-        "timestamp": 1678914381404,
->>>>>>> 193b945f
+        "previousBlockHash": "25FBEB3B146719C2BFFD42753740097834939663E6EE4E0C7386DC7771D98BA6",
+        "noteCommitment": {
+          "type": "Buffer",
+          "data": "base64:LWBubiJCizfnvsgMF6qv1aFFXLCxv0qkv8Duug/0F2w="
+        },
+        "transactionCommitment": {
+          "type": "Buffer",
+          "data": "base64:xcId63SaP63aM1OAM9NRNCM1Tu0i9mFbzJds0fLsTU8="
+        },
+        "target": "878277375889837647326843029495509009809390053592540685978895509768758568",
+        "randomness": "0",
+        "timestamp": 1680697206852,
         "graffiti": "0000000000000000000000000000000000000000000000000000000000000000",
         "noteSize": 6,
         "work": "0"
@@ -638,11 +371,7 @@
       "transactions": [
         {
           "type": "Buffer",
-<<<<<<< HEAD
-          "data": "base64:AQAAAAAAAAAAAQAAAAAAAAAAAAAAAAAAAAAAAAAAAAAAAGzKiP////8AAAAAuXtfukSJkO04ZWPaVnIFtm8lXeVrRIkguLgAZyVjK1ahGK8E5jZBKrRxb2Y+Jeuc0Vt6NpyukRG6/OYkYEqgvg1hTEEJ6KDROYti4rdnSl2qvahRVXGmJ/LpMDINd0skqSJudcsbr7RG1klYEDneVZeYf8AzITzZ5VbN4Bi1hUISrmnfV4ZgSC/3plFOqG7Wp2R3943ONy3jJT3eQiRyRz2Vg0MeP2hfcTZSSbESinSrPTvkeGxqsfnP3Sigpu9hRWdojbqO3+2HdW7wiqBfrz4tn9NbTILI8As5donUG5EFCEgrqGSZuvwRPtWl0OzdVUIeKto0Ez4YK9UtCgoovguhUs2pzPw+UvjSPl67AxgzUt/d32GWfREGNjvpP7s9mtvruKA9tj5GnLfG0G3vasIz3jP12DNZNDMked0m59qaPGwwQPzNdS4VNU+sLJ/nRor/Mefh7lv2V5LoFJUKObfhne1PjtOYRcJyvmB2IRQymNKJXeD8zZpwKrTQ2HCwYozdthHLmT0pFJJ2Ls1tB4eQYIUkq3n8OIuVjTTXEASAzBxgBvrrHA1L6b0DBegsOQPL4rnMKHeSyoS6LZkE8QtyDY7/uW6v0Ii/U2lYtJXYrxb2Psyma0lyb24gRmlzaCBub3RlIGVuY3J5cHRpb24gbWluZXIga2V5MDAwMDAwMDAwMDAwMDAwMDAwMDAwMDAwMDAwMDAwMDAwMDAwMDAwMDAwMDAw2tpSRrywX4g0PTrD9j9xN+VGClY6SMTTIZWpHAoyBNdTG9CWNg2R3Q83jSnsvZSVS1M3w+xhIxFpEDZdQT5FCw=="
-=======
-          "data": "base64:AQAAAAAAAAAAAQAAAAAAAAAAAAAAAAAAAAAAAAAAAAAAAGzKiP////8AAAAA0CR7lru4wYFsmFNWEaLSvQaTwxVPwOT2YZpMHix00gK4049mYllG/Ak2K5S9yl7v5GtOUYDsaToneJB1RJfDIZM0uuNij1znFkXtxhD4nAWjWQkYY0Rgx6KZmYktgjypcmUESFk789SzFjwuqqZdC2miZ0P2QsFlLFSxnOq3PBYMVbNDxpXc0ASkZoSqCf6yVdi4c1oBo0JHAJRYA6I8AHFyqxp26e8SEaUPi7mERXKkrPGW6bGWnMxw5azmaCxtPYxfH4Yo6+JpKGqW0LMy/fhcr2+FG1wL8vhXm6oAWPNkZQO/+KvHB5bDzd7sK98/JNu9naK2gWBwJs2UBYXUiqpNssGzqigtPKe63TfYoVYJrv//xjHKS6u7Yw9f8MRBKK8kD9R0UMeyTReUBag6AG3yZfLYBkCetwurS4THfShC8X3Q1JkDWsiSIsp+NBox4lvqn2PeL5f5z+/PQJH9uBn2LVNcLatmxNv/7sVc/3+E3vKE/ANuv8Bhn9a4SPTc8qn5hjsFH58TSt0WKKAgjbgEJamE1EWzG8+WAPOq0EWKO99butLi0jUOMEIFvYplWDpXFECQjrQIx4fSJYee+zMAU3bSO6NhC/XEUxp8fgTmMkft6NrG2Ulyb24gRmlzaCBub3RlIGVuY3J5cHRpb24gbWluZXIga2V5MDAwMDAwMDAwMDAwMDAwMDAwMDAwMDAwMDAwMDAwMDAwMDAwMDAwMDAwMDAwHhTgerrGe6tqeLkhE8Gvm5Y7oeCgZkxNS7o0Uu9ZbPMZGhWpD0+IGS29o0kIqRbGisamK1x1hVjkanchQ44ECg=="
->>>>>>> 193b945f
+          "data": "base64:AQAAAAAAAAAAAQAAAAAAAAAAAAAAAAAAAAAAAAAAAAAAAGzKiP////8AAAAASftj6sdmUP9ILNcU9RriatxzMrAD/y7hau/0JFXqLTSY+qplRy3V9lHZ9QPvoANXCz9DDUyCGwyBseBDmID5E2u9FHbyVPboqXmJB+erq4iOrR+g5eqpJzqxOUu9aWhOjRy3CCh2kqADMuw9NI9EMP0tfkK3Oi98W6yr7Z2Lp0ES3F3sS9mzilfkk34BjQvuR1bxxzPyKCNw2EjXLjwPSgv30U/AIXVJ+sc0/JGFsJ+rG20G1lIJ55IyA4aM6KdeU28/qsfBabg/1ZJsrExyORHTcT22ZaZ5T2RauELo3Gh6UNFVIKs0ZY218xGoRMKUl9HPt3E2ZXfjxs7Ir8SG2UW6HY0h9Ggd0JEJ97eb6jm+iZa51DYJnj++cVUgOmYETNkBNUskFHNGZkKqIQplOkpglTkC6SK6fpZ8EjVbWVyjhiCPOJQ0AVChhM6melQnlWqcFfK8eMkI+JGMlambjcpYcSASA1s9SQqwv7Qb0N7p708OIzXThl5smJPBJl2jRT2Aa8czxjxcNSXOcbjbcmYD6x+UYZwtCHQ25UZeQnBGwRZ/FmvnWst51Q2KN+E4AIxQ/KYq6+H7IWhNfyusUoPGwthVaXtI1VrngbysE+0FvZhuLG+42Elyb24gRmlzaCBub3RlIGVuY3J5cHRpb24gbWluZXIga2V5MDAwMDAwMDAwMDAwMDAwMDAwMDAwMDAwMDAwMDAwMDAwMDAwMDAwMDAwMDAwDftG9/MN0vSY2L7nYy1Wi5kjDLjruhLm6TPE+ECxOfI4QGWz+sjNhBoJl8LBOsqk9kqCmX6Qwgrk3aBBRU7mCw=="
         }
       ]
     }
@@ -650,98 +379,56 @@
   "Route wallet/createTransaction should create transaction to mint new asset": [
     {
       "version": 1,
-<<<<<<< HEAD
-      "id": "0c42c97b-3fd3-41b3-b83a-9004e8563e8c",
-      "name": "existingAccount",
-      "spendingKey": "16a3f07685a4673061f9429150b4e7b7b853548057f696450a97c036f1e31a3e",
-      "viewKey": "204ccff4e537660e20dcb47bffe76a0edb17109b13102dbced701411ef47cb003caa07cb589c639937c3211805a0c715a4c141f1c0823475308ec92bf263996f",
-      "incomingViewKey": "561a68fe9e8d2d9cf69ba3f47c811289006503305958d1c86a3cccf591b4e106",
-      "outgoingViewKey": "0e7394b125e04c14e2277a1b91c928ab95d85dda90999b5bb0fb2655f3322e49",
-      "publicAddress": "02dc22f7ad1111feff31af91f225929a96d7ee9300d2f605070c1cc0a2a77890",
-      "createdAt": "2023-03-20T18:14:36.639Z"
-=======
-      "id": "872c3aec-46ed-433e-983f-67d5901fb483",
-      "name": "existingAccount",
-      "spendingKey": "7d16883d729af666dd40aa7050e3969008739a4ea714fc3ae720873665ef9e99",
-      "viewKey": "dee33ad4056906067059e1278133a8af226d759a29f34636be8ce69ce5337e3c832941741fa0cbfa3bcbe8eb758eaf7ff59c0027ecced840f20fec82a6f66f4b",
-      "incomingViewKey": "5f215da2bea83609209ff20130a4fe6721871635e6f70c3fcea1d9643aa45001",
-      "outgoingViewKey": "b94593cdf6229d8e0def8b922d6718c59446309ca1152a9baddad2bb14d4027b",
-      "publicAddress": "84f82b7360681f4218e7c0c44380238805dd7252af4924f5d0fb0b40c11ee472",
-      "createdAt": null
->>>>>>> 193b945f
-    },
-    {
-      "header": {
-        "sequence": 2,
-        "previousBlockHash": "440BA4CFB92D7C5949D8C5168B119B204E9652EDFB5A11B26BBD271E9D712B89",
-        "noteCommitment": {
-          "type": "Buffer",
-<<<<<<< HEAD
-          "data": "base64:5VeZicavCgKpstk5DfPN3oUV+kSRcZF/1nAYiXrPxV8="
-        },
-        "transactionCommitment": {
-          "type": "Buffer",
-          "data": "base64:DH1Q5lJzQOJdaoeUBLgwNHYaKcXBWha+RVlvDTI6ZEs="
-        },
-        "target": "883423532389192164791648750371459257913741948437809479060803100646309888",
-        "randomness": "0",
-        "timestamp": 1679336085266,
-=======
-          "data": "base64:nzE9wTMEdqc1q5hImUXQ9zqBU6A9I442HNADEXPNsnE="
-        },
-        "transactionCommitment": {
-          "type": "Buffer",
-          "data": "base64:CMe+PzNQJs1tvq3/ii6PXV/U4CkFAbV6QKegPlavjfs="
-        },
-        "target": "883423532389192164791648750371459257913741948437809479060803100646309888",
-        "randomness": "0",
-        "timestamp": 1678914386754,
->>>>>>> 193b945f
-        "graffiti": "0000000000000000000000000000000000000000000000000000000000000000",
-        "noteSize": 4,
-        "work": "0"
-      },
-      "transactions": [
-        {
-          "type": "Buffer",
-<<<<<<< HEAD
-          "data": "base64:AQAAAAAAAAAAAQAAAAAAAAAAAAAAAAAAAAAAAAAAAAAAAGzKiP////8AAAAAIU9KVToCMpWlOsv6EADNA2d7pUWgPayHvXXf971L2dmUjW67/anLh9x54jcLk2itYGoMpi179DA8Rml9VJVS6dasVLJoYjT0L5RymnGdSail8STmE9UCo1ZzqrxQ0/qL6lvHZEs63Ki2wS7Dhqo0lkcUO/+q84XdnFj9nVL5mrsMKP4poZ5/4B+j+UgcUGBm8wuQ3mdmD6nY/wWOB/Dv8O200lLY6Pa0xiIq8xAACNKA2gBTYTSnwjYaGiI5VHeOej9xjucESW9JWHo5/Nl0HJntNnIy36hO23FXqPicSe/RMaQVB7qED3ofE0BKKObqvGmq/fOAuguRJ7b441ZvuAy/GyVUMaCgvpLI78Dl0oCfO9XhNfn5TSXmfmHiu5o34I0dEolPHnNO7fvkUYtgj/jl6xgG2jUGJ+1UsMs3ydawJhKrrSlIrxkVleoNVm/XDvssqBJbXN3nhKUPhjUECcY9neaNsxhqK8+N7lxQZSPd/Wo6dJM5B0SvSEmoiH/DcIqWWLp48lVqM/LrC0orl31SLLX3xkVVgShB6Z4HUuj9h4eEs2TTYkwFl1zUX+9fn2LZrYdwW6+zKR9Evvr8y++Lvx5qHxA9PqTUOxpMHvnX+eoKQGqolklyb24gRmlzaCBub3RlIGVuY3J5cHRpb24gbWluZXIga2V5MDAwMDAwMDAwMDAwMDAwMDAwMDAwMDAwMDAwMDAwMDAwMDAwMDAwMDAwMDAwz7XujOH/+FlqE9CrXOGrKWvoh5kM6int3PVs3ng5/aqX0zYDmGRQ/r69bx4UujNrTWJMyNhGneyCgSYwtZrGBA=="
-=======
-          "data": "base64:AQAAAAAAAAAAAQAAAAAAAAAAAAAAAAAAAAAAAAAAAAAAAGzKiP////8AAAAA+4aDOvd0S8SdlNIcBQX2+7lisK4MPFRKxl1k9vl2pAiUP9r/agoPEovRMLgz0U8FiIaL8Zl6mfbvO175uLHwjOuup4DQDdWNdWz33HB3vNqtLQvvoUEinGps9svmHPJysuULMyE6Q/V9K1DByNXQg8vFj5hwtZvIR+Nso+XnUPIIfU3cuxWH/6Pd8MoC3wYM0xnzUXChEOso5glW9uknDW2R3eGSglc+8entOwwMRCmWzFjseq9Pkp5nRAgmtV20ThUhk2Ni2WW1hBeL69Kx1B13bEGVUO4f61DKh5pd8DwO/GtcGckT92gDTwPSzsHtp2VtnMyjqmETeHWAV/vSV8KigdiF5P0qEet4ojqjM0zkoS03wY6OpAEszKQnrbdrkmD/JH50jUOQZvYRB9bzlehvXItQmHuFfH3xervuwOE0kDs83LuXiNNYTrJ6LaQiA/5pnjP5v7hsOvNr7vZiIjcc4QP3udCn/HS/kLH/K7E0coJRjBdjiDiS7MRAQNhLFpL/7eUAs6PZIekF7/MeZiMUaidmNe/4ROfY1sMKqXxA4FyWNmNvNKthOeJV8Lfaw6OwNA39HWpeAt6QRIeEee6ncSTY/2A2eVT48waVcAF+lNnxlKnZbElyb24gRmlzaCBub3RlIGVuY3J5cHRpb24gbWluZXIga2V5MDAwMDAwMDAwMDAwMDAwMDAwMDAwMDAwMDAwMDAwMDAwMDAwMDAwMDAwMDAwtEIyZ6qVJngUhYlu+LUk8oGiCoOBSkVvP7XTK/5ytxRLaM+PRq56GmFz8zc7SOzopTLb4cKA9LkMbZaZRtFcAw=="
->>>>>>> 193b945f
+      "id": "0539379f-289f-4570-9862-8a2658c30e33",
+      "name": "existingAccount",
+      "spendingKey": "8e6f3a74d189fd79402496ee1a482ad410450aa2f577a6960d6057051ede8cbf",
+      "viewKey": "d7895dd16088edd67c21e00582124e7a75349adf4081c38a86ee88343b0551ca899357852a980b5554393bf14df70ead2c0a1afea244a34eccf58b0c56065518",
+      "incomingViewKey": "28705008cb19b0085cf70e1004c2730500780fd7566c0f626364dde90ad09204",
+      "outgoingViewKey": "41869a6249ad33572ebb5207d93aea2434f5b376c5d2b99f9c1712f6d0f93698",
+      "publicAddress": "1af4ecae9e9b8d9a473fe13cd2773e7dd13853db155e817ca405ac60d27a6bdc",
+      "createdAt": null
+    },
+    {
+      "header": {
+        "sequence": 2,
+        "previousBlockHash": "440BA4CFB92D7C5949D8C5168B119B204E9652EDFB5A11B26BBD271E9D712B89",
+        "noteCommitment": {
+          "type": "Buffer",
+          "data": "base64:3Z3k/n0q8NLKt6UwDogqW3FsUhfoYEB+5vSC2AQhKWs="
+        },
+        "transactionCommitment": {
+          "type": "Buffer",
+          "data": "base64:6uOttm4MAqCDDJA0yBx/tLQkPuMA8nPSDv3MnK0poWc="
+        },
+        "target": "883423532389192164791648750371459257913741948437809479060803100646309888",
+        "randomness": "0",
+        "timestamp": 1680697208086,
+        "graffiti": "0000000000000000000000000000000000000000000000000000000000000000",
+        "noteSize": 4,
+        "work": "0"
+      },
+      "transactions": [
+        {
+          "type": "Buffer",
+          "data": "base64:AQAAAAAAAAAAAQAAAAAAAAAAAAAAAAAAAAAAAAAAAAAAAGzKiP////8AAAAAd06HJ8oZdP0lNVAU9iykrRMbZXzp58qmSIUX/+KTfmqszvmM79tEeq/I7RCDkRKA/LhjfJucyUJOEgX8ookHdH8oj3+1NEANovz0VdqcNZ2FRE2wr4ENDkq0zoLnkUrM/Tv1PYfMAiPgghd1gpsFzed0Wd55hNE7B9hH4AzGRH8PTC2d1Sy5ewlZ+vd/HPN9WDFkXFUcvz1RgMtSfHbSaJDX9wCojW5sGA3lZ3cISuumPjsEOzH5Q1+c+aaDzFHIewwubONZ98L7/8iqcT8mz0+Z+rL/qTXYZJQd26k6RQBelb5m+lvfi9WwLH4Jnr55/a5gwE2g2s2IwLAnF8V9o6K8rFB2Y+EzBqxHgef/CY8iTRO2HP89OzbQpeADF01KyxrZpr367trXoNIwrKZaHiDVoUYl8Ym7+EptflFmXa/NqOmUohhRPUK/aEuyQsm++seatEiFXyQa4FI6oHObHIQ/FvVjWvTbSbBwfMzKqtCOM5VNeJ38RDt53yJwxE5TcV4OjzTinH6OOGfL5lNkyRxeT37eddJ0FXh44ooWgikUigwyoNH+RBoJOi5X86wWEZ4Pmgw8Xt0XBBoiEUcTx0zXtZFqjX1dO/DfR2p39KEaOUmJXIuwk0lyb24gRmlzaCBub3RlIGVuY3J5cHRpb24gbWluZXIga2V5MDAwMDAwMDAwMDAwMDAwMDAwMDAwMDAwMDAwMDAwMDAwMDAwMDAwMDAwMDAwHcwc9bCv140Lhz59Cia7w7XysSK0EFKHHF8MVwTzdEs2vlbrWF7aC9Vmq1nxkGQFk/v+Gv6BDqlHLArkN40NAQ=="
         }
       ]
     },
     {
       "header": {
         "sequence": 3,
-<<<<<<< HEAD
-        "previousBlockHash": "9A377441C064AC7C091481F426E4B8AEAC4CE57DC8F8244E876A3AE81850C639",
-        "noteCommitment": {
-          "type": "Buffer",
-          "data": "base64:kr+7mWPhp8IxguRvC8AzwfDDAmZEc9EivoJJK8GY8Vw="
-        },
-        "transactionCommitment": {
-          "type": "Buffer",
-          "data": "base64:J4pWWSC6HW3vuebxsd2Pkdde6QEWTd6MC9kiyNZflM4="
-        },
-        "target": "881271989446208257911980828427057262643615932976441214377264856368067535",
-        "randomness": "0",
-        "timestamp": 1679336094435,
-=======
-        "previousBlockHash": "ED6A9D27BD86D2E243FEA435A28E86C6C296B70E3707C1C246FBE185CCF3988A",
-        "noteCommitment": {
-          "type": "Buffer",
-          "data": "base64:Tw2qVnGb0ygUccEz3j/D3gQDZrYefoFiBPPntl++nRM="
-        },
-        "transactionCommitment": {
-          "type": "Buffer",
-          "data": "base64:MjOZzK5qAf3DeQv88twssF8QiSEwZvdnRUzW4nK5RTk="
-        },
-        "target": "881271989446208257911980828427057262643615932976441214377264856368067535",
-        "randomness": "0",
-        "timestamp": 1678914392151,
->>>>>>> 193b945f
+        "previousBlockHash": "7D19FD8062D8F30A299B0E1FB1D2B8B6E2B8B7D37F58C9E9712F56F3F9FAA15D",
+        "noteCommitment": {
+          "type": "Buffer",
+          "data": "base64:Rh8pJ4mDtjiekcofKvaY3Xx1zRx8mKtAWe6b8qXT2S0="
+        },
+        "transactionCommitment": {
+          "type": "Buffer",
+          "data": "base64:nDBdYVA/MocZOktUiY3pW2F8xZWhI0fsNuqZkHurSAk="
+        },
+        "target": "880842937844725196442695540779332307793253899902937591585455087694081134",
+        "randomness": "0",
+        "timestamp": 1680697208981,
         "graffiti": "0000000000000000000000000000000000000000000000000000000000000000",
         "noteSize": 5,
         "work": "0"
@@ -749,44 +436,25 @@
       "transactions": [
         {
           "type": "Buffer",
-<<<<<<< HEAD
-          "data": "base64:AQAAAAAAAAAAAQAAAAAAAAAAAAAAAAAAAAAAAAAAAAAAAGzKiP////8AAAAAEKd4kBvsxxTahSXStq29YDpASmAZOAaqHJhJEFpBwAO4LtgnC4/5gQ448xUXAGLJBRZ1XsGPs2Q6UOzuGNC6qFAMiM1UXkh2zY7Db1bz2WSqpRTgd29BT4L4gu8ynMqmruOQbUtt/C9i8rgZ5aDeuCepQYyfrT+4DSVF61VczTsYYeVObY07PHqw4UcC7vz1aagPVxp3uWyhukCdeUms3GNs8QCC4cuaW8B8SjqRq1upaJZZBRP0vS88es+x/cvK3MLcLEag46v9l+sof2doYJgKVcxpnfCCRlsqRMynlvuTQ537ACFEqIK0rahsKjkpdt/STUy62JYgYr98y0ospMp+r6C7NjNdjuwVS1tynOYQtRcg04V94w1D3cumqYFV6S6I0rG9kk/35nlMbzth6HFc1xRodF8O1p7de9TQJ/H2XD1vIlO3HqM+PHTZD8a1atN+vYArq5PsSTp8vWHbCLuO7jmFL3LOl//LfSx5U6Rml9HC6HW+i6h3iaIB+XxcvgXW5UbPvfSXEsdr7lTNFn3Q/hF3i8SEXEJebGxDNcDOVPxKWFY4u0nPEV5xwVeB2Anlt/jgs2JHnc2T4wIpIBaKxSFBFUmrltoxmNsUZ3Vv0XpQ1/NgIklyb24gRmlzaCBub3RlIGVuY3J5cHRpb24gbWluZXIga2V5MDAwMDAwMDAwMDAwMDAwMDAwMDAwMDAwMDAwMDAwMDAwMDAwMDAwMDAwMDAw6f4ucYHLA3+NglnbCk/KvXDc8R/YyaOk6f6eAosMY/L3teYP0WMToc0nR4p+cfQp8+VTQ8ybDpck9sTPEJkEAA=="
-=======
-          "data": "base64:AQAAAAAAAAAAAQAAAAAAAAAAAAAAAAAAAAAAAAAAAAAAAGzKiP////8AAAAAuIhGIhjhJg3aUPpc97bXR7eoeovpOEzTqVHFHM3Jpq2qCWD1EA0QUzqQA5XqCI0G7Z1oY5T3QM7S6LyQe5yG69DhWt+Vz9oB4ZAY2tOo2eK46baEamiuPdC7uYAjG3hJ+xNPKdP9wkGZuzFIg2uvTm/P7UUNa1FCcrQzjprjkHYYkjCjdA8n1WpCdPBem/zdJArGtUqHAaHzQf2S39rGm/nbma/x8L0T+3jCIL9wfSmBGhUp0g/GQBO5SxvZ+3QmlnqgtcDdnoiM/GmN2H/A/g8+0cMW+3ZGxxxf/6wVYuZbnEBb1ZJxJ7LJ226H79iXFuSGxfrqyUpo8bzKq18Aa+VaAMuCSf8h6Kfrfhb4kJCTCun7d4ClTaCRbGbUBnNx+RJkmOhepRxwrdvAaYKfso939JQsJgMKqYcF9e5rbHCv5zeLPaUBQQpKL79EHnFkRd22JqJ/9CuPFfMdXwGAtAZC/3m8HRn83e+Lz+pgSrN/mmJQuGPn7SuJG2kR3t+z5yWEAn8L5WrJV0D3UdGyprO4dLJpID1PWipOdGE7PGzmUa/sPxr7uT0eFOcNytny37CcYnn+L+9YZ2HIV4DgA30iENq8I4YpKh4B05Ai2eyYQfBAxKopjElyb24gRmlzaCBub3RlIGVuY3J5cHRpb24gbWluZXIga2V5MDAwMDAwMDAwMDAwMDAwMDAwMDAwMDAwMDAwMDAwMDAwMDAwMDAwMDAwMDAwv6863Ca0036FYaSzlnijtCtXcuBGCpRar75Dc/Ornb1q6Dcvm7mG8cJSR2nnfFMoZ67ggjeVcBUohmFE8TU1BQ=="
->>>>>>> 193b945f
+          "data": "base64:AQAAAAAAAAAAAQAAAAAAAAAAAAAAAAAAAAAAAAAAAAAAAGzKiP////8AAAAAGnMQatp+U39s+JwJDbJefZFuJORUnc2y9VPoK1zZebGZnTofbANl4JD3+dkHBdxU3ADFF0VPZp9sttM1zx6dJA7BkDE7bVb7aJPp54NwlNq1Ylrl9soxZuPaPCSUZQxXVMWAmRLfKBr3gGryIH62kDS7SDcnueZ84MOzPS23BNcVsNvc+3fIZ6G0uRgqstwpNwXTBw5H7mEE5JRDb+gE/RaZ8VeN9XNmSBnyINMrTD2xTTpnSwdtY1URyX0/cisohVtyuAh99zo36lsSkSm+fKKfIIADI+PJ9/LaRyDDPGzeGvFqse1LpUp2Ht6Xr/s03Cxdd8aAahhhbWDj0M/tKnTd/SaEYIFAKmhIL4xBeDel8yLCbj7DOCA8f3orfFMGKPKJrz/UXdRK+hiou86VKk7tCfmyWmr7OiVpEm46DLx8j3DjnYgyociaOwcp9l5TsNDg7R6qSKBU01oZXjWbhcp18xOAf4YF5T5NULdvBbV1R50e+XCYjJzrH1vagww1BCq/REQqy+8JPGpnLSFNfqUX57rzZgVqBFvS+5oVSmsYF4/ssFMYOylE5HmyrmwrHx9NiYS7u82yIyZdhvf8b+75+66JkaB4JLMXkAQxNOkO3hR4DPZCUUlyb24gRmlzaCBub3RlIGVuY3J5cHRpb24gbWluZXIga2V5MDAwMDAwMDAwMDAwMDAwMDAwMDAwMDAwMDAwMDAwMDAwMDAwMDAwMDAwMDAwxZ0eMb7+bxMWri8ktH/TvuR2+MVRXNFdN//cHPQyFVbNh85liBx7fElrgaJUhUrs31FcVJddzZXxW5Su456vAw=="
         }
       ]
     },
     {
       "header": {
         "sequence": 4,
-<<<<<<< HEAD
-        "previousBlockHash": "E585B90FF99BA6332C915D860396296697E763C0F47E62D5824C4A884C4E82EC",
-        "noteCommitment": {
-          "type": "Buffer",
-          "data": "base64:Eoe8EB3iBBa1stChvRCXaZKDtDSPCEeEu1tjg+xQaiY="
-        },
-        "transactionCommitment": {
-          "type": "Buffer",
-          "data": "base64:TSHUToMSZR/RUhvfrie3sSpa4uStLCOcuxkyLnDTNXs="
-        },
-        "target": "879130901036475001697423051875971117690643105150939656519205417941517322",
-        "randomness": "0",
-        "timestamp": 1679336105258,
-=======
-        "previousBlockHash": "8BABA92535605847F4334D3D0EA8765AF1D45F299559D924E7F0C61063F907A2",
-        "noteCommitment": {
-          "type": "Buffer",
-          "data": "base64:PTnkzE2n70hkcY9SwKCXXR0GeBTQ7pohlf4cgptD+lg="
-        },
-        "transactionCommitment": {
-          "type": "Buffer",
-          "data": "base64:S56V4uQbxkl5hd5XBUU/qrsu0P1iuAqAGEjx8BP3+eY="
-        },
-        "target": "878703931196243590817531151413670986016194031277626912635514691657912894",
-        "randomness": "0",
-        "timestamp": 1678914396021,
->>>>>>> 193b945f
+        "previousBlockHash": "4978576C0F46AA44EF622E1F24769170874A5AA4175B2497ED976E9797957DAF",
+        "noteCommitment": {
+          "type": "Buffer",
+          "data": "base64:Y++0ywJaMQ0UdewIAnO5nxhZfaevhF3CB0EV0DemDi0="
+        },
+        "transactionCommitment": {
+          "type": "Buffer",
+          "data": "base64:/IgkyKdpE4Wx47GniUtz/M+5J5lYY6s7OBpyyYklesI="
+        },
+        "target": "878277375889837647326843029495509009809390053592540685978895509768758568",
+        "randomness": "0",
+        "timestamp": 1680697210017,
         "graffiti": "0000000000000000000000000000000000000000000000000000000000000000",
         "noteSize": 6,
         "work": "0"
@@ -794,11 +462,7 @@
       "transactions": [
         {
           "type": "Buffer",
-<<<<<<< HEAD
-          "data": "base64:AQAAAAAAAAAAAQAAAAAAAAAAAAAAAAAAAAAAAAAAAAAAAGzKiP////8AAAAAa+fSnT2IaoYyIKD4hI3RNHjifomk7ixqOVSbeeXx9OCVq9g7U+7Censi+VmF0GdIkCGbLaqoLRpZ99xIybwI9zey3tUjIL+8+3WbBuOOdi+tMIMeyvLcjDea/CoZQz7bnWYnwQ8EpF/dZA9cHQ/Lc9MWRjG/6P32H4Eo/q9+yKED8f3MFPNjRVzy+MJv1BjGzYoFLs62XuAvZyPYn34XPDii3ed0R3f4cRBVLsLf+luoU3+sDMFBmHV+MlBvO4v/mh9FbGP2PVOwzEdGWcFktsrckIMw9spKWSIm1ClXVfz18CLgGJ6UwpGC26N6bwei8kWZRff6ULtwx7ifxjUFoS+YfrPVDxpZxA+LHcUuKydzfY0DijNDNbhQkLl6YSgSxJz1JD4E3T1Mt5AnIaaxuhcM88WabLFMFrCH0SpESiKcmlpsu/dR5yaudmJ3pXQdw3pU7YbS57J+rXVijJddhwWvX36rBYhepE/P/yirHih6kQT45l/iNOz0BUuVayYNzq1WWez5fl5mv0ASqSASUp8twHpeEAlfAh5D+ckfUoX1R28bhno6a9bgWIbSJFjA1Bal+1zltUjTSWb2eVFekcSzKOGqyBdMFOlXeS46TTDwl8kcY5reMklyb24gRmlzaCBub3RlIGVuY3J5cHRpb24gbWluZXIga2V5MDAwMDAwMDAwMDAwMDAwMDAwMDAwMDAwMDAwMDAwMDAwMDAwMDAwMDAwMDAwzQBu80MzCQO1J6mz7LfFDDxzdqfVN0vKhr3mQHg1FGrs6frVLpn3NGZCkjF9ANrfOX4wgf4GMrcjP7nXtmq7AQ=="
-=======
-          "data": "base64:AQAAAAAAAAAAAQAAAAAAAAAAAAAAAAAAAAAAAAAAAAAAAGzKiP////8AAAAAQEU6bXdYOBmBMBSFwbJ/qxONGYrivfQGcw0B0qD40LqoPCd9D4B+JW3KQcT5b8W6GCSRVINmSvcYBxmlD1OIRQdz7P+m/0fI6pUywxkI+Am2JRpTRUXu0fm6mHGWT+Q1L8aAJL9PVeRd9GnGYeH+0nUsRPa9hzgRTGBXV7MzKlYOT0cB7ouhxcSER/0RVQoz/4ewpBXa5l8Aw6PqLXzkzN2fZfub3stdeRcyIebGjjCl05s55nlJ1yyc4We/cS/D3+8SvsYF8/IsAN6Eyre0tXsU6+1NnW8iuYkpc33+iC8QvyZvhL1zGJQ060fcowWNZ4WCI3iJOSN7kP3bXBo+xi5wHLu/TZO5hdD6TwBipJn8f28Q+MJV1DPIQPrfl9NBVDQJd78rSg8HO/4CZudsfvg7k6xTj7Y31ChkcZy7fh3WsqvKMM6UUU6Gi/qXIFsMuIu92/4FwjnHOSmG1+vUwlJiVqZSdKc3xtr0ENAIKOc09ssfotlvZM2dhIghHaxQvKPPN+QxTosedovq7pmozOANc1O4p3bd/OwdrSJbBFuyXnWNuyAKcSveTCPtIt5K0SMjciCBXQXQm1JHr3rAoz8yPiYEnrFJGNmFw+WDu+ZRUwD//Y3qD0lyb24gRmlzaCBub3RlIGVuY3J5cHRpb24gbWluZXIga2V5MDAwMDAwMDAwMDAwMDAwMDAwMDAwMDAwMDAwMDAwMDAwMDAwMDAwMDAwMDAw2LcHjp6W1E1zeteTacdsvr1zvJEF1gAVlF1Q62/ZmgW7D1SeQW6P61UsbttVabhtIBkIBEybuxyW2+Bg1rUZDQ=="
->>>>>>> 193b945f
+          "data": "base64:AQAAAAAAAAAAAQAAAAAAAAAAAAAAAAAAAAAAAAAAAAAAAGzKiP////8AAAAAuHGzJc81PlsghpArotsktrj8XZkuiRjU4cYXod2t4qCN9cwuXfRVslCPyuYL2uctB5Hliw5LWt/7Oo0+INWKc44d9UK3Ssi6kXlvL8XKQ66EG/yKq9uKuqfzQfVwZWBVmqfyDjPVpbANH53fgZqwei4S6FGBjpZfgTc6AOUQe40BGMznW6HUMmvwBTUV6lYYej9gukFS9HdA9UziyOckxGzn7FU8B7vgmBX/MozhnpOpPpBXJBPbNY+JS7rgGkXs/Xi+wrrGH12p9FMKiSSCA1xTr9gdTw1dugfbb4k+gFTncoB4sGRolECsms6fkb4K1sF7/25ATAK/icbfwm+yz6ZRIFy/hqfNB4EbTiAfdbjnv6f7Rj7IzV9auGM7GAELNwgghUCW0MRrQFVs4m5hwn0HyK720pTFbWu87aGgXEqFyBJLbcrF3PuahfFDkOmSuMvRupo/1i92RcubLoxAC+9oUoMKVwlpJiqrXSe+7q/7uRH1oSO/TnHJ/mD2a8JDyMTzQwqX2lsYJUJevzDpRDA+DxG1mz8s0YINYjPpCohiWsLxs0YzMuCRH7aa4PTTPVPbYx+rvUNq5JDF242OXsoSV0EPGCMJc9Gxem4ONupM9k9wBOLbK0lyb24gRmlzaCBub3RlIGVuY3J5cHRpb24gbWluZXIga2V5MDAwMDAwMDAwMDAwMDAwMDAwMDAwMDAwMDAwMDAwMDAwMDAwMDAwMDAwMDAwRn4JAbyezJohrRLmjZtvLbPrZEv6MO+LFAPzQuSSoYqx+4+rRxsTJqYBp/uYYCFUFdePOJAd0anDqpFhJgb8Aw=="
         }
       ]
     }
@@ -806,98 +470,56 @@
   "Route wallet/createTransaction throw error when create transaction to mint unknown asset": [
     {
       "version": 1,
-<<<<<<< HEAD
-      "id": "ee636983-ed11-4b18-a201-66adda6c7348",
-      "name": "existingAccount",
-      "spendingKey": "6bfe19194c1486c12837044732deb6fcc684abf7761eae1b8795dcab12c4bd4b",
-      "viewKey": "3346711c505002a27ae7506ee66ac7ad3d0f8c0a41c9ea490a32c8858677b8530176e1562144bef305054ec4e586c8d2824f0b60e2b7d09380cf4147d0f06003",
-      "incomingViewKey": "f2998f5da13f09ce5c00b070e0722b405f249b9398e86d8476313408e84b3c02",
-      "outgoingViewKey": "8ed6313a9ced12b57946a6e98ef26672d99736564bcf2927d9fef15d3fafd7e7",
-      "publicAddress": "1e83b5f7dd5ded112d8aef91dde83842b9b76e2a34bdc01e348352c0d1326acc",
-      "createdAt": "2023-03-20T18:15:06.738Z"
-=======
-      "id": "2e503763-892b-4f7c-a36c-38c31e69782b",
-      "name": "existingAccount",
-      "spendingKey": "71def130dae54147642ca38650a3de114bfb326bb0fe00154a291fa5809cf0bf",
-      "viewKey": "82bec9cb9f396340ffec56876aaee55350307af5109733fdee0c2073c0f01e6fbc2b5b749573a27daec69b2d5dca843464ea2fef97e87b9a2cac2cb2c7dea9aa",
-      "incomingViewKey": "21558314e1f332ad2a976328a2eea16fb0ff7dbe942fa639aabebc9057a05102",
-      "outgoingViewKey": "01422f4f413d9451691822a2d9cfd12263076fa7a013356192b52ad74f3cb633",
-      "publicAddress": "ae319d71b56ef998306932201fe43eab652ab688035bfb02ae3bbeb0186a1396",
-      "createdAt": null
->>>>>>> 193b945f
-    },
-    {
-      "header": {
-        "sequence": 2,
-        "previousBlockHash": "440BA4CFB92D7C5949D8C5168B119B204E9652EDFB5A11B26BBD271E9D712B89",
-        "noteCommitment": {
-          "type": "Buffer",
-<<<<<<< HEAD
-          "data": "base64:5PU6g5OpX/1zgFbCl024dXxUbKMfQSairvpNiEew0Wo="
-        },
-        "transactionCommitment": {
-          "type": "Buffer",
-          "data": "base64:xLcci63n1iscjed5jEBDv07IREj5osI/ZVNSYyrxhDM="
-        },
-        "target": "883423532389192164791648750371459257913741948437809479060803100646309888",
-        "randomness": "0",
-        "timestamp": 1679336114983,
-=======
-          "data": "base64:cHVntqGMStlmZOsgzFEtaQHN3Bd13VcCTwOjFXVMUVw="
-        },
-        "transactionCommitment": {
-          "type": "Buffer",
-          "data": "base64:wb6qh6oHR/zkUYUNwFTD61dD4rOAb5hXCitsuARqi94="
-        },
-        "target": "883423532389192164791648750371459257913741948437809479060803100646309888",
-        "randomness": "0",
-        "timestamp": 1678914401205,
->>>>>>> 193b945f
-        "graffiti": "0000000000000000000000000000000000000000000000000000000000000000",
-        "noteSize": 4,
-        "work": "0"
-      },
-      "transactions": [
-        {
-          "type": "Buffer",
-<<<<<<< HEAD
-          "data": "base64:AQAAAAAAAAAAAQAAAAAAAAAAAAAAAAAAAAAAAAAAAAAAAGzKiP////8AAAAAyT6Aa8E3rSLeCgg9sWKBGz+MY0HoZA5LSk+Oa0s0FRelzx7XC74kuuyQW4kM2CtjZB63B7UtI7vhBwo2BkksuG14/r/oavHVdIBXIMuTerS027ftmemhiHOFAWy6gNUbtN2WamZnMXOcOBD/6zLRwNUqxVmc5Wf0iRtmEBS66MYMtB5mVVnZRap8TrFnL6INrxjx1pVvHGx97w8A1vEPoFLMlxcwJr2VsIrEoJkBJ3WVUCggd52cxbWpCsE+TaBPzgrplUs4qWsOKbZ+dCyJ4pQVPP2Q3Jx5g/LzRD/70LwhvUPRMwiapMeoqhZEMjvMwRKCQoc61Zsw9/QCdNUobqvEsvbnFdi0IIHvIgXtkBth9Jf8dzWbFZrJAiE9AE5ynAScUB53Z716xnMOvKVdNGR7+GGU5ZEjA4OknnL2WDJnKwROd1XudTjYQFUeYJ4ICMxwMz3oVbpKnQbpzmWAOUbNMpgwmS5HuW6KNh4teNZQdC2fKtO8GKwRcvLBNUMivUagWlPzAMQ3sDEaIzvQtwWsdWy1g00VLI3YB5ZWRNTS6sBp6hNmPc03VWx+hzIE9OyFF1KEcYU5B+NxagW76ZqG3FZfsRC3p4bcA4M7IaE+o+AnwcuuiElyb24gRmlzaCBub3RlIGVuY3J5cHRpb24gbWluZXIga2V5MDAwMDAwMDAwMDAwMDAwMDAwMDAwMDAwMDAwMDAwMDAwMDAwMDAwMDAwMDAw1iTOtq4d+S1O3hL4hem1bMyQlpSkAAs65jZlD9gCWhg6O60vo0EKHIXUPNAcjl4bdZH4bscDqDO4lE5F/+6uDA=="
-=======
-          "data": "base64:AQAAAAAAAAAAAQAAAAAAAAAAAAAAAAAAAAAAAAAAAAAAAGzKiP////8AAAAAoHJRzEsXNE3l8LqhoKXFoAyys4TGDhM0+/5pMzJMoEuDGuNSybLTpcNKWKLYtj9+oV46eM+K/UwAPTmXFr5M0QHr4I9R9d6fa8vb6eDLGG+IrgNi9XQHsREoihHT4KQiyFj3cTPAKhERbWK3Z1LzSdlG0KSOU+hnJ2gzmJk7FscNXA5enyySvBuOD/cwkUBOmnaE3wxdYCxxvRLdH3uRx28b4BYFge02kYBHRizI65u26b8JRHD6EPU4r15cn8/rHcl0VNNwltBvz6lMUZRovhPgMKJ3KsJCRQV4j7EdK0wLENcYgFryhyRSt7JkG4rbgVAG5EJ8w5VQNJnYpLTeVJHcBjnR5+3TvA8m1rax3PgR4ygEmWwSVM4uWTnz7yMv5VmIKlAjAUbH2O2Ue06xxVheuBh7OyOPxSRDf+qkFwNFvwcnGgGw/TZJgK6VgFMAoLPrG+Vu1oUr1laIzjma1yA0xBa/4YKz6teTH3LFL4LSUi96HDs5aEJM3+XU9a7buOp52TIsLzgOmxWi3Iu3Lt1son/EC+hRPQqt6/FMQJZ10m7XLGNOTE8Agww2etuQJZ5ddc1UGUfnJZer16174DVSz9PxFaRbvuOyJdYFmP4MdIjQ7fP250lyb24gRmlzaCBub3RlIGVuY3J5cHRpb24gbWluZXIga2V5MDAwMDAwMDAwMDAwMDAwMDAwMDAwMDAwMDAwMDAwMDAwMDAwMDAwMDAwMDAwy1C0yd1+Cb83MkqDWKM9cHF5qZNtI8X11aO+tRWMo5zTCz1Xg0KOTNq/3RJ7DnvqNgt+ExVKh6uJl2Kp3Sa+CQ=="
->>>>>>> 193b945f
+      "id": "c1d90de4-850c-446d-a07b-537148244fd3",
+      "name": "existingAccount",
+      "spendingKey": "13daea0fc967a6c3de337f0aeb5fa57b5120d8408861099e85f0bc1c35d76454",
+      "viewKey": "4cddcb31d49e596d897e8f3cb3a4ce387a270dd3262a4c2cb016e8d8dad73fd4550a13fd401e220ef31605b3af89913b140ddc34ff94cd4080cded14a3777a52",
+      "incomingViewKey": "1265a36de11a27dee2bf16e58e8bbc5ee97cbf827cfb253bcdf6bf7ead8e4103",
+      "outgoingViewKey": "1f803c63dc4d0c1e8b2fd78e4169156e1dcefcd67356c22f09dac9ee808c267e",
+      "publicAddress": "bf458d034cd7801972d6e4e55ab70547c2f689a2596f3c25db46721a77cd2bc6",
+      "createdAt": null
+    },
+    {
+      "header": {
+        "sequence": 2,
+        "previousBlockHash": "440BA4CFB92D7C5949D8C5168B119B204E9652EDFB5A11B26BBD271E9D712B89",
+        "noteCommitment": {
+          "type": "Buffer",
+          "data": "base64:oTGlADzhHivuX3U/NMQbnUbtnnBGOGnFPVstUdYkVWg="
+        },
+        "transactionCommitment": {
+          "type": "Buffer",
+          "data": "base64:COHURq4qtXZj1MJ9ss36el4ux7slivU9bJ4x1gecuU0="
+        },
+        "target": "883423532389192164791648750371459257913741948437809479060803100646309888",
+        "randomness": "0",
+        "timestamp": 1680697211610,
+        "graffiti": "0000000000000000000000000000000000000000000000000000000000000000",
+        "noteSize": 4,
+        "work": "0"
+      },
+      "transactions": [
+        {
+          "type": "Buffer",
+          "data": "base64:AQAAAAAAAAAAAQAAAAAAAAAAAAAAAAAAAAAAAAAAAAAAAGzKiP////8AAAAA0JsP0vfocfVCo2N7k4IqaAqLkHRs5cHT9RBzI2+Sc9qkijS2x20WX4LkXQ9kPbBeIHclZiKB4eaz35NbE1emYJZ6WpljpgmPncmgBixa4WW2/5LMs7DNOELtJl7JmZk562pisC41d+4jTOFjW8N5s8Of2ZKo8V5vpzrqJ7t6Pz4TW8M50EMKdv3EBE0lXQSYh8r8Ci9iwg07/gQ0vugjRlmjFbGE2mYxKfUBEEkVkHGDYjoh5y6kD9isMw9fxGI/VsdsjzvoFFwYtUM/5e+xJv0duWpD5bK1PoSF2J7vcOLMKYKOlj1aPlwKdniXrHYcv5FKk1BRQ+07kgkTN9F9YSNmDIBaX//WGKztL7UDD4dzLmTfwhYrmgkqeo61tExbWd4uA63FkufBZkx/qm4a1oM7BnSU+iOS80Wwc49xVSEkASbyw96Zrq6PxWMX5EUuqCGn+RnMwNdI+wcGbaTXAZpBHrqZ7Hg2tke94G58T9JaRk+1Z1mvkeTWRTAldzeSkXj6YvizfcFYbBVQZQclbbB2esW5eFOpWynQVN/JqwbyDdFZQvmvbnqbIVASnPfUG7eqaqoomJib/zg86BqM1gMS74QA6pj13O+jpdjLQYXv9MSkfEFx+Elyb24gRmlzaCBub3RlIGVuY3J5cHRpb24gbWluZXIga2V5MDAwMDAwMDAwMDAwMDAwMDAwMDAwMDAwMDAwMDAwMDAwMDAwMDAwMDAwMDAwBJYVm6xQxhi2Y4epLWx7P4j8EOpgPupgx812TFdtLkDe/gUXwcXyFDPZ34Fm22BGX3BkqaoCqGcITmbyk4fKAQ=="
         }
       ]
     },
     {
       "header": {
         "sequence": 3,
-<<<<<<< HEAD
-        "previousBlockHash": "4B1D396EEDD7F0D9B969AA9E900674F49900D14BFD874C4F2D209EE938E173F2",
-        "noteCommitment": {
-          "type": "Buffer",
-          "data": "base64:Cvjkm28R8agIe3mt+8ADnreJd6ZZklKHz70WlVJ7Yik="
-        },
-        "transactionCommitment": {
-          "type": "Buffer",
-          "data": "base64:JcfqMN2xdgvZTjqmfGFxqklW/JcLleXK8bKh04gVF4U="
-=======
-        "previousBlockHash": "C3C2D44A55427460E435131C762B5CA869D7D65346896A4167108728468C99E9",
-        "noteCommitment": {
-          "type": "Buffer",
-          "data": "base64:5fIKPGFHuMP4hD1eGe536Gj+6/xJ0f0HUQ6cojQpESo="
-        },
-        "transactionCommitment": {
-          "type": "Buffer",
-          "data": "base64:mZOpfPmsA7IiQFNA6WALj1vbBmvpOCymg2qJSoHbs8M="
->>>>>>> 193b945f
-        },
-        "target": "881271989446208257911980828427057262643615932976441214377264856368067535",
-        "randomness": "0",
-<<<<<<< HEAD
-        "timestamp": 1679336124667,
-=======
-        "timestamp": 1678914405952,
->>>>>>> 193b945f
+        "previousBlockHash": "14C7DEE755BC49301F3FF5DCE769749759CE69CA9A5065BEF8512B3665CC373C",
+        "noteCommitment": {
+          "type": "Buffer",
+          "data": "base64:RqoguPwgvN2IFbDHkPmljN1hag29oh1/kD2kJ+ky9xg="
+        },
+        "transactionCommitment": {
+          "type": "Buffer",
+          "data": "base64:8sdi4y+uBb1FuQXxG9xPoT5QZEMmWYPu3WFpWGN/12I="
+        },
+        "target": "880842937844725196442695540779332307793253899902937591585455087694081134",
+        "randomness": "0",
+        "timestamp": 1680697212705,
         "graffiti": "0000000000000000000000000000000000000000000000000000000000000000",
         "noteSize": 5,
         "work": "0"
@@ -905,44 +527,25 @@
       "transactions": [
         {
           "type": "Buffer",
-<<<<<<< HEAD
-          "data": "base64:AQAAAAAAAAAAAQAAAAAAAAAAAAAAAAAAAAAAAAAAAAAAAGzKiP////8AAAAA0HanYNIB2YwF/7okgIvmv1QfogUvMOUKqkO7A0GG6EKCig50PvPcmC1ifC7L7cblvv3GAKZ0ltDmaLqJ15NOPku00nr0EGahl6r2wR9aRv6A4ljI2/JGdNGeYleEVUZdNMSXpyA8anscz9aHpeHCHOR7z6g2eeJFnP7lS+oQey4KzYc5OUQcjlSoKJn+hJlk058r2GgOLboMRnEAc8Dfg1UFDa8SXrW+wuuGwJd/SkuATmkOYqa5uvG9FG3bCCl7bmLy6R7RH+x+wnWOjbpicFFE6828RzN5oXh60vPC4zyRQZeKkUSVRkMw3HpEJYqrcz9UrJSMT2Zr/AYvAf+0oj7MQSxCJ1HSPea9dp7Hud6MULAJXhlEZ+dTc8xtvDtyJAjis7IJ49/4D4Uw8vDr4jPcHDtvrFwVJBModdK1vuZ5EmHdXzLGgx+3agZ+Trp8rhZ67t2eOB9m0eGyngaVVWvqh0Rtp7N6A0cE9cRmbPSk4tth8fPEa+gnu3EyydWbAI7kS0TX8Jsyo6sjwpeBypZUD2u8bTeXwy+SWgH6u7YgqVQq+0dZdIRihd1towkN4FMfefKw5O5noodore3ouxCtsMoxq9+1mtPy0H9qLPgW/zRMnJxhPElyb24gRmlzaCBub3RlIGVuY3J5cHRpb24gbWluZXIga2V5MDAwMDAwMDAwMDAwMDAwMDAwMDAwMDAwMDAwMDAwMDAwMDAwMDAwMDAwMDAwkjgfiK64v9cRNhN8GIMHXCHIibQCJJpVZKIReR7W8I9Yl6ncbY6/LrheaECHv7iS7xA8G/76fh/Ft7WKNckfBg=="
-=======
-          "data": "base64:AQAAAAAAAAAAAQAAAAAAAAAAAAAAAAAAAAAAAAAAAAAAAGzKiP////8AAAAA3oTbs6pidwGb7BDi3mu/yVY3iK0NVQYxhRjeZsJSkvCPIZ4YoGvXxdJ5Tk9f7F0boO1Q1n7ZzSjIX0PWsVfebt1aRdYvZe8sDkCb1TDCZW6XeN/sT24zkWHCVWyCmC31TNRXZrgacY+PQHrcs/Bth2q9988MT+f1nYnY7YXiYWsVnYBj6PiKNlTdB+bAVn+X3gcBGolYMPu2qGTWSJ5zj7SrwfHe9Al1leLdH69iD/mDesbmxNCOIPZOGjYUpH2kjRQH0d+VEqrQBR6fTgkqTDHqDMvvgS9bmfUq+qn3L5RSXFweZj4xrcdOR82fJwRmpFmSq5JvNTzb4kED3xrriTb2icDI1avk7JRqrWd/BJllJfd7Xk2UqMHi6RlxAkZNDa8rGcHvBR9O9xTMZjeuH8GOrKM9E+7kNJ/WE1phaebgtnaCIBM4YHJzMMtAa2jY8z55hQiIafA1VJzhUekWVvtt4jc/aYVY9YuChtPPh7w83QolopGxpnJDSmvStQpaUtF4tWuSd3Ii8kkw3evKH/HkLINPLhQHdP9bkHGknOZb/hid5vkdq91eFW5FEiy9tn5xeD7CJidHm9j5XhGCDhM+MPujcNZFEfLzYW07Am+p/FXAsVErH0lyb24gRmlzaCBub3RlIGVuY3J5cHRpb24gbWluZXIga2V5MDAwMDAwMDAwMDAwMDAwMDAwMDAwMDAwMDAwMDAwMDAwMDAwMDAwMDAwMDAwRyFfUqkON+mrHbcf8VxRY/Hn9bp7rD0Hd7wQ8Z0ual3ztJS/G/1sDftSDxy01m1krfVCjiqh/jyU4lCRlcQVBg=="
->>>>>>> 193b945f
+          "data": "base64:AQAAAAAAAAAAAQAAAAAAAAAAAAAAAAAAAAAAAAAAAAAAAGzKiP////8AAAAAhMMAdVX9xsBhLQBpmI9EwGzDS9prN/pGmMFcxCrcNDmKAJfyDr3x/6se2LYvGTilhcThSFGD81knLDWJUkQvdhJhFMRuIhJCMRNbPinIhTqULYcIKpzNQEt2avGW3aYFYCuHEiyWtJtWpngq9lga/VTfFjhxdMYOB3cdhARdP9AY53y8fHeILQMobSyDpXxn8TN3olOCj1HWPsq7B9iwQZFd5q7M44vWzDkpS9s6GQurVhIiS5KqYbOKbIEm5FIWRAgHGqetZRjUMjLoeCuHK0QGWJ+TAbpSEE3O0yAl8dHo8PI5Hf4uTZ6rNDQC3hLHU4+o3wfX+ZTW3DFPW/OtotwQ7jjfjmogaG7wzlpmUkYG/9vJozCo3Z2kkbC7bpUbzoYyUaxaPYEIYVMsAiB4hTGMldtGep/ddaftGoLCLZeNFyZRe30dZmFrSAOAJ7LSQ1P7YsMJQFgHNFtRgDuAp3shk31LOy5aKrBo7IYqREokHWE/h3A8Ak6xIqNcnLPXkKXAA5FrJJd30hAao07wULoJjXeVbbxlP/wMDOVGR3Ozt5ot+hWPVObaMhuCav5W3sQLmEOOYgR9r3RFIDTFe7rovZTLxfWwkcbw1lgup1UxgIBWb5SIDUlyb24gRmlzaCBub3RlIGVuY3J5cHRpb24gbWluZXIga2V5MDAwMDAwMDAwMDAwMDAwMDAwMDAwMDAwMDAwMDAwMDAwMDAwMDAwMDAwMDAwWdZrC+A4rLj2R1kR0dzWiiakddGrb6SjozhcX/L7QwrpH9SlZZjB2jPKmQuDZVnK0RUuGZwsfo/99KA1tm3ZCw=="
         }
       ]
     },
     {
       "header": {
         "sequence": 4,
-<<<<<<< HEAD
-        "previousBlockHash": "3F453AD4EF49D017FA1ECDC253F10F4E354AE52746658602547A18131B64AA05",
-        "noteCommitment": {
-          "type": "Buffer",
-          "data": "base64:U+lIiXaPbWqRb0sPTQsZ0mFFW1DeC180JoEOXWyBKxo="
-        },
-        "transactionCommitment": {
-          "type": "Buffer",
-          "data": "base64:5fjwRFdn7gNP/i+SViROaA15XHM+TI3HsOTHUctnQas="
-=======
-        "previousBlockHash": "A687F61A4DFE4A48D6E58CD44A74E50AE6B98F1623FBBE45F523DEA6BCE9E2BD",
-        "noteCommitment": {
-          "type": "Buffer",
-          "data": "base64:eLGuAqnOklgC/KuWdHZu+uw4/SGGGlNi4cVxow12uho="
-        },
-        "transactionCommitment": {
-          "type": "Buffer",
-          "data": "base64:vYKwbuCjaGATcN8ZW7w5Stw0yXxoc8gGKZX2FWeyh6o="
->>>>>>> 193b945f
-        },
-        "target": "879130901036475001697423051875971117690643105150939656519205417941517322",
-        "randomness": "0",
-<<<<<<< HEAD
-        "timestamp": 1679336134437,
-=======
-        "timestamp": 1678914410251,
->>>>>>> 193b945f
+        "previousBlockHash": "ADC5CF76218FBFD0F893D5B6B1E69104C1115FE9DE249B35EF5C89AB4D0CEB15",
+        "noteCommitment": {
+          "type": "Buffer",
+          "data": "base64:vk9zZISTCAykFERqydA6NTKYIRuAsyRxXQ3bGmoLMBo="
+        },
+        "transactionCommitment": {
+          "type": "Buffer",
+          "data": "base64:cPbHbCdbuga+jZSQgRIc9AhVbTQWlOHDbz1ugNSJwZA="
+        },
+        "target": "878277375889837647326843029495509009809390053592540685978895509768758568",
+        "randomness": "0",
+        "timestamp": 1680697213837,
         "graffiti": "0000000000000000000000000000000000000000000000000000000000000000",
         "noteSize": 6,
         "work": "0"
@@ -950,11 +553,7 @@
       "transactions": [
         {
           "type": "Buffer",
-<<<<<<< HEAD
-          "data": "base64:AQAAAAAAAAAAAQAAAAAAAAAAAAAAAAAAAAAAAAAAAAAAAGzKiP////8AAAAAuwZfViQ0E0bkfcs/1orebxcvf4hTjvKIZtOhpwaMcvOvrvwQbwZ7QxP9URkmr4b/K1lYSIXJoFMSK3iHQq8d0SdBhVQBqN/mPejjnxErktuYgf3OImYv4khORdA9ebE+wtoV2wNxAIYJFxBkmj6mqLEBNF9bIQls+lqhgjzmncsXNsAzWsg6wBVz/iSWNfzU5x/D+J7CebO9p0vkO0mLW8iKyYohR+4vSasj7nEeQvGHfHDREkSpwNEsEci+pg6mI1nUjN9wnJm4MTLhs0c/jFNUsgFvGvce/XqBF4jfTr4O9Z5mIb/Xty5wKgSMXSgooVnQsU5U0zmXZA03ATKxUS4jVHOLJWcZKwHtOTOG98gbcES9iGFs4uV1i9ah+1cQrbTwbhlGzshrqaKXP9bL9AScIhG5RcRm+bMshkKiML1P+hQvXtqDiDT4WODIXz2XrXatHMPLH2ASoB2ClQMybyHemOxX8sQ3e/zy37pfhBnBAsGjPiX6znqGcxzL05bXxVPh5J1eQeQ88Bg5CoxCZYQeMqhfjFp2rTZ7fPJGnzoyo9Q0PdBau+h6B2/KBBPDVByZgxku4saf80JtVoWimoqc7otPxdg8nAAh8vaEZNUX6JVY4+MLaklyb24gRmlzaCBub3RlIGVuY3J5cHRpb24gbWluZXIga2V5MDAwMDAwMDAwMDAwMDAwMDAwMDAwMDAwMDAwMDAwMDAwMDAwMDAwMDAwMDAw9qJ2b4SeMNIA3Cgmcb/xetP6QtXR0X4g+K/XtA2d5NjfCbFBbOFQs+xVpR8UPMX+I6dSTKjHZ9PdARpIYHeHAA=="
-=======
-          "data": "base64:AQAAAAAAAAAAAQAAAAAAAAAAAAAAAAAAAAAAAAAAAAAAAGzKiP////8AAAAABYBgwX2G+Sde843LQuwltqPlSpXoPn6WAN1GTqfGDFynsioLGg8ImJz5Kbmd4iGNk0XcGWf+zu6s6ZT+L0Y9blYvmMMvTlt/+pWV/wdIAF+LtOG53aZTKNSI10u51ufbOUxMUXrzdVNXrJB3KgUkAYHPpnwcq84NuCpjLvXC1cQS+HDjMppkX3ARbcVKsixlC9jzLtSsnC8AgP6Q1KYY0mgXgMx4LeXaqVaCRlU+NQOCzVdKse4Th92doyn32UySHbqX0DC5YiMrABFqSBgAhtKTy1RcmklBo1JdSnVQydlMekwUAdLf2c/tGsRP9qyLYjnqWVDg4ceyT3IYE2uAIH2WfnSYuZPVhde3fkDDc0Z0J6t+tshLoTn42Sqa/eUuMOmSt5aVe9IlQ/zS5SnahupTQBh6TFtBTvlrIeYK4Vou1N2oZZaukLJ8TtIZtdeLj0kil+oij6ui/Y/1kQq8lUQfNd489Mh1eIk5YkX44Cj4hgWJ9c7ZtBj+6cvjugac56H9JJDq+px+z4GjL/xQLLe2pN+TZ2FlNLy6D+PqxVB2KAkc8Q2DTxhl8CeFWLx9exfqKecRX+LUAnmJtpLARy5CRhCNyaujJuVVcy94cLdZ6cIaNl5yzUlyb24gRmlzaCBub3RlIGVuY3J5cHRpb24gbWluZXIga2V5MDAwMDAwMDAwMDAwMDAwMDAwMDAwMDAwMDAwMDAwMDAwMDAwMDAwMDAwMDAwEAAq1Bf/u3CHPBWTkpJrtBAvbpB4mw1r2jQKCk7yMTp2MP6rAkkVoO6jJhO7Dq8tAwVvgBB0+pbqfoe0jvOLDA=="
->>>>>>> 193b945f
+          "data": "base64:AQAAAAAAAAAAAQAAAAAAAAAAAAAAAAAAAAAAAAAAAAAAAGzKiP////8AAAAAcXbtWffcbJ2yOg3psxICwvLtM4UWi1RKIynPjvvo5oCXFcURtXngihG0LGaNxZU+4QBcZkfFI56qZ+BfGwIUdpXJnQKGH46GylIxlWOjSo+yqBo6efaH3BeT+qRFzbKnn2BulTlPrA1ymlaKDwGWGPOYYHVtnjYWeUVWnnNaaSUSq82Lq6xG2w/ObUUQhq7pdz3RCDfXZThWgd9Tsm7sbS3Lr9MZiQ0TlNUFtTVnBN2zCM4dgq7II5q9JDeIxcaeyrvbLv2r/kOHiCPiE1mEgT8zEWDAzb4FG0Sir5iM4z6Lgf3315fWlSs5cluBFPs3lLQG4M3sKr2piypPee3yHSkTzSfU1NuO+d4cIXI9UiLmx9W4K8YEeIUz/yfMQaRR9RN6XJy+qfpk81Wcy5jXl3rFJacIzQLilxNx+NFmjq4BQ80xTsq0uIzJEZyqYnprgvVapwA9JmTpHoDFkkxziuGS357JebuDYDGK+KME6d0UOw1d9KbyzPh8O8RD3D46oCO67z5UWJYClO/XFL5brbo2MOinB9Z4+e1i43jFIJeygAudsA5+JUHluF8FsVDNFAV/VX2Mzj62f6dQLkL3a9RDPkIaCiKu2dtoFa/ISH73sfwrxo1EKElyb24gRmlzaCBub3RlIGVuY3J5cHRpb24gbWluZXIga2V5MDAwMDAwMDAwMDAwMDAwMDAwMDAwMDAwMDAwMDAwMDAwMDAwMDAwMDAwMDAwsbg+q8wUyQo8NHppjJjo7+/GNTtkAAOGevI28vujz+sH9c5xSJFF8keacY7FvDMfXh7i855F4ZwTNFf/jlTMCw=="
         }
       ]
     }
@@ -962,98 +561,56 @@
   "Route wallet/createTransaction throw error when create transaction without mint asset": [
     {
       "version": 1,
-<<<<<<< HEAD
-      "id": "6c87ea4e-2d46-4317-8f3d-b9d6ea0e1780",
-      "name": "existingAccount",
-      "spendingKey": "8b7fb9cd1ed4b39d5e435eb724151953a0f678de3f68b40c8d2e198e08a48a69",
-      "viewKey": "f7da234066463c25604631adebee00c4de99b204a9da497c579fdbc6ee3327a670e79ed633b0f09a6327e83b649a187767bd1abc9e309ea8b90177837df2025e",
-      "incomingViewKey": "c204e872e47dd05ab306e423d6659d0933a52a6e8a82f1317addd1f4aa48c903",
-      "outgoingViewKey": "929f67ea4adea78a56398bbc90578a31dc558490879a6086918e7f14ed181832",
-      "publicAddress": "20eaf46a28396f3a436c92e1894454b0b51176ab5337c3e1669e58d117f75d68",
-      "createdAt": "2023-03-20T18:15:35.800Z"
-=======
-      "id": "596e2a57-bdd5-44ed-a68c-0e1dc7c6bcda",
-      "name": "existingAccount",
-      "spendingKey": "3cf0b128abd65d35f55fb2b9907c966f8db2890680b922c72bd95cbaddf2442b",
-      "viewKey": "95291704e44a9675ff236f14551709720bc231178c2755ac4aa88e0eb6acee1c51954e3f3d65730fe7e82f63ac0921b2cf95967e7be14e6f580b937ed8cd2239",
-      "incomingViewKey": "a8749a85101a891e56cdefb6a0c5ed3c827cd2c1ce1fa1d1819d6f955f6f5c01",
-      "outgoingViewKey": "882750c0fbef80175b13603ffe08625eceed680a5282da6a76a7a03f80978350",
-      "publicAddress": "4a0d9b1a32c2913f4f516d65cc08278a2d66b2b620e025387c297e49a6201beb",
-      "createdAt": null
->>>>>>> 193b945f
-    },
-    {
-      "header": {
-        "sequence": 2,
-        "previousBlockHash": "440BA4CFB92D7C5949D8C5168B119B204E9652EDFB5A11B26BBD271E9D712B89",
-        "noteCommitment": {
-          "type": "Buffer",
-<<<<<<< HEAD
-          "data": "base64:+fS/TmEVyyZiHgznlNqXEuGv+0YnIG7WLsBQJlPk8U0="
-        },
-        "transactionCommitment": {
-          "type": "Buffer",
-          "data": "base64:0r3mJA0oEpxzJYzQ2t0GVOZReFxrRp9Hdd4ExpVI7mk="
-        },
-        "target": "883423532389192164791648750371459257913741948437809479060803100646309888",
-        "randomness": "0",
-        "timestamp": 1679336145164,
-=======
-          "data": "base64:oXYoREX1Nd0Xw01ewzju4bZzzhweekP7hrFGVWWusD0="
-        },
-        "transactionCommitment": {
-          "type": "Buffer",
-          "data": "base64:7/rM98DSMEQOSC7EalBxU3JOTwpvCgpJX9dIWV9af90="
-        },
-        "target": "883423532389192164791648750371459257913741948437809479060803100646309888",
-        "randomness": "0",
-        "timestamp": 1678914414891,
->>>>>>> 193b945f
-        "graffiti": "0000000000000000000000000000000000000000000000000000000000000000",
-        "noteSize": 4,
-        "work": "0"
-      },
-      "transactions": [
-        {
-          "type": "Buffer",
-<<<<<<< HEAD
-          "data": "base64:AQAAAAAAAAAAAQAAAAAAAAAAAAAAAAAAAAAAAAAAAAAAAGzKiP////8AAAAA9Atcz+b1vJ9nBaPhNSoHCkalOdKSxZRglsMczmfWZbGiCN6AKYsIqshQ//JUMAbjKF8qLxd3iSsixnMUlGeH/XGqIPtkFa50CjJszg423t2RG+ym13BjGRT6Nof7SfCcGobEZKbXgnuXilKccWt3mM165sQjAG7J2gnxflHNrMMTXgLRfJ/E8XvxhtW3UnNDjyXVw6o/D0FoHN/HKOjzPLq3/53HU5ywmaUVYqO75SqmqBzoGA3HRPpPPBR33Nz3+m0mlF/UIi3JOAjx+RMdFSRcYDzfFhYVXBQEEwUCixghFKlO81FLSUCG/xpl4VJ9yc0co21ucNLV9saIhFHN6RZfSsBM1V2cHEJUYan88LwegXRBrpD4fuyaovynFNsQxUg+gkm+7c6Jz8ed7D5E3Fjeq5MiBYiaPVuwnrk5lzEboYAmnxfD5ARSd5PF4BhEVKuLAwbDAztgvQw5W6pDfZMwSm7g3TvgpEmal+zfeSARSweruiTkOMxYIq8bsyaFyrZ5XF5lDMJFMANp7O6WcXXPsGzIdjxVhCn2ty2HnMiOvC0onNkInsQSHL+AlzKNjTO3SXjXfnJI5zG5CzItNzORc6Si+mFeW+I3OopXz5eKINpxLrkXPElyb24gRmlzaCBub3RlIGVuY3J5cHRpb24gbWluZXIga2V5MDAwMDAwMDAwMDAwMDAwMDAwMDAwMDAwMDAwMDAwMDAwMDAwMDAwMDAwMDAwyuqFteOab0KqoNDQC0ouPDxbRQA75tOu+2dxeo3sZZTaCSBHyOrtTgQq7wlwUS883eCUwydxRYl4H4hr4DHbDQ=="
-=======
-          "data": "base64:AQAAAAAAAAAAAQAAAAAAAAAAAAAAAAAAAAAAAAAAAAAAAGzKiP////8AAAAAsxVgFIwd5oS7bBgCAWy7ubh2iyi5rdj+lWz/Ou7WT3OiQEObzGObMLSquhSQYrrLzL0Vcit5l5qaH2w08DqFJV09ZO5MXM0JJgIEhNMVJlSolLLjnY6g1yL3xRj0DkbQ9uKzuOkkTbBtxCZEfwwid9BeT4YcrYMY0XFwMLlnRigAMm6ZqjyFK2+L2xatMoQX8fX1Bj5RTrTLH3nivKOLHWwbh0dbtPXSBXdd5NPYoO2kNVd0twa57J7WDHTfA2sLfpZLuSEjwZ0BBAe3+Eoj9Puu2SfoN4s1eBcpRLlAjesv+xVI4nOUlkCu2gd2whAOOdptPN5xGzGD3Bqb4ps8FjJOWYtv6bO1OsHdRRd6Xm66pH0rKbmHoYMlOuVf+OsBNLx8jkbTB4n80o/lFvLjHEQBfe2Z+dcHD1icFZ+jfvCCGbEXwIVY6ZiUnN7YH+zzJ0cK4mwewi2wdm3fKT1N8dtYHhJZgQRS8YR4KBYATaDzOOo0XwhnYtsDfGYE15XEeRwZN9+G/dpt852jO42j9PaQCYmBM/+Zyeb2mhhLCPAMlDTDjQDvfITVA2QHwr0/+g6e+yV24yUi/g+On+QSyLPrGNdOu3OMPLyXJw5+ASwAT9cBd9Wb2klyb24gRmlzaCBub3RlIGVuY3J5cHRpb24gbWluZXIga2V5MDAwMDAwMDAwMDAwMDAwMDAwMDAwMDAwMDAwMDAwMDAwMDAwMDAwMDAwMDAw+ItyCWqcoaeSLLQfKwuq+4o6aNh9yAuAjZSdRkKr6wKywCPakhgPRLcS/nH90doQAj7fz0A2wchUxoeBr4/2AA=="
->>>>>>> 193b945f
+      "id": "9ad7b457-6a6d-46fa-a4e7-d49531d2af4a",
+      "name": "existingAccount",
+      "spendingKey": "3e88baa5343795bf0bd3c312e2b8c8c1c66b396822279d655d52b31998f1fdbb",
+      "viewKey": "85ccbf831d4f5170df7f01695dcb0dcb65631bc91bf07b6bf6de78d5b199972bd32e22e782722e653a2ae7d64d5c6e588fa73ec903f7adb91c01de08385b5ebc",
+      "incomingViewKey": "0cef2dd103d028307b8e5c975c605c042bfcd276f19a71b34b5d0a731e97a406",
+      "outgoingViewKey": "5e1ed3bf55f72d46e839b1e0c4c64230c90870e47c05760283ee4c284a25c1c0",
+      "publicAddress": "d1b4d806a36f3f7ff8ab7fd1a5427ec539f4834aba5b47a7cbbe44d65cc4c9b4",
+      "createdAt": null
+    },
+    {
+      "header": {
+        "sequence": 2,
+        "previousBlockHash": "440BA4CFB92D7C5949D8C5168B119B204E9652EDFB5A11B26BBD271E9D712B89",
+        "noteCommitment": {
+          "type": "Buffer",
+          "data": "base64:Mk96u4WnNcioaHhil7qGmDueb2zV2Hy255sHsEh+TXM="
+        },
+        "transactionCommitment": {
+          "type": "Buffer",
+          "data": "base64:5o1KIOACrBQ4VAp5ovNFAYbFfZs/txNF4j8Dk3sWIHY="
+        },
+        "target": "883423532389192164791648750371459257913741948437809479060803100646309888",
+        "randomness": "0",
+        "timestamp": 1680697214928,
+        "graffiti": "0000000000000000000000000000000000000000000000000000000000000000",
+        "noteSize": 4,
+        "work": "0"
+      },
+      "transactions": [
+        {
+          "type": "Buffer",
+          "data": "base64:AQAAAAAAAAAAAQAAAAAAAAAAAAAAAAAAAAAAAAAAAAAAAGzKiP////8AAAAAm1btHPlbRB5XvCJMIn0jjtivTmm0ZMBVobyQelx3RQKIYtV+3yLsgh98Cog3NWJIIeotTb4hi/PWJjpF5yg9QfhTxd9FHAohZdoiSRLxtOu0Bf9FTg8Kb1JOUMW7HNHj8nHgHU1qdqccE5GCK5UyuLL7RbdkmeyWLNmCH/1fCrAXN7g/FFIcsBuoZb/hVfkRzU/TT4ntahz65/PES94EYrsI/qW+M1J+RVnOpXpduLSV8jf488QNxf8BunTQDCVuha8OeGn4m1EmnaXupALQh6KL42KvBYUjweFkfB6ZI6G+Uddt/DIN99vCUdqKLdOkTAwUKoYQaxTPwUB3gB/aAVJjQW/CjfxLA/BPlIBLfpRZH3SXcn4ZiWqG8CgfktdoUsFO1tXSDL4UlKYcHiKyFMJNcs+B2f1KsJaOiTfC/q2LWsfJLB15tUreewlLymPLaUT9ZbngEDCfQr4+SyVA+H6XPsAxDv5Ergrd+udLU8xuMjmO1BSSuNU4lyddEgqKgaHedDFhNvAi47R5mZGw8qjFQrZqIv8nQrJlWgg63uUCFOtFTjXhT8K9A67DVDhVbHy+DIJdtyxm2gYf/W610UPWzcsSl9F5EW0eQaATtwkyxoP8Y02rcklyb24gRmlzaCBub3RlIGVuY3J5cHRpb24gbWluZXIga2V5MDAwMDAwMDAwMDAwMDAwMDAwMDAwMDAwMDAwMDAwMDAwMDAwMDAwMDAwMDAwbcEkIDBeEXz9vVCXFvDsADSjCiFCrfikP4YQceWDTp17aTtj+SIwiy9u9ftZjzcaWchb74aLspTCfhB14ubFDQ=="
         }
       ]
     },
     {
       "header": {
         "sequence": 3,
-<<<<<<< HEAD
-        "previousBlockHash": "795AAE1203C2035F5F11B2E789E800A29B315E0318B47E8D889F5DB99224BD13",
-        "noteCommitment": {
-          "type": "Buffer",
-          "data": "base64:sepbAY5qM2S0hAdUeCLtP3jdeBOvwhgib6HNRHqD5T8="
-        },
-        "transactionCommitment": {
-          "type": "Buffer",
-          "data": "base64:4YOFDig5FSKuWJjsG8xiJ1iXsI+KueyphPRoLwCMtlg="
-=======
-        "previousBlockHash": "771C0CB6199252D713612572C3E70F19C13C9AABCA61440A1787C4154481C3B2",
-        "noteCommitment": {
-          "type": "Buffer",
-          "data": "base64:sqXPNXyqDji5RQdEHMJdIIj7Vkg8EKZDn60Clm8G4FQ="
-        },
-        "transactionCommitment": {
-          "type": "Buffer",
-          "data": "base64:y/ALh/S6SIJfNaeg2RITvJ0F2ynOUPOKmmYRsrmgGzI="
->>>>>>> 193b945f
-        },
-        "target": "881271989446208257911980828427057262643615932976441214377264856368067535",
-        "randomness": "0",
-<<<<<<< HEAD
-        "timestamp": 1679336154542,
-=======
-        "timestamp": 1678914418860,
->>>>>>> 193b945f
+        "previousBlockHash": "F829A3F5F2C3943F4F50A496BC62919F638DE6A22044BB39D9D68B6F0F5C9270",
+        "noteCommitment": {
+          "type": "Buffer",
+          "data": "base64:TWkNANNtcWv+RfP9znbOHvFEQqXaBPOHqx3FUFBmMA0="
+        },
+        "transactionCommitment": {
+          "type": "Buffer",
+          "data": "base64:wxlTK6QvTV4nYUV+g8T5R1I0HTz/dez7sFGcLynjoYc="
+        },
+        "target": "880842937844725196442695540779332307793253899902937591585455087694081134",
+        "randomness": "0",
+        "timestamp": 1680697215928,
         "graffiti": "0000000000000000000000000000000000000000000000000000000000000000",
         "noteSize": 5,
         "work": "0"
@@ -1061,44 +618,25 @@
       "transactions": [
         {
           "type": "Buffer",
-<<<<<<< HEAD
-          "data": "base64:AQAAAAAAAAAAAQAAAAAAAAAAAAAAAAAAAAAAAAAAAAAAAGzKiP////8AAAAAHf+7g6HOxJEP4rSgKYNJ0DRjw/AIy73c1hq8aFBnEY2prbikVN4Der67Pgm2HIqtSI1NH30aYGdYOkbQYsbSLRLxgXfFm+THF2ihLT/Lek6hefkhwd+uMsUcOJQAV1bfNoLWVXFJKzgxZXMx5jPLZdwTr2u1/j9QUnFKJ7Ki/JUTpBsqSq5LBL/b9ub3zuKlXYEF4mgPb48q6g3VdT9ea2OhwCGsKaSyt3Ro+TTfwTatK6KIE8c14uBZJxlFyXAgv5tM2is0wD2VexmzcrccY3Ibmy84+UT/2Gj8aNsL2dtTyjIa0q8/8hJc1yiE9a6iblHllBHJmJ/EHGhPZrKotre0ZVOxHRYXHWv5RWWtHIIW+oy7wzGo+jjAsUk4Tepn3nXBtVLvlTq1ilZ/XqmEU9dFXYzKQVZ6c85WMT/h9UaxFHx86eQ1ZPnSn8vY0J50X8WPi7PTNHbxJY1kPRL0AmyhxgHBkA9ICnNAvtXwQTP67iOag/R1UzPDuP896VxUSb1zj1/cJq2Yh0jenkGffOwDlb5SES+73NxEdSYpqUbHTGeqgg9K26qe8qABYFkQ6F/VT82s55a1NE46BZPYZazpTq9lXw3FRngM8BGs7YnaMlvYK8p6Cklyb24gRmlzaCBub3RlIGVuY3J5cHRpb24gbWluZXIga2V5MDAwMDAwMDAwMDAwMDAwMDAwMDAwMDAwMDAwMDAwMDAwMDAwMDAwMDAwMDAwIZI40krM4rX0pm8iLGoD6Ih8FJZMzDbhrDo1Vfuze6ulsoiKVsl0a8vsvjCf0eMyRnk17LoNM830kfzBxMJhDg=="
-=======
-          "data": "base64:AQAAAAAAAAAAAQAAAAAAAAAAAAAAAAAAAAAAAAAAAAAAAGzKiP////8AAAAA/w9Pu6GVaPO6E8jBpBZxiePP/V4fRdOI/uw+r9qaxgGyIXGSQQboOrwLb7qFiTZSmNklw2h2XKmeeFRuyhzbg60A+s6A2EhhlJCZ9NNpOlmF6ovc+o0EF/ZlW4qzUtrdYd0f0TfLdn0Ty4Xwhe4e0YtxY5C0iBfBQyweRJsNz3gUdarmrYfiC6pCDAHnIgHzkB0jyyzWzchLOGUGgTjhg6wcccYnLhMmQ5iVLz/LUPCs2Gee/+rlws+Hanr7UhLy6xdGAzS0qUhKYaEOUSHLOT3aMOTUQLzuUZ5qopR45G98+b7JzkWiCUcuaz0UNCWV169HVHqSmRJeNv1WRuo9C7vBd1d5axIZna1KpFjrzn/OCGJJwPg+UEeDJAMSNR5sLhTQ9xCTBJASCa91suw/S0r6ajelxNAnNDY2+fOiYJWSVdLTgZ6fzMIxyTG7AlEm1NjwyWkUaMk6IiQYRg635PtxjB3Cj+upHzO6pJjdlob5RsafStePWWjaRmgnqdSdWRNFUrrxPpOHfjUA1RBjI8rtchg+I4Nck2Er82bEKsGh8i2fwzJ7jCuLoezZum+vCgfE2+WEFvOX5UNQ81vfQUQ9HXCUuR+aiPcHTHysP4Q9WSAmC9bAHklyb24gRmlzaCBub3RlIGVuY3J5cHRpb24gbWluZXIga2V5MDAwMDAwMDAwMDAwMDAwMDAwMDAwMDAwMDAwMDAwMDAwMDAwMDAwMDAwMDAwKIUz3UD+ed4P4T//yMjVknk1PmnsyRKjZKiYUxBgLmCZlfI6d+IfS6bSFS+qEi9hRqRr8oheNRUWSJKeSQYaCg=="
->>>>>>> 193b945f
+          "data": "base64:AQAAAAAAAAAAAQAAAAAAAAAAAAAAAAAAAAAAAAAAAAAAAGzKiP////8AAAAA2d6bIIEWerJUXZ6FHyvIyJTPXGZbxNLcZTV5z4rRx12Dgfl6rRRVwhyPQW89OYG5NvCDYngZRdZY3yqgK7PHUUpzKr2vcoLHjkfHRiWfRyePkk6gceWYsQmJtL3jLrizzp/wFQwBY1LwZ+AFqSYQH5EDh5Onn4ZuWtwFB+/LYk8NzPSkByWZsoiWUsVcxCgqu2JMAMCUflaOUtuXXcjJ+LYf3wTzfhm77p+aKB6XUKaH700vXPxvQsmRCLjFZz20GE6BUqe47tOgURSbCmAXCczu82lKqWIcCbpAmf3ZXPzwRMd8NJ5Ly8vu7qb/sclrET1pJYBDFAFdmEgar2co45mdMfat5Km6UoObhXyYMX0j9RTFbJB7xl/jncD4wk9cwQmMT3a7wK19VBx4q4PzTz07EbofMZ81tqwLP8fWHqzfUvGJ8hDegLFddPrXfNbuV0iviYL4vW9NxwF5VQMAimXXthVqFsLA66YhNYa+CvLTngBfV0O682MtkDVsUFdnbrBmcJXrhGniwfVK99dCX7o/sQBUBgQaa37qugDY+KDDNnVaex45Og+jAJG+QW1G+jhT3/So6yNPDk7dqLWTKBleRSuJLciHEp9rwrq3n2MP2ey0TF5k+Elyb24gRmlzaCBub3RlIGVuY3J5cHRpb24gbWluZXIga2V5MDAwMDAwMDAwMDAwMDAwMDAwMDAwMDAwMDAwMDAwMDAwMDAwMDAwMDAwMDAw173YxFDTPa8w54eYLt6/RMmPt2Z9sA48kFUY+RgWPB9qOmUAUIr+dFPOl4K2fk0tD2QHzZqJ7aIAXy/0pILtDQ=="
         }
       ]
     },
     {
       "header": {
         "sequence": 4,
-<<<<<<< HEAD
-        "previousBlockHash": "802A200C326B71831405939582A90313FB2CABEE806F14AFAEB767800AE9BA9E",
-        "noteCommitment": {
-          "type": "Buffer",
-          "data": "base64:6j1dtuFzi8NnkhEQpQRBfts/fVl43SEFFpXSFMct7Wc="
-        },
-        "transactionCommitment": {
-          "type": "Buffer",
-          "data": "base64:q0FKbrk4fSKBVaUL3uBS2S3978O4LS6CY/ciXZ+HvzY="
-=======
-        "previousBlockHash": "0F5CA8695043954BF3F7C45C1E3CA2C52612B9E5E0680DDCC0BF23CD01CDF628",
-        "noteCommitment": {
-          "type": "Buffer",
-          "data": "base64:o8880cifxd+DFptLO/MLpFW6nzMLfFxNlaijk4X2XmU="
-        },
-        "transactionCommitment": {
-          "type": "Buffer",
-          "data": "base64:YqiL5ZD/thItoaoT2q3tzihM2G88cYi2gdE4AF8k9GA="
->>>>>>> 193b945f
-        },
-        "target": "879130901036475001697423051875971117690643105150939656519205417941517322",
-        "randomness": "0",
-<<<<<<< HEAD
-        "timestamp": 1679336164170,
-=======
-        "timestamp": 1678914423016,
->>>>>>> 193b945f
+        "previousBlockHash": "3E25BA525397C7D3E87940B1AF59E73DCBEA84F2900DA68C0A05BEB0B6CCE8D0",
+        "noteCommitment": {
+          "type": "Buffer",
+          "data": "base64:ezjemNQqIz8tL0Qawpw/sb3Km8mQKYhJhig4S6eIbzw="
+        },
+        "transactionCommitment": {
+          "type": "Buffer",
+          "data": "base64:xo7Gnx16+OBXszOHNrWCQdq00sWFOSNhnyQO4yWbGVM="
+        },
+        "target": "878277375889837647326843029495509009809390053592540685978895509768758568",
+        "randomness": "0",
+        "timestamp": 1680697217076,
         "graffiti": "0000000000000000000000000000000000000000000000000000000000000000",
         "noteSize": 6,
         "work": "0"
@@ -1106,11 +644,7 @@
       "transactions": [
         {
           "type": "Buffer",
-<<<<<<< HEAD
-          "data": "base64:AQAAAAAAAAAAAQAAAAAAAAAAAAAAAAAAAAAAAAAAAAAAAGzKiP////8AAAAAdCSp5CH34TKn2ur7/J9fV+tak4F9BVH7ZkHjZzfBAaaV9p49iVG7acdsMrXEHBYZPVY/Ly9TBTZPHzzgEFvsoF0ILGJRR9TiZxKsmpazQ1iX6qYBBjwtG3wxZ6hT6Jz+v2c1Z3RyGPG8IXEyhyXnW7CSvU/4NDEGYSyq2S74ihYGqF0VBrR/pFPK6t2k+XT/MUy5IRQgYaUXJVndyUS6Ligki/MCB6HM9Y6Vz6GmiIuh6+LXzsV8xLmdAX/UtcUpOFsrCqs9IDuxyLqtE0sqJWvvodG2Cb/DSD7jtU+yfRm8YxxXlHCR6PTopzYjhkjf8fl38jCSfxNXSGmfGCCi57A/xROsD2G0zkmfhvjwRLcXhv003MlSAxoHDMudGbkDFKEBPv2xFRkFbvLvaeWCkXfvitNyVtaMa9plHasSs4fCXhRq2EbTrLxfara1ADKEgUfCgQlxsQ2/v34lYPpleugUYs1JvzO9FAGsvcOh9Ir0w3on6bgbJHxxpzJuJ0uR+MZ0Cd1Pm9hMv8R1AFuUgOgwMev+EYInfqssjFZsTAiNWbGAaZHvYotF6QwMC2/dRZPujZHitzZo5FCA1fGHviclB8w6gHJvdb65y7wGf3tRAN/pkzsBeElyb24gRmlzaCBub3RlIGVuY3J5cHRpb24gbWluZXIga2V5MDAwMDAwMDAwMDAwMDAwMDAwMDAwMDAwMDAwMDAwMDAwMDAwMDAwMDAwMDAwpbCxuxiXu61ZpFm0v/20dfB1E6tvwGQr8G0/Fbzqs8h2z9wfxiCy9XgpaIIu7Lc2SkKWugcYnrd9v4BkKmpjDA=="
-=======
-          "data": "base64:AQAAAAAAAAAAAQAAAAAAAAAAAAAAAAAAAAAAAAAAAAAAAGzKiP////8AAAAAyC5NcKDqEPNJgXrz48RtbKIQe1z6nKgKQUnGUCqoPiCLyHdzBcCBtuODj0sJdcimcb9/rv7kVL2w+1yqr8J+a0b5zMOK8KGNDt7lfcbaaGGFzfEHMVcEykiME2AbzYfNfojY3rklU3rQPmwSqWp/5/dk66OZoxgqJ0sfPhFl8IoTmjmNpO8slGrhlOdMQeD1TVokdYZBKV3hvUTYMB23MTqp8cFYB5Pyieools+e5lKlBQ7O3PHU/QeRG/e6Ku5gZN7J3eLzziq6BDA719hxJRFAwjEhq4z+nfQIPaUV9DIbnKKZ4Tp8OwjaCMRvP2L0tFjMbJZEoi74ROKNvm4t6cUT27SLIb/regakwgSK2zLwjzXLsPriIVTy1SFUG5px/a4evKblEmq8eDhpEglst1t/3ajYwXwtMBi9I3+TJfB5igh1xUHIsJCxclBIx4aWbx2enNmP7CEJ+ZE8QBPDXsE0A9ljfVivHEAJr/DNR5Skrd6/XfcovJZ9Ypo6vQdQczexeBvuI/wGyPSjCzYHsS0Ua9NPsH3w40EZ7GxfZMXhfpUXW4fDxByk4+l0NzYn2RtB8gdkIVOLp+4TIKwomnBVRfdeRaAquWhDITKQtos7E6bBwTk+h0lyb24gRmlzaCBub3RlIGVuY3J5cHRpb24gbWluZXIga2V5MDAwMDAwMDAwMDAwMDAwMDAwMDAwMDAwMDAwMDAwMDAwMDAwMDAwMDAwMDAwVmND0a9kWl+NsohaFQ47cx9W6xILl44t5o5WY2y8mZD4/7/YB4ZqORNt6t0Svgo8zV7oFmH2rTm3glTONRLrCQ=="
->>>>>>> 193b945f
+          "data": "base64:AQAAAAAAAAAAAQAAAAAAAAAAAAAAAAAAAAAAAAAAAAAAAGzKiP////8AAAAAvLaYMjgA52YNp6usD+OeSpisGNdZJW7SfmEyYpzK4+qYZUwDDmlPkiurxM0Cq9A6CIrRJXqvRHvbz0BebM3KZh1a3QaYITasQOsA7GHaVbK4FhP8kggVIYWGXSjG2N6G4qic8L7xu6XVZlVeO5kiMC45tg19n41kBECqVJG+0VgSzk+ZfygFQR2S6mN0f5+F69BtXzE7i/fIfmqJdp5tFWhvs1UdcyBTcYNv1PUzKJ+YdxG0lIV7rY7+YsxTmg6I7ZSdoUrQBXeuJ3nfSo+lW1xRKr3wxLfYnzxHXKkeXcCdQVHC19Ijqp7c6K00CKwdiRkSkTIwkNlhbGS0pEPKgpuvMwc3Nh/zgJbhJ/uGOWqtwx/0Rfw0SiD0Nsrd1gRxhuWTGRMqXvZuahqI6g+0VCk44v29CXEAW/S9nGIBOT8qCNPudndejMynEQ89tLWbxToBpdQK9vSbPuw9NL9XLGMQeoU8DUdQUqkNydnKPQXsQC2rFQww13Vv1v1CljmO8Qh5W+PmlsCGwwBDs02KvE3JCOHn57+I9TlzFxhI+InFwORUCIpqW3pjc/+kDA7lZ+SEZnvj4ndK1kn8Ahml2qR3A538CvBA51ND5wCPjUI2mC5IBeAQ+0lyb24gRmlzaCBub3RlIGVuY3J5cHRpb24gbWluZXIga2V5MDAwMDAwMDAwMDAwMDAwMDAwMDAwMDAwMDAwMDAwMDAwMDAwMDAwMDAwMDAwjtSTdcEOT1gIPU8+hrit/9FtVL+fkSK4UQ4KuASh11bIpHZLW47Rypn++qOAOTnUFZYAVb0/wct7uKwt1uwdBQ=="
         }
       ]
     }
@@ -1118,65 +652,38 @@
   "Route wallet/createTransaction should throw an error when attempting to create a transaction with no valid confirmations": [
     {
       "version": 1,
-<<<<<<< HEAD
-      "id": "11352086-425f-4c22-93ef-26ee92407838",
-      "name": "existingAccount",
-      "spendingKey": "139886b308c18b34d3bfd84a18000569d1488236882dd7821d8bdc1be3bcbb8b",
-      "viewKey": "79bb3adf83b7a4f1048c8d174ff6fc6e563d2c90f5bd617f33625fb3cbb77c1db20f4b96c016695610f2f433d6e8455187dd4c73b1777216cf43dde4c88b3d14",
-      "incomingViewKey": "bb80efd09742be58becf918541ff4f0e3b6f60cc98ae43ecc3faed320390b106",
-      "outgoingViewKey": "483bc50f8d262e148fb1e013615e59c3df994af3c58d77898d1763db09fc88d0",
-      "publicAddress": "9b5ab3ccfa733abe210f917ff3e46a8392d9b8b2e131c50f0b13361da6035c46",
-      "createdAt": "2023-03-20T18:16:05.940Z"
-=======
-      "id": "43cdbc14-35e6-4986-a242-bafe0b26f681",
-      "name": "existingAccount",
-      "spendingKey": "64b73e51d1d5c84b8ab25ec72854ca0e025dd929dcf81df1b12c5905819da48b",
-      "viewKey": "3b16ad9ad61127a6098d2bf0d9f810d4c61ca7ad21ce2a4183b2a3567baac320e2db8f92b39da0f3a5e8535ad402b72cf7df9b546e65b905fa1adeefcd00c89c",
-      "incomingViewKey": "3b0dc9793657e3bcffb972b31357166be97208e7568b7fe7525c43c2e81a7803",
-      "outgoingViewKey": "bd41ceb5a11758f868e37bb63bf156cdbbd9e1c4c043a8a965c65050e3d8210c",
-      "publicAddress": "b0712616074c874bfdbdf068cb41a7552b97db3941074ae175445c4d71c0cd45",
-      "createdAt": null
->>>>>>> 193b945f
-    },
-    {
-      "header": {
-        "sequence": 2,
-        "previousBlockHash": "440BA4CFB92D7C5949D8C5168B119B204E9652EDFB5A11B26BBD271E9D712B89",
-        "noteCommitment": {
-          "type": "Buffer",
-<<<<<<< HEAD
-          "data": "base64:xQFdab67ZDaj6PknbLBZxR6N9wAnNoSAUJfumbdQhxc="
-        },
-        "transactionCommitment": {
-          "type": "Buffer",
-          "data": "base64:Dedaub3zE36dUle1dPpSyGj7OylXoFtiVHbt+bc6YJc="
-        },
-        "target": "883423532389192164791648750371459257913741948437809479060803100646309888",
-        "randomness": "0",
-        "timestamp": 1679336175538,
-=======
-          "data": "base64:vmULG9Gy9zuvgM22pB0kREi4ehF+Wkxj2EbjxOfyWQ8="
-        },
-        "transactionCommitment": {
-          "type": "Buffer",
-          "data": "base64:K0lx7i604s2JmH6Kv0gp7qBcYdwTOys5YAQ8aU7FmGk="
-        },
-        "target": "883423532389192164791648750371459257913741948437809479060803100646309888",
-        "randomness": "0",
-        "timestamp": 1678914428264,
->>>>>>> 193b945f
-        "graffiti": "0000000000000000000000000000000000000000000000000000000000000000",
-        "noteSize": 4,
-        "work": "0"
-      },
-      "transactions": [
-        {
-          "type": "Buffer",
-<<<<<<< HEAD
-          "data": "base64:AQAAAAAAAAAAAQAAAAAAAAAAAAAAAAAAAAAAAAAAAAAAAGzKiP////8AAAAAVuTrDAoJY/JjWW1QH3ydDBj496sjA0eFQJKVtAdGVPGMqfreyAzoV9i2VAjO35Wsjt7tVYUXdn60hY4WJWMtjIV79MCNFH3QuPDF/50xuKSAdFUmBTdjuKt4JM5QIVPzMX92W/06paZcjmVM9b6ATxItPuwNc6v6R0DF6CZsqHcNl+ilybSQzA2u3NrXUOOhzgeLIkbeg3tHnOA7bv872Zfd0TXDdVUTKThW14XmAxaVeDHe7/MdrnI0iCQvHCh+/TTZRSn/qjy1UQX5/GL/+lRPSxpuG9bFN/4kzOujXR9mkNEPSRpOMmCTZWUjlVNqqc66/WqtWqKuMYVLwGDJja8W5v2YJuL34qft7GWGu92NEMY8T45gRe5Tg7ET0b5z48MYdBfh/jsZnz3reYmPoDy3FN74CMRf4gTVMdlCBxt+NfCyE3Mc+iVmv9XYTAIYDVVXYVHI4kUVtkkA0jxlVlBwUav2xY/nfeKUlA63plpMpJrecB2Qm9KNPHzcEryc0360wNLvvPDn7iw3L+oXbrI++tfzDSqBKbTBIYEVvshWrSfLac60gfiiBGCtq0z954k4fa79X0A68ZktAzPZywAzSJ8WAjtKifaSQ9VG6ZjWLpn5ET2CJUlyb24gRmlzaCBub3RlIGVuY3J5cHRpb24gbWluZXIga2V5MDAwMDAwMDAwMDAwMDAwMDAwMDAwMDAwMDAwMDAwMDAwMDAwMDAwMDAwMDAwOugTunUHgQ28h5kFtVF4HTRznPLWmpSdHatU3O1aCZ59uMbl2m5EoHWBniJC6lzU8BQAqJxAHSXoIT3cTvctDQ=="
-=======
-          "data": "base64:AQAAAAAAAAAAAQAAAAAAAAAAAAAAAAAAAAAAAAAAAAAAAGzKiP////8AAAAA4yNy2c3G8yoJqVTiFhQ+Cb/hx5pcHzVL6XgQqFaDvFyJSYAXuLD1AwZYwhajaEcS+lx9Qx96qwWrhUZ/SBtiOg8IhviGGBZw5RYxKAJEt5WJfEzR0I7Kg03fTGu+T0fcDtuh9lpaE2Q22aLv9zyTHitYQaPIB5724lzBzkwXIVYZ6Dkxg4fiL9nHWTWjfR+rQXCnEEC2Mj04HuU1l6KO6NhogcY2/qST56FrfZv3zuqgXiNOc4PukXwukm/oTw5lWjCtL5iuXvPf3iO+2lX56NcQxnhd6ypCRBnciVfSiI8FbaMO1nOLrCJh7sboAaCMR6ebozEWZKPvQAPEEbh4olmaCcJE9nKZgBVJSZ53KLFHCpecAvU4yt3YkRc9vCo969+y5Uh4vQ9pg37cIFnPfcYa5CWrZ6kVBER1Rg7IgfItnF6bpYI/d1qkXbjiKrrcRTvZokWZAG3qyzA0Jd5JZ6YSWgIiKGZeG5on2BH+//87NVZAceWaLz6/p+N0rIl0fK3H6rpnvUmuy0QpOpgNu3KEwPOJ7Qqe3q+3KpkiWNT1XxLnJfT51NoDAbPqqojTquYKiNy03T9LnbVO6umkiHcDHi0vDMkkvAAqwzC7Ux3va6XvRpr2H0lyb24gRmlzaCBub3RlIGVuY3J5cHRpb24gbWluZXIga2V5MDAwMDAwMDAwMDAwMDAwMDAwMDAwMDAwMDAwMDAwMDAwMDAwMDAwMDAwMDAw65vjF8LbJnrDlsXzRgaDLOGBU0u24Th0t4dEM7NiwGAdRHcdJG8wdpvLljrBfRI21B1YlraVzRUggaJWiFaRAA=="
->>>>>>> 193b945f
+      "id": "6bc9d066-057c-4527-ab57-0c13e36467ad",
+      "name": "existingAccount",
+      "spendingKey": "ea98e7c92271370f118216b2a2dd6769949aa3f51e14b79da47f2bc052d5a14f",
+      "viewKey": "b51d42cde9b9f28e73ef8486c3538daa4ad124362bf1c8aef1c8a1de2cee1bb862ab110335be475d85a07154e6cb1e2e6b0bd02697a96639a3ea2a9e5186792c",
+      "incomingViewKey": "28771d7a128dae228dcc05854facc2e3faef9b60dcc4b24d7e5cbde0dbf92c00",
+      "outgoingViewKey": "28f12cc25334a34583fdca3e2e381598dfb6eae1554f1c0fedc32e33551e03a8",
+      "publicAddress": "905cee91e9f39b76449cc9790f7f33821659d272eb5b72b26bb0c73d4613c3e7",
+      "createdAt": null
+    },
+    {
+      "header": {
+        "sequence": 2,
+        "previousBlockHash": "440BA4CFB92D7C5949D8C5168B119B204E9652EDFB5A11B26BBD271E9D712B89",
+        "noteCommitment": {
+          "type": "Buffer",
+          "data": "base64:ThHfhkIN3MrU4fkgQMX/SHsYu52+7wcXtaZJvu9ZJg8="
+        },
+        "transactionCommitment": {
+          "type": "Buffer",
+          "data": "base64:tylBELA/gy6DFYXs64ElDHIs+/u5foF4kIq2/YtnJko="
+        },
+        "target": "883423532389192164791648750371459257913741948437809479060803100646309888",
+        "randomness": "0",
+        "timestamp": 1680697218493,
+        "graffiti": "0000000000000000000000000000000000000000000000000000000000000000",
+        "noteSize": 4,
+        "work": "0"
+      },
+      "transactions": [
+        {
+          "type": "Buffer",
+          "data": "base64:AQAAAAAAAAAAAQAAAAAAAAAAAAAAAAAAAAAAAAAAAAAAAGzKiP////8AAAAAIci0a/wQpE9m+xSQTwfJTnQED235b1HPnCVVoaTS8a+qYVU6N0dbYXB4MELpzvvHYq0olSF31+daRxI24YZtGVrLVzKgff5XRP36+7Mspd+SPSRp/TTiztgHx28qHhpIhfcyuoO5Wabh7Uq4KC0H+MqIzTztjwXLfQ+fvllXWjoPqsb+kB7YJ/RH3nRsttVpeSHe/LmM9E7DaSr7c9s0gMjrQlSa8uf260HB5JiYk6qAQ/Tauc4//KvpCHA39+y07DkznSXyeTrZcaf2mfhRb72fxKBIpvbTGNiL8ZCiNarxYWfiQvXpaaghfw9/9kizGa2RxLWPiIXbO9QgVSJpG7wAuesFVlVVGPXR1/D0Mux3tWc5xOJRmlnNBWFECUVLQDV/lFUlL3txBFObUMtjnduYrEFrBDr5ErRxg17nBRs0Gd1jHNQzT2kWxJK1FnUjjgb8BENtwM891UQQozFjEV0P5K3t8a/iVmznpMl3WUFbMUBXDNq5RiaqBRZDeRc0LypYfvflbS9f+9Z7sBpP6++B1vgA+t/cfoEreM5lJ7K1wAeeCbguSfEn8z0JQILZxk2rQJptcBycuSuqAcOAX70ZVzaxbFmx7mJgtq8KHFwjYD0bHZ1hy0lyb24gRmlzaCBub3RlIGVuY3J5cHRpb24gbWluZXIga2V5MDAwMDAwMDAwMDAwMDAwMDAwMDAwMDAwMDAwMDAwMDAwMDAwMDAwMDAwMDAwRo1s3NAgMD9wscRN6LTY2CFmh7pQ+LNmXIoJZWxHPjoEvIgEfWl0jhqHlV7oAB3jUjE1462guz4Xh1PVhuM7Cw=="
         }
       ]
     }
