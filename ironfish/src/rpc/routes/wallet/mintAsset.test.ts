/* This Source Code Form is subject to the terms of the Mozilla Public
 * License, v. 2.0. If a copy of the MPL was not distributed with this
 * file, You can obtain one at https://mozilla.org/MPL/2.0/. */
import { Asset } from '@ironfish/rust-nodejs'
import { Assert } from '../../../assert'
import { useAccountFixture, useMinerBlockFixture, useTxFixture } from '../../../testUtilities'
import { createRouteTest } from '../../../testUtilities/routeTest'
import { CurrencyUtils } from '../../../utils'

describe('Route wallet/mintAsset', () => {
  const routeTest = createRouteTest(true)

  beforeAll(async () => {
    await routeTest.node.wallet.createAccount('account', { setDefault: true })
  })

  describe('with an invalid fee', () => {
    it('throws a validation error', async () => {
      await expect(
        routeTest.client.wallet.mintAsset({
          account: 'account',
          fee: '0',
          metadata: '{ url: hello }',
          name: 'fake-coin',
          value: '100',
        }),
      ).rejects.toThrow(
        'Request failed (400) validation: value must be equal to or greater than 1',
      )
    })
  })

  describe('with an invalid value', () => {
    it('throws a validation error', async () => {
      await expect(
        routeTest.client.wallet.mintAsset({
          account: 'account',
          fee: '1',
          metadata: '{ url: hello }',
          name: 'fake-coin',
          value: '-1',
        }),
      ).rejects.toThrow(
        'Request failed (400) validation: value must be equal to or greater than 1',
      )
    })
  })

  describe('with valid parameters', () => {
    it('returns the asset identifier and transaction hash', async () => {
      const node = routeTest.node
      const wallet = node.wallet
      const account = await useAccountFixture(wallet)

      const block = await useMinerBlockFixture(routeTest.chain, undefined, account, node.wallet)
      await expect(node.chain).toAddBlock(block)
      await node.wallet.updateHead()

      const asset = new Asset(account.publicAddress, 'mint-asset', 'metadata')
      const mintData = {
        creator: asset.creator().toString('hex'),
        name: asset.name().toString('utf8'),
        metadata: asset.metadata().toString('utf8'),
        value: 10n,
        isNewAsset: true,
      }

      const mintTransaction = await useTxFixture(wallet, account, account, async () => {
        const raw = await wallet.createTransaction({
          account,
          mints: [mintData],
          fee: 0n,
          expiration: 0,
        })
        const { transaction } = await wallet.post({
          transaction: raw,
          account,
        })
        return transaction
      })

      jest.spyOn(wallet, 'mint').mockResolvedValueOnce(mintTransaction)

      const accountAsset = await account.getAsset(asset.id())

      Assert.isNotUndefined(accountAsset)

      const response = await routeTest.client.wallet.mintAsset({
        account: account.name,
        fee: '1',
        metadata: asset.metadata().toString('utf8'),
        name: asset.name().toString('utf8'),
        value: CurrencyUtils.encode(mintData.value),
      })

      expect(response.content).toEqual({
        asset: {
          id: asset.id().toString('hex'),
          metadata: asset.metadata().toString('hex'),
          name: asset.name().toString('hex'),
          creator: asset.creator().toString('hex'),
          nonce: asset.nonce(),
<<<<<<< HEAD
=======
          supply: undefined,
          owner: accountAsset.owner.toString('hex'),
          createdTransactionHash: accountAsset.createdTransactionHash.toString('hex'),
          status: await node.wallet.getAssetStatus(account, accountAsset, {
            confirmations: 0,
          }),
          verification: node.assetsVerifier.verify(asset.id()),
>>>>>>> ab766a2b
        },
        assetId: asset.id().toString('hex'),
        hash: mintTransaction.hash().toString('hex'),
        name: asset.name().toString('hex'),
        value: mintTransaction.mints[0].value.toString(),
      })
    })
  })
})<|MERGE_RESOLUTION|>--- conflicted
+++ resolved
@@ -100,8 +100,6 @@
           name: asset.name().toString('hex'),
           creator: asset.creator().toString('hex'),
           nonce: asset.nonce(),
-<<<<<<< HEAD
-=======
           supply: undefined,
           owner: accountAsset.owner.toString('hex'),
           createdTransactionHash: accountAsset.createdTransactionHash.toString('hex'),
@@ -109,7 +107,6 @@
             confirmations: 0,
           }),
           verification: node.assetsVerifier.verify(asset.id()),
->>>>>>> ab766a2b
         },
         assetId: asset.id().toString('hex'),
         hash: mintTransaction.hash().toString('hex'),
