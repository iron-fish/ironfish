--- conflicted
+++ resolved
@@ -77,11 +77,7 @@
 
       const accountAsset = await account.getAsset(assetId)
 
-<<<<<<< HEAD
-      expect(accountAsset).toBeDefined()
-=======
       Assert.isNotUndefined(accountAsset)
->>>>>>> ab766a2b
 
       const response = await routeTest.client.wallet.burnAsset({
         account: account.name,
@@ -96,9 +92,6 @@
           metadata: asset.metadata().toString('hex'),
           name: asset.name().toString('hex'),
           creator: asset.creator().toString('hex'),
-<<<<<<< HEAD
-          nonce: accountAsset?.nonce ?? null,
-=======
           nonce: accountAsset.nonce ?? null,
           owner: accountAsset.owner.toString('hex') ?? '',
           status: await node.wallet.getAssetStatus(account, accountAsset, {
@@ -106,7 +99,6 @@
           }),
           verification: node.assetsVerifier.verify(asset.id()),
           createdTransactionHash: accountAsset.createdTransactionHash.toString('hex') ?? null,
->>>>>>> ab766a2b
         },
         assetId: asset.id().toString('hex'),
         name: asset.name().toString('hex'),
