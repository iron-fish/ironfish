--- conflicted
+++ resolved
@@ -37,15 +37,10 @@
   PostTransactionRequestSchema,
   async (request, node): Promise<void> => {
     const account = getAccount(node, request.data.sender)
-<<<<<<< HEAD
-    const { spendingKey } = account
-    Assert.isNotNull(spendingKey, 'Account must have spending key to post a transaction')
-=======
     Assert.isNotNull(
       account.spendingKey,
       'Account must have spending key to post a transaction',
     )
->>>>>>> c014fe61
 
     const rawTransactionBytes = Buffer.from(request.data.transaction, 'hex')
     const rawTransaction = RawTransactionSerde.deserialize(rawTransactionBytes)
