--- conflicted
+++ resolved
@@ -107,15 +107,6 @@
 
     request.end({
       asset: {
-<<<<<<< HEAD
-        id: mint.asset.id().toString('hex'),
-        metadata: mint.asset.metadata().toString('hex'),
-        name: mint.asset.name().toString('hex'),
-        nonce: mint.asset.nonce(),
-        creator: mint.asset.creator().toString('hex'),
-      },
-      assetId: mint.asset.id().toString('hex'),
-=======
         id: asset.id.toString('hex'),
         metadata: asset.metadata.toString('hex'),
         name: asset.name.toString('hex'),
@@ -129,7 +120,6 @@
         createdTransactionHash: asset.createdTransactionHash.toString('hex'),
       },
       assetId: asset.id.toString('hex'),
->>>>>>> ab766a2b
       hash: transaction.hash().toString('hex'),
       name: asset.name.toString('hex'),
       value: mint.value.toString(),
