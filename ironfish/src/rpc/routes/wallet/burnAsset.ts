/* This Source Code Form is subject to the terms of the Mozilla Public
 * License, v. 2.0. If a copy of the MPL was not distributed with this
 * file, You can obtain one at https://mozilla.org/MPL/2.0/. */
import * as yup from 'yup'
import { Assert } from '../../../assert'
import { CurrencyUtils } from '../../../utils'
import { ValidationError } from '../../adapters'
import { ApiNamespace, router } from '../router'

export interface BurnAssetRequest {
  account: string
  assetId: string
  fee: string
  value: string
  expiration?: number
  expirationDelta?: number
}

export interface BurnAssetResponse {
  assetId: string
  hash: string
  value: string
}

export const BurnAssetRequestSchema: yup.ObjectSchema<BurnAssetRequest> = yup
  .object({
    account: yup.string().required(),
    assetId: yup.string().required(),
    fee: yup.string().required(),
    value: yup.string().required(),
    expiration: yup.number().optional(),
    expirationDelta: yup.number().optional(),
  })
  .defined()

export const BurnAssetResponseSchema: yup.ObjectSchema<BurnAssetResponse> = yup
  .object({
    assetId: yup.string().required(),
    hash: yup.string().required(),
    value: yup.string().required(),
  })
  .defined()

router.register<typeof BurnAssetRequestSchema, BurnAssetResponse>(
  `${ApiNamespace.wallet}/burnAsset`,
  BurnAssetRequestSchema,
  async (request, node): Promise<void> => {
    const account = node.wallet.getAccountByName(request.data.account)
    if (!account) {
      throw new ValidationError(`No account found with name ${request.data.account}`)
    }

    const fee = CurrencyUtils.decode(request.data.fee)
    if (fee < 1n) {
      throw new ValidationError(`Invalid transaction fee, ${fee}`)
    }

    const value = CurrencyUtils.decode(request.data.value)
    if (value <= 0) {
      throw new ValidationError('Invalid burn amount')
    }

    const transaction = await node.wallet.burn(
      node.memPool,
      account,
      Buffer.from(request.data.assetId, 'hex'),
      value,
      fee,
      request.data.expirationDelta ?? node.config.get('transactionExpirationDelta'),
      request.data.expiration,
    )
    Assert.isEqual(transaction.burns.length, 1)
    const burn = transaction.burns[0]

    request.end({
      assetId: burn.assetId.toString('hex'),
      hash: transaction.hash().toString('hex'),
<<<<<<< HEAD
      value: burn.value.toString(),
=======
      value: CurrencyUtils.encode(burn.value),
>>>>>>> f9a731c6
    })
  },
)<|MERGE_RESOLUTION|>--- conflicted
+++ resolved
@@ -75,11 +75,7 @@
     request.end({
       assetId: burn.assetId.toString('hex'),
       hash: transaction.hash().toString('hex'),
-<<<<<<< HEAD
-      value: burn.value.toString(),
-=======
       value: CurrencyUtils.encode(burn.value),
->>>>>>> f9a731c6
     })
   },
 )