--- conflicted
+++ resolved
@@ -61,15 +61,10 @@
       node,
       account,
       transaction,
-<<<<<<< HEAD
-      request.data.confirmations,
-      request.data.serialized,
-=======
       {
         confirmations: request.data.confirmations,
         serialized: request.data.serialized,
       },
->>>>>>> 50f2daad
     )
 
     const notes = request.data.notes
