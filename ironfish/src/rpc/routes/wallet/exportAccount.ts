--- conflicted
+++ resolved
@@ -9,11 +9,7 @@
 export type ExportAccountResponse = {
   account: {
     name: string
-<<<<<<< HEAD
-    spendingKey?: string
-=======
     spendingKey: string | null
->>>>>>> c9ab6e47
     incomingViewKey: string
     outgoingViewKey: string
     publicAddress: string
