--- conflicted
+++ resolved
@@ -36,15 +36,12 @@
           fee: 0n,
           expiration: 0,
         })
-<<<<<<< HEAD
+
         return routeTest.node.wallet.postTransaction(
           raw,
           routeTest.node.memPool,
           sender.spendingKey,
         )
-=======
-        return routeTest.node.wallet.postTransaction(raw, routeTest.node.memPool)
->>>>>>> 7354ed10
       },
     )
 
