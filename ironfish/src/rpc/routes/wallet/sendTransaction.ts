--- conflicted
+++ resolved
@@ -83,11 +83,7 @@
     const transaction = request.data
 
     const account = node.wallet.getAccountByName(transaction.fromAccountName)?.spendingAccount()
-<<<<<<< HEAD
-    Assert.isTruthy(account, `No account found with name ${transaction.fromAccountName}`)
-=======
     Assert.isNotUndefined(account, `No account found with name ${transaction.fromAccountName}`)
->>>>>>> 2fcbe35a
 
     // The node must be connected to the network first
     if (!node.peerNetwork.isReady) {
