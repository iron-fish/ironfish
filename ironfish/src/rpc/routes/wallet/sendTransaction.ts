--- conflicted
+++ resolved
@@ -82,10 +82,6 @@
   async (request, node): Promise<void> => {
     const transaction = request.data
 
-<<<<<<< HEAD
-    const account = node.wallet.getAccountByName(transaction.fromAccountName)?.spendingAccount()
-    Assert.isNotUndefined(account, `No account found with name ${transaction.fromAccountName}`)
-=======
     const account = node.wallet.getAccountByName(transaction.fromAccountName)
     Assert.isNotNull(account, `No account found with name ${transaction.fromAccountName}`)
     const { spendingKey } = account
@@ -93,7 +89,6 @@
       spendingKey,
       'Account must have spending key in order to send a transaction',
     )
->>>>>>> c9ab6e47
 
     // The node must be connected to the network first
     if (!node.peerNetwork.isReady) {
