/* This Source Code Form is subject to the terms of the Mozilla Public
 * License, v. 2.0. If a copy of the MPL was not distributed with this
 * file, You can obtain one at https://mozilla.org/MPL/2.0/. */
import { Asset } from '@ironfish/rust-nodejs'
import { BufferMap } from 'buffer-map'
import * as yup from 'yup'
import { Assert } from '../../../assert'
import { CurrencyUtils } from '../../../utils'
import { NotEnoughFundsError } from '../../../wallet/errors'
import { ERROR_CODES, ValidationError } from '../../adapters/errors'
import { ApiNamespace, router } from '../router'

export type SendTransactionRequest = {
  fromAccountName: string
  outputs: {
    publicAddress: string
    amount: string
    memo: string
    assetId?: string
  }[]
  fee: string
  expiration?: number | null
  expirationDelta?: number | null
  confirmations?: number | null
}

export type SendTransactionResponse = {
  outputs: {
    publicAddress: string
    amount: string
    memo: string
    assetId?: string
  }[]
  fromAccountName: string
  hash: string
}

export const SendTransactionRequestSchema: yup.ObjectSchema<SendTransactionRequest> = yup
  .object({
    fromAccountName: yup.string().defined(),
    outputs: yup
      .array(
        yup
          .object({
            publicAddress: yup.string().defined(),
            amount: yup.string().defined(),
            memo: yup.string().defined(),
            assetId: yup.string().optional(),
          })
          .defined(),
      )
      .defined(),
    fee: yup.string().defined(),
    expiration: yup.number().nullable().optional(),
    expirationDelta: yup.number().nullable().optional(),
    confirmations: yup.number().nullable().optional(),
  })
  .defined()

export const SendTransactionResponseSchema: yup.ObjectSchema<SendTransactionResponse> = yup
  .object({
    outputs: yup
      .array(
        yup
          .object({
            publicAddress: yup.string().defined(),
            amount: yup.string().defined(),
            memo: yup.string().defined(),
            assetId: yup.string().optional(),
          })
          .defined(),
      )
      .defined(),
    fromAccountName: yup.string().defined(),
    hash: yup.string().defined(),
  })
  .defined()

router.register<typeof SendTransactionRequestSchema, SendTransactionResponse>(
  `${ApiNamespace.wallet}/sendTransaction`,
  SendTransactionRequestSchema,
  async (request, node): Promise<void> => {
    const transaction = request.data

    const account = node.wallet.getAccountByName(transaction.fromAccountName)
    Assert.isNotNull(account, `No account found with name ${transaction.fromAccountName}`)
<<<<<<< HEAD
    const { spendingKey } = account
    Assert.isNotNull(
      spendingKey,
=======
    Assert.isNotNull(
      account.spendingKey,
>>>>>>> c014fe61
      'Account must have spending key in order to send a transaction',
    )

    // The node must be connected to the network first
    if (!node.peerNetwork.isReady) {
      throw new ValidationError(
        `Your node must be connected to the Iron Fish network to send a transaction`,
      )
    }

    if (!node.chain.synced) {
      throw new ValidationError(
        `Your node must be synced with the Iron Fish network to send a transaction. Please try again later`,
      )
    }

    const outputs = transaction.outputs.map((output) => {
      let assetId = Asset.nativeId()
      if (output.assetId) {
        assetId = Buffer.from(output.assetId, 'hex')
      }

      return {
        publicAddress: output.publicAddress,
        amount: CurrencyUtils.decode(output.amount),
        memo: output.memo,
        assetId,
      }
    })

    const fee = CurrencyUtils.decode(transaction.fee)
    if (fee < 1n) {
      throw new ValidationError(`Invalid transaction fee, ${transaction.fee}`)
    }

    const totalByAssetIdentifier = new BufferMap<bigint>()
    totalByAssetIdentifier.set(Asset.nativeId(), fee)
    for (const { assetId, amount } of outputs) {
      if (amount < 0) {
        throw new ValidationError(`Invalid transaction amount ${amount}.`)
      }

      const sum = totalByAssetIdentifier.get(assetId) ?? BigInt(0)
      totalByAssetIdentifier.set(assetId, sum + amount)
    }

    // Check that the node account is updated
    for (const [assetId, sum] of totalByAssetIdentifier) {
      const balance = await node.wallet.getBalance(account, assetId)

      if (balance.confirmed < sum) {
        throw new ValidationError(
          `Your balance is too low. Add funds to your account first`,
          undefined,
          ERROR_CODES.INSUFFICIENT_BALANCE,
        )
      }
    }

    try {
      const transactionPosted = await node.wallet.send(
        node.memPool,
        account,
        outputs,
        BigInt(transaction.fee),
        transaction.expirationDelta ?? node.config.get('transactionExpirationDelta'),
        transaction.expiration,
        transaction.confirmations,
      )

      request.end({
        outputs: transaction.outputs,
        fromAccountName: account.name,
        hash: transactionPosted.hash().toString('hex'),
      })
    } catch (e) {
      if (e instanceof NotEnoughFundsError) {
        throw new ValidationError(
          `Not enough unspent notes available to fund the transaction. Please wait for any pending transactions to be confirmed.`,
          400,
          ERROR_CODES.INSUFFICIENT_BALANCE,
        )
      }
      throw e
    }
  },
)<|MERGE_RESOLUTION|>--- conflicted
+++ resolved
@@ -84,14 +84,8 @@
 
     const account = node.wallet.getAccountByName(transaction.fromAccountName)
     Assert.isNotNull(account, `No account found with name ${transaction.fromAccountName}`)
-<<<<<<< HEAD
-    const { spendingKey } = account
-    Assert.isNotNull(
-      spendingKey,
-=======
     Assert.isNotNull(
       account.spendingKey,
->>>>>>> c014fe61
       'Account must have spending key in order to send a transaction',
     )
 
