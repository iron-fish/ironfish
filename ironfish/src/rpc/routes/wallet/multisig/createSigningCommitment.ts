/* This Source Code Form is subject to the terms of the Mozilla Public
 * License, v. 2.0. If a copy of the MPL was not distributed with this
 * file, You can obtain one at https://mozilla.org/MPL/2.0/. */
import { createSigningCommitment } from '@ironfish/rust-nodejs'
import * as yup from 'yup'
import { AssertMultisigSigner } from '../../../../wallet/account/account'
import { ApiNamespace } from '../../namespaces'
import { routes } from '../../router'
import { AssertHasRpcContext } from '../../rpcContext'
import { getAccount } from '../utils'

export type CreateSigningCommitmentRequest = {
  account?: string
  seed: number //  TODO: remove when we have deterministic nonces
}

export type CreateSigningCommitmentResponse = {
  commitment: string
}

export const CreateSigningCommitmentRequestSchema: yup.ObjectSchema<CreateSigningCommitmentRequest> =
  yup
    .object({
      account: yup.string().optional(),
      seed: yup.number().defined(),
    })
    .defined()

export const CreateSigningCommitmentResponseSchema: yup.ObjectSchema<CreateSigningCommitmentResponse> =
  yup
    .object({
      commitment: yup.string().defined(),
    })
    .defined()

routes.register<typeof CreateSigningCommitmentRequestSchema, CreateSigningCommitmentResponse>(
  `${ApiNamespace.wallet}/multisig/createSigningCommitment`,
  CreateSigningCommitmentRequestSchema,
  (request, context): void => {
    AssertHasRpcContext(request, context, 'wallet')

    const account = getAccount(context.wallet, request.data.account)
<<<<<<< HEAD
    AssertMultiSigSigner(account)
=======

    AssertMultisigSigner(account)
>>>>>>> d0a98c5d

    request.end({
      commitment: createSigningCommitment(account.multisigKeys.keyPackage, request.data.seed),
    })
  },
)<|MERGE_RESOLUTION|>--- conflicted
+++ resolved
@@ -40,12 +40,8 @@
     AssertHasRpcContext(request, context, 'wallet')
 
     const account = getAccount(context.wallet, request.data.account)
-<<<<<<< HEAD
-    AssertMultiSigSigner(account)
-=======
 
     AssertMultisigSigner(account)
->>>>>>> d0a98c5d
 
     request.end({
       commitment: createSigningCommitment(account.multisigKeys.keyPackage, request.data.seed),
