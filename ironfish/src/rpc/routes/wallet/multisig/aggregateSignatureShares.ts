/* This Source Code Form is subject to the terms of the Mozilla Public
 * License, v. 2.0. If a copy of the MPL was not distributed with this
 * file, You can obtain one at https://mozilla.org/MPL/2.0/. */
import { UnsignedTransaction } from '@ironfish/rust-nodejs'
import * as yup from 'yup'
<<<<<<< HEAD
import { Assert } from '../../../../assert'
import { Transaction } from '../../../../primitives/transaction'
=======
import { AssertMultisig } from '../../../../wallet'
>>>>>>> f4abdd65
import { ApiNamespace } from '../../namespaces'
import { routes } from '../../router'
import { AssertHasRpcContext } from '../../rpcContext'
import { getAccount } from '../utils'

export type AggregateSignatureSharesRequest = {
  account?: string
  unsignedTransaction: string
  signingPackage: string
  signatureShares: Array<string>
  broadcast?: boolean
}

export type AggregateSignatureSharesResponse = {
  accepted: boolean
  broadcasted: boolean
  transaction: string
}

export const AggregateSignatureSharesRequestSchema: yup.ObjectSchema<AggregateSignatureSharesRequest> =
  yup
    .object({
      account: yup.string().optional(),
      unsignedTransaction: yup.string().defined(),
      signingPackage: yup.string().defined(),
      signatureShares: yup.array(yup.string().defined()).defined(),
    })
    .defined()

export const AggregateSignatureSharesResponseSchema: yup.ObjectSchema<AggregateSignatureSharesResponse> =
  yup
    .object({
      accepted: yup.boolean().defined(),
      broadcasted: yup.boolean().defined(),
      transaction: yup.string().defined(),
    })
    .defined()

routes.register<typeof AggregateSignatureSharesRequestSchema, AggregateSignatureSharesResponse>(
  `${ApiNamespace.wallet}/multisig/aggregateSignatureShares`,
  AggregateSignatureSharesRequestSchema,
  async (request, node): Promise<void> => {
    AssertHasRpcContext(request, node, 'wallet')
    const account = getAccount(node.wallet, request.data.account)
    AssertMultisig(account)

    const unsigned = new UnsignedTransaction(
      Buffer.from(request.data.unsignedTransaction, 'hex'),
    )
<<<<<<< HEAD
    const serialized = unsigned.aggregateSignatureShares(
      account.multiSigKeys.publicKeyPackage,
=======
    const transaction = unsigned.aggregateSignatureShares(
      account.multisigKeys.publicKeyPackage,
>>>>>>> f4abdd65
      request.data.signingPackage,
      request.data.signatureShares,
    )
    const transaction = new Transaction(serialized)

    let accepted = false
    let broadcasted = false

    if (request.data.broadcast) {
      const result = await node.wallet.broadcastTransaction(transaction)
      accepted = result.accepted
      broadcasted = result.broadcasted
    }

    request.end({
      accepted,
      broadcasted,
      transaction: serialized.toString('hex'),
    })
  },
)<|MERGE_RESOLUTION|>--- conflicted
+++ resolved
@@ -3,12 +3,8 @@
  * file, You can obtain one at https://mozilla.org/MPL/2.0/. */
 import { UnsignedTransaction } from '@ironfish/rust-nodejs'
 import * as yup from 'yup'
-<<<<<<< HEAD
-import { Assert } from '../../../../assert'
 import { Transaction } from '../../../../primitives/transaction'
-=======
 import { AssertMultisig } from '../../../../wallet'
->>>>>>> f4abdd65
 import { ApiNamespace } from '../../namespaces'
 import { routes } from '../../router'
 import { AssertHasRpcContext } from '../../rpcContext'
@@ -58,13 +54,8 @@
     const unsigned = new UnsignedTransaction(
       Buffer.from(request.data.unsignedTransaction, 'hex'),
     )
-<<<<<<< HEAD
     const serialized = unsigned.aggregateSignatureShares(
-      account.multiSigKeys.publicKeyPackage,
-=======
-    const transaction = unsigned.aggregateSignatureShares(
       account.multisigKeys.publicKeyPackage,
->>>>>>> f4abdd65
       request.data.signingPackage,
       request.data.signatureShares,
     )
