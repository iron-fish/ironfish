--- conflicted
+++ resolved
@@ -10,10 +10,6 @@
   useMinerBlockFixture,
 } from '../../../testUtilities'
 import { createRouteTest } from '../../../testUtilities/routeTest'
-<<<<<<< HEAD
-import { SpendingAccount } from '../../../wallet'
-=======
->>>>>>> c9ab6e47
 import { ERROR_CODES } from '../../adapters/errors'
 
 const REQUEST_PARAMS = {
