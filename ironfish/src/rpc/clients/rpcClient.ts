--- conflicted
+++ resolved
@@ -1,395 +1,9 @@
 /* This Source Code Form is subject to the terms of the Mozilla Public
  * License, v. 2.0. If a copy of the MPL was not distributed with this
  * file, You can obtain one at https://mozilla.org/MPL/2.0/. */
-<<<<<<< HEAD
-import { Logger } from '../../logger'
-import { Response, ResponseEnded } from '../response'
-import {
-  ApiNamespace,
-  CreateAccountRequest,
-  CreateAccountResponse,
-  GetAccountsRequest,
-  GetAccountsResponse,
-  GetBalanceRequest,
-  GetBalanceResponse,
-  GetBlockInfoRequest,
-  GetBlockInfoResponse,
-  GetBlockRequest,
-  GetBlockResponse,
-  GetChainInfoRequest,
-  GetChainInfoResponse,
-  GetConfigRequest,
-  GetConfigResponse,
-  GetDefaultAccountRequest,
-  GetDefaultAccountResponse,
-  GetFundsRequest,
-  GetFundsResponse,
-  GetLogStreamResponse,
-  GetPeersRequest,
-  GetPeersResponse,
-  GetPublicKeyRequest,
-  GetPublicKeyResponse,
-  GetStatusRequest,
-  GetStatusResponse,
-  GetTransactionsRequest,
-  GetTransactionsResponse,
-  GetWorkersStatusRequest,
-  GetWorkersStatusResponse,
-  NewBlocksStreamRequest,
-  NewBlocksStreamResponse,
-  SendTransactionRequest,
-  SendTransactionResponse,
-  SetConfigRequest,
-  SetConfigResponse,
-  ShowChainRequest,
-  ShowChainResponse,
-  StopNodeResponse,
-  SuccessfullyMinedRequest,
-  SuccessfullyMinedResponse,
-  UploadConfigRequest,
-  UploadConfigResponse,
-  UseAccountRequest,
-  UseAccountResponse,
-} from '../routes'
-import { ExportAccountRequest, ExportAccountResponse } from '../routes/accounts/exportAccount'
-import { ImportAccountRequest, ImportAccountResponse } from '../routes/accounts/importAccount'
-import { RemoveAccountRequest, RemoveAccountResponse } from '../routes/accounts/removeAccount'
-import { RescanAccountRequest, RescanAccountResponse } from '../routes/accounts/rescanAccount'
-import {
-  ExportChainStreamRequest,
-  ExportChainStreamResponse,
-} from '../routes/chain/exportChain'
-import {
-  FollowChainStreamRequest,
-  FollowChainStreamResponse,
-} from '../routes/chain/followChain'
-import { OnGossipRequest, OnGossipResponse } from '../routes/events/onGossip'
-import {
-  ExportMinedStreamRequest,
-  ExportMinedStreamResponse,
-} from '../routes/mining/exportMined'
-import { GetPeerRequest, GetPeerResponse } from '../routes/peers/getPeer'
-import {
-  GetPeerMessagesRequest,
-  GetPeerMessagesResponse,
-} from '../routes/peers/getPeerMessages'
-
-export abstract class IronfishRpcClient {
-  readonly logger: Logger
-
-  constructor(logger: Logger) {
-    this.logger = logger
-  }
-
-  abstract request<TEnd = unknown, TStream = unknown>(
-    route: string,
-    data?: unknown,
-    options?: { timeoutMs?: number | null },
-  ): Response<TEnd, TStream>
-
-  async status(
-    params: GetStatusRequest = undefined,
-  ): Promise<ResponseEnded<GetStatusResponse>> {
-    return this.request<GetStatusResponse>(
-      `${ApiNamespace.node}/getStatus`,
-      params,
-    ).waitForEnd()
-  }
-
-  statusStream(): Response<void, GetStatusResponse> {
-    return this.request<void, GetStatusResponse>(`${ApiNamespace.node}/getStatus`, {
-      stream: true,
-    })
-  }
-
-  async stopNode(): Promise<ResponseEnded<StopNodeResponse>> {
-    return this.request<StopNodeResponse>(`${ApiNamespace.node}/stopNode`).waitForEnd()
-  }
-
-  getLogStream(): Response<void, GetLogStreamResponse> {
-    return this.request<void, GetLogStreamResponse>(`${ApiNamespace.node}/getLogStream`)
-  }
-
-  async getAccounts(
-    params: GetAccountsRequest = undefined,
-  ): Promise<ResponseEnded<GetAccountsResponse>> {
-    return await this.request<GetAccountsResponse>(
-      `${ApiNamespace.account}/getAccounts`,
-      params,
-    ).waitForEnd()
-  }
-
-  async getDefaultAccount(
-    params: GetDefaultAccountRequest = undefined,
-  ): Promise<ResponseEnded<GetDefaultAccountResponse>> {
-    return await this.request<GetDefaultAccountResponse>(
-      `${ApiNamespace.account}/getDefaultAccount`,
-      params,
-    ).waitForEnd()
-  }
-
-  async createAccount(
-    params: CreateAccountRequest,
-  ): Promise<ResponseEnded<CreateAccountResponse>> {
-    return await this.request<CreateAccountResponse>(
-      `${ApiNamespace.account}/create`,
-      params,
-    ).waitForEnd()
-  }
-
-  async useAccount(params: UseAccountRequest): Promise<ResponseEnded<UseAccountResponse>> {
-    return await this.request<UseAccountResponse>(
-      `${ApiNamespace.account}/use`,
-      params,
-    ).waitForEnd()
-  }
-
-  async removeAccount(
-    params: RemoveAccountRequest,
-  ): Promise<ResponseEnded<RemoveAccountResponse>> {
-    return await this.request<RemoveAccountResponse>(
-      `${ApiNamespace.account}/remove`,
-      params,
-    ).waitForEnd()
-  }
-
-  async getAccountBalance(
-    params: GetBalanceRequest = {},
-  ): Promise<ResponseEnded<GetBalanceResponse>> {
-    return this.request<GetBalanceResponse>(
-      `${ApiNamespace.account}/getBalance`,
-      params,
-    ).waitForEnd()
-  }
-
-  rescanAccountStream(
-    params: RescanAccountRequest = {},
-  ): Response<void, RescanAccountResponse> {
-    return this.request<void, RescanAccountResponse>(
-      `${ApiNamespace.account}/rescanAccount`,
-      params,
-    )
-  }
-
-  async exportAccount(
-    params: ExportAccountRequest = {},
-  ): Promise<ResponseEnded<ExportAccountResponse>> {
-    return this.request<ExportAccountResponse>(
-      `${ApiNamespace.account}/exportAccount`,
-      params,
-    ).waitForEnd()
-  }
-
-  async importAccount(
-    params: ImportAccountRequest,
-  ): Promise<ResponseEnded<ImportAccountResponse>> {
-    return this.request<ImportAccountResponse>(
-      `${ApiNamespace.account}/importAccount`,
-      params,
-    ).waitForEnd()
-  }
-
-  async getAccountPublicKey(
-    params: GetPublicKeyRequest,
-  ): Promise<ResponseEnded<GetPublicKeyResponse>> {
-    return this.request<GetPublicKeyResponse>(
-      `${ApiNamespace.account}/getPublicKey`,
-      params,
-    ).waitForEnd()
-  }
-
-  async getPeers(
-    params: GetPeersRequest = undefined,
-  ): Promise<ResponseEnded<GetPeersResponse>> {
-    return this.request<GetPeersResponse>(`${ApiNamespace.peer}/getPeers`, params).waitForEnd()
-  }
-
-  getPeersStream(params: GetPeersRequest = undefined): Response<void, GetPeersResponse> {
-    return this.request<void, GetPeersResponse>(`${ApiNamespace.peer}/getPeers`, {
-      ...params,
-      stream: true,
-    })
-  }
-
-  async getPeer(params: GetPeerRequest): Promise<ResponseEnded<GetPeerResponse>> {
-    return this.request<GetPeerResponse>(`${ApiNamespace.peer}/getPeer`, params).waitForEnd()
-  }
-
-  getPeerStream(params: GetPeerRequest): Response<void, GetPeerResponse> {
-    return this.request<void, GetPeerResponse>(`${ApiNamespace.peer}/getPeer`, {
-      ...params,
-      stream: true,
-    })
-  }
-
-  async getPeerMessages(
-    params: GetPeerMessagesRequest,
-  ): Promise<ResponseEnded<GetPeerMessagesResponse>> {
-    return this.request<GetPeerMessagesResponse>(
-      `${ApiNamespace.peer}/getPeerMessages`,
-      params,
-    ).waitForEnd()
-  }
-
-  getPeerMessagesStream(
-    params: GetPeerMessagesRequest,
-  ): Response<void, GetPeerMessagesResponse> {
-    return this.request<void, GetPeerMessagesResponse>(`${ApiNamespace.peer}/getPeerMessages`, {
-      ...params,
-      stream: true,
-    })
-  }
-
-  async getWorkersStatus(
-    params: GetWorkersStatusRequest = undefined,
-  ): Promise<ResponseEnded<GetWorkersStatusResponse>> {
-    return this.request<GetWorkersStatusResponse>(
-      `${ApiNamespace.worker}/getStatus`,
-      params,
-    ).waitForEnd()
-  }
-
-  getWorkersStatusStream(
-    params: GetWorkersStatusRequest = undefined,
-  ): Response<void, GetWorkersStatusResponse> {
-    return this.request<void, GetWorkersStatusResponse>(`${ApiNamespace.worker}/getStatus`, {
-      ...params,
-      stream: true,
-    })
-  }
-
-  onGossipStream(params: OnGossipRequest = undefined): Response<void, OnGossipResponse> {
-    return this.request<void, OnGossipResponse>(`${ApiNamespace.event}/onGossip`, params)
-  }
-
-  async getTransactionNotes(
-    params: GetTransactionsRequest = {},
-  ): Promise<ResponseEnded<GetTransactionsResponse>> {
-    return this.request<GetTransactionsResponse>(
-      `${ApiNamespace.transaction}/getTransactionNotes`,
-      params,
-    ).waitForEnd()
-  }
-
-  async sendTransaction(
-    params: SendTransactionRequest,
-  ): Promise<ResponseEnded<SendTransactionResponse>> {
-    return this.request<SendTransactionResponse>(
-      `${ApiNamespace.transaction}/sendTransaction`,
-      params,
-    ).waitForEnd()
-  }
-
-  newBlocksStream(
-    params: NewBlocksStreamRequest = undefined,
-  ): Response<void, NewBlocksStreamResponse> {
-    return this.request<void, NewBlocksStreamResponse>(
-      `${ApiNamespace.miner}/newBlocksStream`,
-      params,
-    )
-  }
-
-  successfullyMined(params: SuccessfullyMinedRequest): Response<SuccessfullyMinedResponse> {
-    return this.request<SuccessfullyMinedResponse>(
-      `${ApiNamespace.miner}/successfullyMined`,
-      params,
-    )
-  }
-
-  exportMinedStream(
-    params: ExportMinedStreamRequest = undefined,
-  ): Response<void, ExportMinedStreamResponse> {
-    return this.request<void, ExportMinedStreamResponse>(
-      `${ApiNamespace.miner}/exportMinedStream`,
-      params,
-    )
-  }
-
-  async getFunds(params: GetFundsRequest): Promise<ResponseEnded<GetFundsResponse>> {
-    return this.request<GetFundsResponse>(
-      `${ApiNamespace.faucet}/getFunds`,
-      params,
-    ).waitForEnd()
-  }
-
-  async getBlock(params: GetBlockRequest): Promise<ResponseEnded<GetBlockResponse>> {
-    return this.request<GetBlockResponse>(`${ApiNamespace.chain}/getBlock`, params).waitForEnd()
-  }
-
-  async getChainInfo(
-    params: GetChainInfoRequest = undefined,
-  ): Promise<ResponseEnded<GetChainInfoResponse>> {
-    return this.request<GetChainInfoResponse>(
-      `${ApiNamespace.chain}/getChainInfo`,
-      params,
-    ).waitForEnd()
-  }
-
-  exportChainStream(
-    params: ExportChainStreamRequest = undefined,
-  ): Response<void, ExportChainStreamResponse> {
-    return this.request<void, ExportChainStreamResponse>(
-      `${ApiNamespace.chain}/exportChainStream`,
-      params,
-    )
-  }
-
-  followChainStream(
-    params: FollowChainStreamRequest = undefined,
-  ): Response<void, FollowChainStreamResponse> {
-    return this.request<void, FollowChainStreamResponse>(
-      `${ApiNamespace.chain}/followChainStream`,
-      params,
-    )
-  }
-
-  async getBlockInfo(
-    params: GetBlockInfoRequest,
-  ): Promise<ResponseEnded<GetBlockInfoResponse>> {
-    return this.request<GetBlockInfoResponse>(
-      `${ApiNamespace.chain}/getBlockInfo`,
-      params,
-    ).waitForEnd()
-  }
-
-  async showChain(
-    params: ShowChainRequest = undefined,
-  ): Promise<ResponseEnded<ShowChainResponse>> {
-    return this.request<ShowChainResponse>(
-      `${ApiNamespace.chain}/showChain`,
-      params,
-    ).waitForEnd()
-  }
-
-  async getConfig(
-    params: GetConfigRequest = undefined,
-  ): Promise<ResponseEnded<GetConfigResponse>> {
-    return this.request<GetConfigResponse>(
-      `${ApiNamespace.config}/getConfig`,
-      params,
-    ).waitForEnd()
-  }
-
-  async setConfig(params: SetConfigRequest): Promise<ResponseEnded<SetConfigResponse>> {
-    return this.request<SetConfigResponse>(
-      `${ApiNamespace.config}/setConfig`,
-      params,
-    ).waitForEnd()
-  }
-
-  async uploadConfig(
-    params: UploadConfigRequest,
-  ): Promise<ResponseEnded<UploadConfigResponse>> {
-    return this.request<UploadConfigResponse>(
-      `${ApiNamespace.config}/uploadConfig`,
-      params,
-    ).waitForEnd()
-  }
-=======
 import { IronfishClient } from './client'
 
 export abstract class IronfishRpcClient extends IronfishClient {
   abstract connect(options?: Record<string, unknown>): Promise<void> | void
   abstract close(): void
->>>>>>> 11d836cb
 }