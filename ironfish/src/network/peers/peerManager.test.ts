--- conflicted
+++ resolved
@@ -120,11 +120,7 @@
 
   describe('Distribute peers', () => {
     it('Should send peer list requests to newer protocol version', () => {
-<<<<<<< HEAD
-      const pm = new PeerManager(mockLocalPeer())
-=======
-      const pm = new PeerManager(mockLocalPeer(), new AddressManager(mockHostsStore()))
->>>>>>> 8219cfe7
+      const pm = new PeerManager(mockLocalPeer(), new AddressManager(mockHostsStore()))
 
       const { peer: peer1 } = getConnectedPeer(pm, 'peer1')
 
@@ -142,11 +138,7 @@
     })
 
     it('Should not send peer list requests to older protocol version', () => {
-<<<<<<< HEAD
-      const pm = new PeerManager(mockLocalPeer())
-=======
-      const pm = new PeerManager(mockLocalPeer(), new AddressManager(mockHostsStore()))
->>>>>>> 8219cfe7
+      const pm = new PeerManager(mockLocalPeer(), new AddressManager(mockHostsStore()))
 
       const { peer: peer1 } = getConnectedPeer(pm, 'peer1')
 
@@ -164,11 +156,7 @@
     })
 
     it('Should not send peer list requests to null protocol version', () => {
-<<<<<<< HEAD
-      const pm = new PeerManager(mockLocalPeer())
-=======
-      const pm = new PeerManager(mockLocalPeer(), new AddressManager(mockHostsStore()))
->>>>>>> 8219cfe7
+      const pm = new PeerManager(mockLocalPeer(), new AddressManager(mockHostsStore()))
 
       const { peer: peer1 } = getConnectedPeer(pm, 'peer1')
 
@@ -184,11 +172,7 @@
     })
 
     it('Should broadcast peer list to older protocol version', () => {
-<<<<<<< HEAD
-      const pm = new PeerManager(mockLocalPeer())
-=======
-      const pm = new PeerManager(mockLocalPeer(), new AddressManager(mockHostsStore()))
->>>>>>> 8219cfe7
+      const pm = new PeerManager(mockLocalPeer(), new AddressManager(mockHostsStore()))
 
       const { peer: peer1 } = getConnectedPeer(pm, 'peer1')
       const { peer: peer2 } = getConnectedPeer(pm, 'peer2')
@@ -213,11 +197,7 @@
     })
 
     it('Should not broadcast peer list to newer protocol version', () => {
-<<<<<<< HEAD
-      const pm = new PeerManager(mockLocalPeer())
-=======
-      const pm = new PeerManager(mockLocalPeer(), new AddressManager(mockHostsStore()))
->>>>>>> 8219cfe7
+      const pm = new PeerManager(mockLocalPeer(), new AddressManager(mockHostsStore()))
 
       const { peer: peer1 } = getConnectedPeer(pm, 'peer1')
       const { peer: peer2 } = getConnectedPeer(pm, 'peer2')
@@ -1556,11 +1536,7 @@
     it('Sends a peer list message in response', () => {
       const peerIdentity = mockIdentity('peer')
 
-<<<<<<< HEAD
-      const pm = new PeerManager(mockLocalPeer())
-=======
-      const pm = new PeerManager(mockLocalPeer(), new AddressManager(mockHostsStore()))
->>>>>>> 8219cfe7
+      const pm = new PeerManager(mockLocalPeer(), new AddressManager(mockHostsStore()))
       const { connection, peer } = getConnectedPeer(pm, peerIdentity)
 
       expect(pm.peers.length).toBe(1)
@@ -1595,11 +1571,7 @@
       const localPeer = mockLocalPeer()
       localPeer.broadcastWorkers = false
 
-<<<<<<< HEAD
-      const pm = new PeerManager(localPeer)
-=======
       const pm = new PeerManager(localPeer, new AddressManager(mockHostsStore()))
->>>>>>> 8219cfe7
       const { connection, peer } = getConnectedPeer(pm, peerIdentity)
       peer.isWorker = true
 
