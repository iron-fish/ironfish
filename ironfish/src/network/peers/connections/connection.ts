--- conflicted
+++ resolved
@@ -2,37 +2,14 @@
  * License, v. 2.0. If a copy of the MPL was not distributed with this
  * file, You can obtain one at https://mozilla.org/MPL/2.0/. */
 import type { Logger } from '../../../logger'
-import bufio from 'bufio'
 import colors from 'colors/safe'
-import { Assert } from '../../../assert'
 import { Event } from '../../../event'
 import { MetricsMonitor } from '../../../metrics'
 import { SetTimeoutToken } from '../../../utils'
 import { Identity } from '../../identity'
-<<<<<<< HEAD
-import { CannotSatisfyRequest } from '../../messages/cannotSatisfyRequest'
-import { DisconnectingMessage } from '../../messages/disconnecting'
-import { GetBlockHashesRequest, GetBlockHashesResponse } from '../../messages/getBlockHashes'
-import { GetBlocksRequest, GetBlocksResponse } from '../../messages/getBlocks'
-import { IdentifyMessage } from '../../messages/identify'
-import { NetworkMessageHeader } from '../../messages/interfaces/networkMessageHeader'
-import {
-  displayNetworkMessageType,
-  NetworkMessage,
-  NetworkMessageType,
-} from '../../messages/networkMessage'
-import { NewBlockMessage } from '../../messages/newBlock'
-import { NewTransactionMessage } from '../../messages/newTransaction'
-import { PeerListMessage } from '../../messages/peerList'
-import { PeerListRequestMessage } from '../../messages/peerListRequest'
-import { RPC_TIMEOUT_MILLIS } from '../../messages/rpcNetworkMessage'
-import { SignalMessage } from '../../messages/signal'
-import { SignalRequestMessage } from '../../messages/signalRequest'
-=======
 import { NetworkMessage } from '../../messages/networkMessage'
 import { RPC_TIMEOUT_MILLIS } from '../../messages/rpcNetworkMessage'
 import { NetworkMessageType } from '../../types'
->>>>>>> aecc1638
 import { HandshakeTimeoutError } from './errors'
 
 /**
@@ -217,95 +194,4 @@
     const bannedMessageTypes = [NetworkMessageType.PeerList, NetworkMessageType.Signal]
     return !bannedMessageTypes.includes(messageType)
   }
-
-  parseMessage(message: Buffer): NetworkMessage {
-    let header: NetworkMessageHeader
-    try {
-      header = this.parseHeader(message)
-    } catch {
-      throw new Error(`Could not parse header from request: '${message.toString('hex')}'`)
-    }
-
-    const { body, type } = header
-
-    let messageBody: NetworkMessage
-    try {
-      messageBody = this.parseBody(header)
-    } catch {
-      const args = `(type: ${displayNetworkMessageType(type)}, body: '${body.toString('hex')}')`
-      throw new Error(`Could not parse payload from request: ${args}`)
-    }
-
-    return messageBody
-  }
-
-  private parseHeader(message: Buffer): NetworkMessageHeader {
-    let rpcId
-    let nonce
-    const br = bufio.read(message)
-    const type = br.readU8()
-    if (this.isRpcNetworkMessageType(type)) {
-      rpcId = br.readU16()
-    } else if (this.isGossipNetworkMessageType(type)) {
-      nonce = br.readBytes(16)
-    }
-    return {
-      type,
-      rpcId,
-      nonce,
-      body: br.readBytes(br.left()),
-    }
-  }
-
-  private isRpcNetworkMessageType(type: NetworkMessageType): boolean {
-    return [
-      NetworkMessageType.CannotSatisfyRequest,
-      NetworkMessageType.GetBlockHashesRequest,
-      NetworkMessageType.GetBlockHashesResponse,
-      NetworkMessageType.GetBlocksRequest,
-      NetworkMessageType.GetBlocksResponse,
-    ].includes(type)
-  }
-
-  private isGossipNetworkMessageType(type: NetworkMessageType): boolean {
-    return [NetworkMessageType.NewBlock, NetworkMessageType.NewTransaction].includes(type)
-  }
-
-  private parseBody({ rpcId, nonce, type, body }: NetworkMessageHeader): NetworkMessage {
-    switch (type) {
-      case NetworkMessageType.CannotSatisfyRequest:
-        Assert.isNotUndefined(rpcId)
-        return CannotSatisfyRequest.deserialize(rpcId)
-      case NetworkMessageType.Disconnecting:
-        return DisconnectingMessage.deserialize(body)
-      case NetworkMessageType.GetBlockHashesRequest:
-        Assert.isNotUndefined(rpcId)
-        return GetBlockHashesRequest.deserialize(body, rpcId)
-      case NetworkMessageType.GetBlockHashesResponse:
-        Assert.isNotUndefined(rpcId)
-        return GetBlockHashesResponse.deserialize(body, rpcId)
-      case NetworkMessageType.GetBlocksRequest:
-        Assert.isNotUndefined(rpcId)
-        return GetBlocksRequest.deserialize(body, rpcId)
-      case NetworkMessageType.GetBlocksResponse:
-        Assert.isNotUndefined(rpcId)
-        return GetBlocksResponse.deserialize(body, rpcId)
-      case NetworkMessageType.Identify:
-        return IdentifyMessage.deserialize(body)
-      case NetworkMessageType.NewBlock:
-        Assert.isNotUndefined(nonce)
-        return NewBlockMessage.deserialize(body, nonce)
-      case NetworkMessageType.NewTransaction:
-        Assert.isNotUndefined(nonce)
-        return NewTransactionMessage.deserialize(body, nonce)
-      case NetworkMessageType.PeerList:
-        return PeerListMessage.deserialize(body)
-      case NetworkMessageType.PeerListRequest:
-        return PeerListRequestMessage.deserialize()
-      case NetworkMessageType.Signal:
-        return SignalMessage.deserialize(body)
-      case NetworkMessageType.SignalRequest:
-        return SignalRequestMessage.deserialize(body)
-    }
-  }
 }