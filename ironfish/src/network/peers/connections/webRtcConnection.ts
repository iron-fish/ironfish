--- conflicted
+++ resolved
@@ -9,17 +9,9 @@
 import { MAX_MESSAGE_SIZE } from '../../../consensus'
 import { Event } from '../../../event'
 import { MetricsMonitor } from '../../../metrics'
-<<<<<<< HEAD
-import {
-  displayNetworkMessageType,
-  NetworkMessage,
-  NetworkMessageType,
-} from '../../messages/networkMessage'
-=======
 import { parseNetworkMessage } from '../../messageRegistry'
 import { displayNetworkMessageType, NetworkMessage } from '../../messages/networkMessage'
 import { NetworkMessageType } from '../../types'
->>>>>>> aecc1638
 import { Connection, ConnectionDirection, ConnectionType } from './connection'
 import { NetworkError } from './errors'
 
@@ -152,11 +144,7 @@
 
       let message
       try {
-<<<<<<< HEAD
-        message = this.parseMessage(bufferData)
-=======
         message = parseNetworkMessage(bufferData)
->>>>>>> aecc1638
       } catch (error) {
         this.logger.warn('Unable to parse webrtc message', data)
         this.close(error)
