--- conflicted
+++ resolved
@@ -5,14 +5,6 @@
 import type { Logger } from '../../../logger'
 import colors from 'colors/safe'
 import { MetricsMonitor } from '../../../metrics'
-<<<<<<< HEAD
-import {
-  displayNetworkMessageType,
-  NetworkMessage,
-  NetworkMessageType,
-} from '../../messages/networkMessage'
-import { IsomorphicWebSocket, IsomorphicWebSocketErrorEvent } from '../../types'
-=======
 import { parseNetworkMessage } from '../../messageRegistry'
 import { displayNetworkMessageType, NetworkMessage } from '../../messages/networkMessage'
 import {
@@ -20,7 +12,6 @@
   IsomorphicWebSocketErrorEvent,
   NetworkMessageType,
 } from '../../types'
->>>>>>> aecc1638
 import { Connection, ConnectionDirection, ConnectionType } from './connection'
 import { NetworkError } from './errors'
 
@@ -88,13 +79,6 @@
     }
 
     this.socket.onmessage = (event: MessageEvent) => {
-<<<<<<< HEAD
-      let message
-      try {
-        const bufferData = Buffer.from(event.data)
-        message = this.parseMessage(bufferData)
-        const byteCount = bufferData.byteLength
-=======
       if (!Buffer.isBuffer(event.data)) {
         const message = 'Received non-buffer message'
         this.logger.warn(message, event.data)
@@ -106,7 +90,6 @@
       try {
         message = parseNetworkMessage(event.data)
         const byteCount = event.data.byteLength
->>>>>>> aecc1638
         this.metrics?.p2p_InboundTraffic.add(byteCount)
         this.metrics?.p2p_InboundTraffic_WS.add(byteCount)
       } catch (error) {
