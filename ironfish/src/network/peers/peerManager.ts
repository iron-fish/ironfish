/* This Source Code Form is subject to the terms of the Mozilla Public
 * License, v. 2.0. If a copy of the MPL was not distributed with this
 * file, You can obtain one at https://mozilla.org/MPL/2.0/. */

import type { SignalData } from './connections/webRtcConnection'
import WSWebSocket from 'ws'
import { Event } from '../../event'
import { createRootLogger, Logger } from '../../logger'
import { MetricsMonitor } from '../../metrics'
import { ArrayUtils } from '../../utils'
import {
  canInitiateWebRTC,
  canKeepDuplicateConnection,
  Identity,
  isIdentity,
} from '../identity'
import {
  DisconnectingMessage,
  DisconnectingReason,
  IncomingPeerMessage,
  InternalMessageType,
  isDisconnectingMessage,
  isIdentify,
  isMessage,
  isPeerList,
  isPeerListRequest,
  isSignal,
  isSignalRequest,
  LooseMessage,
  PeerList,
  PeerListRequest,
  Signal,
  SignalRequest,
} from '../messages'
import { parseUrl } from '../utils'
import { VERSION_PROTOCOL_MIN } from '../version'
import { AddressManager } from './addressManager'
import {
  Connection,
  ConnectionDirection,
  ConnectionType,
  NetworkError,
  WebRtcConnection,
  WebSocketConnection,
} from './connections'
import { LocalPeer } from './localPeer'
import { Peer } from './peer'

/**
 * The maximum number of attempts the client will make to find a brokering peer
 * that can send signaling messages to another peer.
 */
const MAX_WEBRTC_BROKERING_ATTEMPTS = 5

/**
 * The minimum version at which the peer manager will send peer list requests
 * to a connected peer
 */
const MIN_VERSION_FOR_PEER_LIST_REQUESTS = 9

/**
 * PeerManager keeps the state of Peers and their underlying connections up to date,
 * determines how to establish a connection to a given Peer, and provides an event
 * bus for Peers, e.g. for listening to incoming messages from all connected peers.
 */
export class PeerManager {
  private readonly logger: Logger
  private readonly metrics: MetricsMonitor

  /**
   * Stores data related to the user's peer, like the identity and version
   */
  public readonly localPeer: LocalPeer

  /**
   * Map of identities to peers for every known identified peer in the network.
   */
  readonly identifiedPeers: Map<Identity, Peer> = new Map<Identity, Peer>()

  readonly banned = new Set<Identity>()

  /**
   * List of all peers, including both unidentified and identified.
   */
  peers: Array<Peer> = []

  addressManager: AddressManager

  /**
   * setInterval handle for distributePeerList, which sends out peer lists and
   * requests for peer lists
   */
  private distributePeerListHandle: ReturnType<typeof setInterval> | undefined

  /**
   * setInterval handle for peer disposal, which removes peers from the list that we
   * no longer care about
   */
  private disposePeersHandle: ReturnType<typeof setInterval> | undefined

  /**
   * Event fired when a new connection is successfully opened. Sends some identifying
   * information about the peer.
   *
   * This event is fired regardless of whether or not we initiated the connection.
   */
  readonly onConnect: Event<[Peer]> = new Event()

  /**
   * Event fired when an identified peer is disconnected for some reason.
   */
  readonly onDisconnect: Event<[Peer]> = new Event()

  /**
   * Event fired for every new incoming message that needs to be processed
   * by the application layer.
   *
   * Note that the `Peer` is the peer that sent it to us,
   * not necessarily the original source.
   */
  readonly onMessage: Event<[Peer, IncomingPeerMessage<LooseMessage>]> = new Event()

  /**
   * Event fired when a peer's knownPeers list changes.
   */
  readonly onKnownPeersChanged: Event<[Peer]> = new Event()

  /**
   * Event fired when a peer enters or leaves the CONNECTED state.
   */
  readonly onConnectedPeersChanged: Event<[]> = new Event()

  /**
   * The maximum number of peers allowed to be in the CONNECTED or CONNECTING state.
   */
  readonly maxPeers: number

  /**
   * Stops establishing connections to DISCONNECTED peers when at or above this number.
   */
  readonly targetPeers: number

  /**
   * If true, track all sent and received network messages per-peer.
   */
  readonly logPeerMessages: boolean

  constructor(
    localPeer: LocalPeer,
    addressManager: AddressManager,
    logger: Logger = createRootLogger(),
    metrics?: MetricsMonitor,
    maxPeers = 10000,
    targetPeers = 50,
    logPeerMessages = false,
  ) {
    this.logger = logger.withTag('peermanager')
    this.addressManager = addressManager
    this.metrics = metrics || new MetricsMonitor(this.logger)
    this.localPeer = localPeer
    this.maxPeers = maxPeers
    this.targetPeers = targetPeers
    this.logPeerMessages = logPeerMessages
  }

  /**
   * Connect to a websocket by its uri. Establish a connection and solicit
   * the server's Identity.
   */
  connectToWebSocketAddress(uri: string, isWhitelisted = false): Peer {
    const url = parseUrl(uri)

    if (!url.hostname) {
      throw new Error(`Could not connect to ${uri} because hostname was not parseable`)
    }

    const peer = this.getOrCreatePeer(null)
    peer.setWebSocketAddress(url.hostname, url.port)
    peer.isWhitelisted = isWhitelisted
    this.connectToWebSocket(peer)
    return peer
  }

  /**
   * Connect to a peer using WebSockets
   * */
  connectToWebSocket(peer: Peer): boolean {
    if (!this.canConnectToWebSocket(peer)) {
      return false
    }

    // If we're trying to connect to the peer, we don't care about limiting the peer's connections to us
    peer.localRequestedDisconnectUntil = null
    peer.localRequestedDisconnectReason = null

    // Clear out peerRequestedDisconnect if we passed it
    peer.peerRequestedDisconnectUntil = null
    peer.peerRequestedDisconnectReason = null

    const address = peer.getWebSocketAddress()
    if (!address) {
      peer
        .getConnectionRetry(ConnectionType.WebSocket, ConnectionDirection.Outbound)
        .failedConnection(peer.isWhitelisted)

      return false
    }

    this.initWebSocketConnection(
      peer,
      new this.localPeer.webSocket(address),
      ConnectionDirection.Outbound,
      peer.address,
      peer.port,
    )

    return true
  }

  /**
   * Connect to a peer using WebRTC through another peer
   * */
  connectToWebRTC(peer: Peer): boolean {
    if (!this.canConnectToWebRTC(peer)) {
      return false
    }

    // If we're trying to connect to the peer, we don't care about limiting the peer's connections to us
    peer.localRequestedDisconnectUntil = null
    peer.localRequestedDisconnectReason = null

    // Clear out peerRequestedDisconnect if we passed it
    peer.peerRequestedDisconnectUntil = null
    peer.peerRequestedDisconnectReason = null

    if (peer.state.identity === null) {
      peer
        .getConnectionRetry(ConnectionType.WebRtc, ConnectionDirection.Outbound)
        .failedConnection(peer.isWhitelisted)

      return false
    }

    // Make sure we can find at least one brokering peer before we create the connection
    const brokeringPeer = this.getBrokeringPeer(peer)

    if (brokeringPeer === null) {
      this.logger.debug(
        `Attempted to establish a WebRTC connection to ${peer.displayName}, but couldn't find a peer to broker the connection.`,
      )

      peer
        .getConnectionRetry(ConnectionType.WebRtc, ConnectionDirection.Outbound)
        .failedConnection(peer.isWhitelisted)

      // If we don't have any brokering peers try disposing the peers
      this.tryDisposePeer(peer)
      return false
    }

    if (canInitiateWebRTC(this.localPeer.publicIdentity, peer.state.identity)) {
      this.initWebRtcConnection(peer, true)
      return true
    }

    const signal: SignalRequest = {
      type: InternalMessageType.signalRequest,
      payload: {
        sourceIdentity: this.localPeer.publicIdentity,
        destinationIdentity: peer.state.identity,
      },
    }

    const connection = this.initWebRtcConnection(peer, false)
    connection.setState({ type: 'REQUEST_SIGNALING' })
    brokeringPeer.send(signal)
    return true
  }

  createPeerFromInboundWebSocketConnection(
    webSocket: WebSocket | WSWebSocket,
    address: string | null,
  ): Peer {
    const peer = this.getOrCreatePeer(null)

    let hostname: string | null = null
    let port: number | null = null

    if (address) {
      const url = parseUrl(address)

      if (url.hostname) {
        hostname = url.hostname
        port = url.port
      }
    }

    this.initWebSocketConnection(peer, webSocket, ConnectionDirection.Inbound, hostname, port)

    return peer
  }

  /**
   * Perform WebSocket-specific connection setup.
   */
  private initWebSocketConnection(
    peer: Peer,
    ws: WebSocket | WSWebSocket,
    direction: ConnectionDirection,
    hostname: string | null,
    port: number | null,
  ): WebSocketConnection {
    const connection = new WebSocketConnection(ws, direction, this.logger, this.metrics, {
      simulateLatency: this.localPeer.simulateLatency,
      hostname: hostname || undefined,
      port: port || undefined,
    })

    this.initConnectionHandlers(peer, connection)
    peer.setWebSocketConnection(connection)

    return connection
  }

  /**
   * Perform WebRTC-specific connection setup
   * @param peer The peer to establish a connection with
   * @param initiator Set to true if we are initiating a connection with `peer`
   */
  private initWebRtcConnection(peer: Peer, initiator: boolean): WebRtcConnection {
    const connection = new WebRtcConnection(initiator, this.logger, this.metrics, {
      simulateLatency: this.localPeer.simulateLatency,
    })

    connection.onSignal.on(async (data) => {
      let errorMessage
      if (peer.state.identity === null) {
        errorMessage = 'Cannot establish a WebRTC connection without a peer identity'
      }

      // Ensure one or more brokering peers exists before encrypting the signaling message,
      // but discard the brokering peer in case its state changes during encryption
      if (this.getBrokeringPeer(peer) === null) {
        errorMessage = 'Cannot establish a WebRTC connection without a brokering peer'
      }

      if (errorMessage !== undefined) {
        this.logger.debug(errorMessage)
        connection.close(new NetworkError(errorMessage))
        return
      }

      // Create the message only once, since this is a time-consuming operation
      const { nonce, boxedMessage } = await this.localPeer.boxMessage(
        JSON.stringify(data),
        peer.getIdentityOrThrow(),
      )

      for (let attempts = 0; attempts < MAX_WEBRTC_BROKERING_ATTEMPTS; attempts++) {
        const brokeringPeer = this.getBrokeringPeer(peer)
        if (brokeringPeer === null) {
          const message = 'Cannot establish a WebRTC connection without a brokering peer'
          this.logger.debug(message)
          connection.close(new NetworkError(message))
          return
        }

        const signal: Signal = {
          type: InternalMessageType.signal,
          payload: {
            sourceIdentity: this.localPeer.publicIdentity,
            destinationIdentity: peer.getIdentityOrThrow(),
            nonce: nonce,
            signal: boxedMessage,
          },
        }

        // If sending the message failed, try again (the brokeringPeer's state may have changed)
        const sendResult = brokeringPeer.send(signal)
        if (sendResult !== null) {
          brokeringPeer.pushLoggedMessage(
            {
              direction: 'send',
              message: {
                ...signal,
                payload: {
                  ...signal.payload,
                  signal: data,
                },
              },
              timestamp: Date.now(),
              type: sendResult.type,
            },
            true,
          )

          if (brokeringPeer !== peer) {
            peer.pushLoggedMessage(
              {
                direction: 'send',
                brokeringPeerDisplayName: brokeringPeer.displayName,
                message: {
                  ...signal,
                  payload: {
                    ...signal.payload,
                    signal: data,
                  },
                },
                timestamp: Date.now(),
                type: sendResult.type,
              },
              true,
            )
          }

          return
        }
      }

      const message = `Failed to find a brokering peer after ${MAX_WEBRTC_BROKERING_ATTEMPTS} attempts`
      this.logger.debug(message)
      connection.close(new NetworkError(message))
    })

    this.initConnectionHandlers(peer, connection)
    peer.setWebRtcConnection(connection)

    return connection
  }

  /**
   * Set up event handlers that are common among all connection types.
   * @param connection An instance of a Connection.
   */
  private initConnectionHandlers(peer: Peer, connection: Connection) {
    if (connection.state.type === 'WAITING_FOR_IDENTITY') {
      connection.send(this.localPeer.getIdentifyMessage())
    } else {
      const handler = () => {
        if (connection.state.type === 'WAITING_FOR_IDENTITY') {
          connection.send(this.localPeer.getIdentifyMessage())
          connection.onStateChanged.off(handler)
        }
      }
      connection.onStateChanged.on(handler)
    }
  }

  canConnectToWebSocket(peer: Peer, now = Date.now()): boolean {
    if (this.isBanned(peer)) {
      return false
    }

    const canEstablishNewConnection =
      peer.state.type !== 'DISCONNECTED' ||
      this.getPeersWithConnection().length < this.targetPeers

    const disconnectOk =
      peer.peerRequestedDisconnectUntil === null || now >= peer.peerRequestedDisconnectUntil

    const hasNoConnection =
      peer.state.type === 'DISCONNECTED' || peer.state.connections.webSocket === null

    const retryOk =
      peer.getConnectionRetry(ConnectionType.WebSocket, ConnectionDirection.Outbound)
        ?.canConnect || false

    return (
      canEstablishNewConnection &&
      disconnectOk &&
      hasNoConnection &&
      retryOk &&
      peer.address !== null
    )
  }

  canConnectToWebRTC(peer: Peer, now = Date.now()): boolean {
    if (this.isBanned(peer)) {
      return false
    }

    const canEstablishNewConnection =
      peer.state.type !== 'DISCONNECTED' ||
      this.getPeersWithConnection().length < this.targetPeers

    const disconnectOk =
      peer.peerRequestedDisconnectUntil === null || now >= peer.peerRequestedDisconnectUntil

    const hasNoConnection =
      peer.state.type === 'DISCONNECTED' || peer.state.connections.webRtc === undefined

    const retryOk =
      peer.getConnectionRetry(ConnectionType.WebRtc, ConnectionDirection.Outbound)
        ?.canConnect || false

    return (
      canEstablishNewConnection &&
      disconnectOk &&
      hasNoConnection &&
      retryOk &&
      peer.state.identity !== null
    )
  }

  /**
   * Generate a timestamp for use in disconnect messages when the peer has more
   * connected peers than maxPeers.
   */
  getCongestedDisconnectUntilTimestamp(): number {
    return Date.now() + 1000 * 60 * 5
  }

  /**
   * Initiate a disconnection from another peer.
   * @param peer The peer to disconnect from
   * @param reason The reason for disconnecting from the peer
   * @param until Stay disconnected from the peer until after this timestamp
   */
  disconnect(peer: Peer, reason: DisconnectingReason, until: number): void {
    peer.localRequestedDisconnectReason = reason
    peer.localRequestedDisconnectUntil = until

    if (peer.state.type === 'DISCONNECTED') {
      return
    }

    const message: DisconnectingMessage = {
      type: InternalMessageType.disconnecting,
      payload: {
        sourceIdentity: this.localPeer.publicIdentity,
        destinationIdentity: peer.state.identity,
        reason,
        disconnectUntil: until,
      },
    }

    const canSend = (connection: Connection): boolean => {
      return (
        connection.state.type === 'WAITING_FOR_IDENTITY' ||
        connection.state.type === 'CONNECTED'
      )
    }

    if (peer.state.connections.webRtc && canSend(peer.state.connections.webRtc)) {
      peer.state.connections.webRtc.send(message)
    }

    if (peer.state.connections.webSocket && canSend(peer.state.connections.webSocket)) {
      peer.state.connections.webSocket.send(message)
    }

    peer.close()
  }

  getPeersWithConnection(): ReadonlyArray<Peer> {
    return this.peers.filter((p) => p.state.type !== 'DISCONNECTED')
  }

  getConnectedPeers(): ReadonlyArray<Peer> {
    return [...this.identifiedPeers.values()].filter((p) => {
      return p.state.type === 'CONNECTED'
    })
  }

  /**
   * True if we should reject connections from disconnected Peers.
   */
  shouldRejectDisconnectedPeers(): boolean {
    return this.getPeersWithConnection().length >= this.maxPeers
  }

  /** For a given peer, try to find a peer that's connected to that peer
   * including itself to broker a WebRTC connection to it
   * */
  private getBrokeringPeer(peer: Peer): Peer | null {
    if (peer.state.type === 'CONNECTED') {
      // Use the existing connection to the peer to broker the connection
      return peer
    }

    if (peer.state.identity === null) {
      // Cannot find a brokering peer of an unidentified peer
      return null
    }

    // Find another peer to broker the connection
    const candidates = []

    // The peer should know of any brokering peer candidates
    for (const [_, candidate] of peer.knownPeers) {
      if (
        // The brokering peer candidate should be connected to the local peer
        candidate.state.type === 'CONNECTED' &&
        // the brokering peer candidate should also know of the peer
        candidate.knownPeers.has(peer.state.identity)
      ) {
        candidates.push(candidate)
      }
    }

    if (candidates.length === 0) {
      return null
    }

    return ArrayUtils.sampleOrThrow(candidates)
  }

  /**
   * This function puts a peer in the identified peers map and should be called once
   * a peer is connected, meaning it has a connection tht has received an identity
   */
  private updateIdentifiedPeerMap(peer: Peer): void {
    if (peer.state.identity === null) {
      this.logger.warn('updateIdentifiedPeerMap called with a Peer with null identity')
      return
    }

    // If we don't have a Peer in the Map for this identity, set it and be done
    const existingPeer = this.identifiedPeers.get(peer.state.identity)
    if (!existingPeer || peer === existingPeer) {
      this.identifiedPeers.set(peer.state.identity, peer)
      return
    }

    // Merge the connections from the new peer onto the existing peer. We want to keep
    // the existing peer since someone may be holding a reference
    if (peer.state.type === 'DISCONNECTED') {
      this.logger.debug(`Trying to dispose disconnected peer ${peer.displayName}`)
      peer.close()
      this.tryDisposePeer(peer)
      return
    }

    if (peer.state.connections.webRtc?.state.type === 'CONNECTED') {
      if (existingPeer.state.type !== 'DISCONNECTED' && existingPeer.state.connections.webRtc) {
        const error = `Replacing duplicate WebRTC connection on ${existingPeer.displayName}`
        this.logger.debug(new NetworkError(error))
        existingPeer
          .removeConnection(existingPeer.state.connections.webRtc)
          .close(new NetworkError(error))
      }
      existingPeer.setWebRtcConnection(peer.state.connections.webRtc)
      peer.removeConnection(peer.state.connections.webRtc)
    }

    if (peer.state.connections.webSocket?.state.type === 'CONNECTED') {
      if (
        existingPeer.state.type !== 'DISCONNECTED' &&
        existingPeer.state.connections.webSocket
      ) {
        const error = `Replacing duplicate WebSocket connection on ${existingPeer.displayName}`
        this.logger.debug(error)
        existingPeer
          .removeConnection(existingPeer.state.connections.webSocket)
          .close(new NetworkError(error))
      }
      existingPeer.setWebSocketConnection(peer.state.connections.webSocket)
      peer.removeConnection(peer.state.connections.webSocket)
    }

    // Clean up data so that the duplicate peer can be disposed
    peer
      .getConnectionRetry(ConnectionType.WebSocket, ConnectionDirection.Outbound)
      ?.neverRetryConnecting()

    this.tryDisposePeer(peer)
  }

  /**
   * Given an identity, returns the Peer corresponding to that identity,
   * or null if no Peer for that identity exists.
   * @param identity A peer identity.
   */
  getPeer(identity: Identity): Peer | null {
    return this.identifiedPeers.get(identity) || null
  }

  /**
   * Given an identity, fetch a Peer with that identity or throw an error
   * @param identity A peer identity.
   */
  getPeerOrThrow(identity: Identity): Peer {
    const peer = this.identifiedPeers.get(identity)
    if (peer) {
      return peer
    }
    throw new Error(`No peer found with identity ${identity}`)
  }

  /**
   * If a null identity is passed, creates a new Peer. If an identity is passed, returns the Peer
   * if we already have one with that identity, else creates a new Peer with that identity.
   * @param identity The identity of the peer to create, or null if the peer does not yet have one.
   */
  getOrCreatePeer(identity: Identity | null): Peer {
    // If we already have a Peer with this identity, return it
    if (identity !== null) {
      const identifiedPeer = this.identifiedPeers.get(identity)
      if (identifiedPeer) {
        return identifiedPeer
      }
    }

    // Create the new peer
    const peer = new Peer(identity, {
      logger: this.logger,
      shouldLogMessages: this.logPeerMessages,
    })

    // Add the peer to peers. It's new, so it shouldn't exist there already
    this.peers.push(peer)

    // If the peer hasn't been identified, add it to identifiedPeers when the
    // peer connects, else do it now
    if (peer.state.identity === null) {
      const handler = () => {
        if (peer.state.type === 'CONNECTED') {
          this.updateIdentifiedPeerMap(peer)
          peer.onStateChanged.off(handler)
        }
      }
      peer.onStateChanged.on(handler)
    } else {
      this.updateIdentifiedPeerMap(peer)
    }

    // Bind Peer events to PeerManager events
    peer.onMessage.on(async (message, connection) => {
      await this.handleMessage(peer, connection, message)
    })

    peer.onKnownPeersChanged.on(() => {
      this.onKnownPeersChanged.emit(peer)
    })

    peer.onStateChanged.on(({ prevState }) => {
      if (prevState.type !== 'CONNECTED' && peer.state.type === 'CONNECTED') {
        this.onConnect.emit(peer)
        this.onConnectedPeersChanged.emit()
      }
      if (prevState.type === 'CONNECTED' && peer.state.type !== 'CONNECTED') {
        this.onDisconnect.emit(peer)
        this.onConnectedPeersChanged.emit()
        this.tryDisposePeer(peer)
      }
    })

    peer.onBanned.on(() => this.banPeer(peer))

    return peer
  }

  banPeer(peer: Peer): void {
    const identity = peer.state.identity

    if (identity) {
      this.banned.add(identity)
    }

    peer.close()
  }

  isBanned(peer: Peer): boolean {
    return !!peer.state.identity && this.banned.has(peer.state.identity)
  }

  /**
   * Send a message to a peer, dropping the message if unable.
   * @param peer The peer identity to send a message to.
   * @param message The message to send.
   */
  sendTo(peer: Peer, message: LooseMessage): Connection | null {
    return peer.send(message)
  }

  /**
   * Send a message to all connected peers.
   */
  broadcast(message: LooseMessage): void {
    for (const peer of this.getConnectedPeers()) {
      peer.send(message)
    }
  }

  start(): void {
    this.distributePeerListHandle = setInterval(() => this.distributePeerList(), 5000)
    this.disposePeersHandle = setInterval(() => this.disposePeers(), 2000)
  }

  /**
   * Call when shutting down the PeerManager to clean up
   * outstanding connections.
   */
  stop(): void {
    this.distributePeerListHandle && clearInterval(this.distributePeerListHandle)
    this.disposePeersHandle && clearInterval(this.disposePeersHandle)
    for (const peer of this.peers) {
      this.disconnect(peer, DisconnectingReason.ShuttingDown, 0)
    }
  }

  private distributePeerList() {
    const connectedPeers = []

    for (const p of this.identifiedPeers.values()) {
      if (p.state.type !== 'CONNECTED') {
        continue
      }

      // Worker nodes are nodes that should not be broadcast because they are
      // meant to connect to a single node and perform one function
      if (p.isWorker && !this.localPeer.broadcastWorkers) {
        continue
      }

      connectedPeers.push({
        identity: p.state.identity,
        name: p.name || undefined,
        address: p.address,
        port: p.port,
      })
    }

    const peerList: PeerList = {
      type: InternalMessageType.peerList,
      payload: { connectedPeers },
    }

    const peerListRequest: PeerListRequest = {
      type: InternalMessageType.peerListRequest,
    }

<<<<<<< HEAD
    for (const peer of this.identifiedPeers.values()) {
=======
    for (const peer of this.getConnectedPeers()) {
>>>>>>> 8219cfe7
      if (peer.version !== null && peer.version >= MIN_VERSION_FOR_PEER_LIST_REQUESTS) {
        peer.send(peerListRequest)
        continue
      }

      peer.send(peerList)
    }
  }

  private disposePeers(): void {
    for (const p of this.peers) {
      this.tryDisposePeer(p)
    }
  }

  /**
   * Returns true if we successfully cleaned up the Peer and removed it from PeerManager,
   * else returns false and does nothing.
   * @param peer The peer to evaluate
   */
  private tryDisposePeer(peer: Peer) {
    const hasAConnectedPeer = [...peer.knownPeers.values()].some(
      (p) => p.state.type === 'CONNECTED',
    )

    if (
      peer.state.type === 'DISCONNECTED' &&
      !hasAConnectedPeer &&
      peer.getConnectionRetry(ConnectionType.WebSocket, ConnectionDirection.Outbound)
        ?.willNeverRetryConnecting
    ) {
      this.logger.debug(
        `Disposing of peer with identity ${String(peer.state.identity)} (may be a duplicate)`,
      )

      peer.dispose()
      if (peer.state.identity && this.identifiedPeers.get(peer.state.identity) === peer) {
        this.identifiedPeers.delete(peer.state.identity)
      }
      this.peers = this.peers.filter((p) => p !== peer)

      return true
    }
    return false
  }

  /**
   * Handler fired whenever we receive any message from a peer.
   *
   * If it is a signal message we need to forward it to the appropriate
   * webrtc peer.
   *
   * Note that the identity on IncomingPeerMessage is the identity of the
   * peer that sent it to us, not the original source.
   */
  private async handleMessage(peer: Peer, connection: Connection, message: LooseMessage) {
    if (isDisconnectingMessage(message)) {
      this.handleDisconnectingMessage(peer, connection, message)
    } else if (connection.state.type === 'WAITING_FOR_IDENTITY') {
      this.handleWaitingForIdentityMessage(peer, connection, message)
    } else if (isIdentify(message)) {
      this.logger.debug(
        `Closing connection to ${peer.displayName} that sent identity ${message.payload.identity} while connection is in state ${connection.state.type}`,
      )
    } else if (isSignalRequest(message)) {
      this.handleSignalRequestMessage(peer, connection, message)
    } else if (isSignal(message)) {
      await this.handleSignalMessage(peer, connection, message)
    } else if (isPeerListRequest(message)) {
      this.handlePeerListRequestMessage(peer)
    } else if (isPeerList(message)) {
      this.handlePeerListMessage(message, peer)
    } else {
      if (peer.state.identity === null) {
        const messageType = isMessage(message) ? message.type : 'Unknown'
        this.logger.debug(
          `Closing connection to unidentified peer that sent an unexpected message: ${messageType}`,
        )
        peer.close()
        return
      }
      this.onMessage.emit(peer, { peerIdentity: peer.state.identity, message: message })
    }
  }

  private handleDisconnectingMessage(
    messageSender: Peer,
    connection: Connection,
    message: DisconnectingMessage,
  ) {
    if (
      message.payload.destinationIdentity !== this.localPeer.publicIdentity &&
      message.payload.destinationIdentity !== null
    ) {
      // Only forward it if the message was received from the same peer as it originated from
      if (message.payload.sourceIdentity !== messageSender.state.identity) {
        this.logger.debug(
          `not forwarding disconnect from ${
            messageSender.displayName
          } because the message's source identity (${
            message.payload.sourceIdentity
          }) doesn't match the sender's identity (${String(messageSender.state.identity)})`,
        )
        return
      }

      const destinationPeer = this.getPeer(message.payload.destinationIdentity)

      if (!destinationPeer) {
        this.logger.debug(
          'not forwarding disconnect from',
          messageSender.displayName,
          'due to unknown peer',
          message.payload.destinationIdentity,
        )
        return
      }

      this.sendTo(destinationPeer, message)
      return
    }

    let disconnectingPeer
    if (messageSender.state.identity === null) {
      // If the message sender has no identity yet, assume they requested the disconnect, since
      // they shouldn't be forwarding messages for other peers before our state is CONNECTED.
      disconnectingPeer = messageSender
    } else {
      // Otherwise, the sourceIdentity on the message requested the disconnect.
      disconnectingPeer = this.getPeer(message.payload.sourceIdentity)
      if (!disconnectingPeer) {
        this.logger.debug(
          `Received disconnect request from ${message.payload.sourceIdentity} but have no peer with that identity`,
        )
        return
      }
    }

    if (disconnectingPeer !== messageSender) {
      disconnectingPeer.pushLoggedMessage({
        brokeringPeerDisplayName: messageSender.displayName,
        timestamp: Date.now(),
        direction: 'receive',
        message: message,
        type: connection.type,
      })
    }

    disconnectingPeer.peerRequestedDisconnectReason = message.payload.reason
    disconnectingPeer.peerRequestedDisconnectUntil = message.payload.disconnectUntil
    this.logger.debug(
      `${disconnectingPeer.displayName} requested we disconnect until ${
        message.payload.disconnectUntil
      }. Current time is ${Date.now()}`,
    )
    disconnectingPeer.close()
  }

  /**
   * Handle messages received when the peer is in the WAITING_FOR_IDENTITY state.
   *
   * @param message The message received.
   * @param peer The Peer the message was received from.
   * @param connection The Connection the message was received from.
   */
  private handleWaitingForIdentityMessage(
    peer: Peer,
    connection: Connection,
    message: LooseMessage,
  ): void {
    // If we receive any message other than an Identity message, close the connection
    if (!isIdentify(message)) {
      this.logger.debug(
        `Disconnecting from ${peer.displayName} - Sent unexpected message ${message.type} while waiting for identity`,
      )
      peer.close()
      return
    }

    const identity = message.payload.identity
    const version = message.payload.version
    const agent = message.payload.agent
    const port = message.payload.port
    const name = message.payload.name || null

    if (!isIdentity(identity)) {
      this.logger.debug(
        `Disconnecting from ${identity} - Identity does not match expected format`,
      )
      peer
        .getConnectionRetry(connection.type, connection.direction)
        ?.failedConnection(peer.isWhitelisted)
      peer.close(new Error(`Identity ${identity} does not match expected format`))
      return
    }

    if (version < VERSION_PROTOCOL_MIN) {
      const error = `Peer version ${message.payload.version} is not compatible with our minimum: ${VERSION_PROTOCOL_MIN}`
      this.logger.debug(`Disconnecting from ${identity} - ${error}`)

      peer
        .getConnectionRetry(connection.type, connection.direction)
        ?.failedConnection(peer.isWhitelisted)
      peer.close(new Error(error))
      return
    }

    if (this.banned.has(identity)) {
      peer.getConnectionRetry(connection.type, connection.direction)?.neverRetryConnecting()
      peer.close(new Error('banned'))
      return
    }

    if (name && name.length > 32) {
      this.logger.debug(
        `Disconnecting from ${identity} - Peer name length exceeds 32: ${name.length}}`,
      )
      peer
        .getConnectionRetry(connection.type, connection.direction)
        ?.failedConnection(peer.isWhitelisted)
      peer.close(new Error(`Peer name length exceeds 32: ${name.length}}`))
      return
    }

    // If we've connected to ourselves, get rid of the connection and take the address and port off the Peer.
    // This can happen if a node stops and starts with a different identity
    if (identity === this.localPeer.publicIdentity) {
      peer.removeConnection(connection)
      peer.getConnectionRetry(connection.type, connection.direction)?.neverRetryConnecting()

      if (
        connection.type === ConnectionType.WebSocket &&
        connection.direction === ConnectionDirection.Outbound
      ) {
        peer.setWebSocketAddress(null, null)
      }

      const error = `Closing ${connection.type} connection from our own identity`
      this.logger.debug(error)
      connection.close(new NetworkError(error))
      this.tryDisposePeer(peer)
      return
    }

    // If we already know the peer's identity and the new identity doesn't match, move the connection
    // to a Peer with the new identity.
    if (peer.state.identity !== null && peer.state.identity !== identity) {
      this.logger.debug(
        `${peer.displayName} sent identity ${identity}, but already has identity ${peer.state.identity}`,
      )

      peer.removeConnection(connection)
      peer.getConnectionRetry(connection.type, connection.direction)?.neverRetryConnecting()

      const originalPeer = peer
      peer = this.getOrCreatePeer(identity)

      if (connection instanceof WebRtcConnection) {
        peer.setWebRtcConnection(connection)
      } else if (connection instanceof WebSocketConnection) {
        if (
          connection.type === ConnectionType.WebSocket &&
          connection.direction === ConnectionDirection.Outbound &&
          originalPeer.address !== null
        ) {
          peer.setWebSocketAddress(originalPeer.address, originalPeer.port)
          originalPeer.setWebSocketAddress(null, null)
        }
        peer.setWebSocketConnection(connection)
      }
    }

    const existingPeer = this.getPeer(identity)

    // Check if already have a duplicate websocket connection from this peer
    //
    // This probably happened because either we connected to each other at the same time,
    // or the other side is trying to establish multiple connections to us which is invalid
    // behaviour. We should kill the peer / connection that was initiated by the peer with
    // the lower identity
    if (
      existingPeer !== null &&
      existingPeer.state.type === 'CONNECTED' &&
      existingPeer.state.connections.webSocket &&
      connection.type === ConnectionType.WebSocket
    ) {
      const existingConnection = existingPeer.state.connections.webSocket
      let connectionToClose = connection

      // We keep the other persons outbound connection
      if (canKeepDuplicateConnection(identity, this.localPeer.publicIdentity)) {
        if (connection.direction === ConnectionDirection.Outbound) {
          connectionToClose = connection
        } else if (existingConnection.direction === ConnectionDirection.Outbound) {
          connectionToClose = existingConnection
        }
      }

      // We keep our outbound connection
      if (canKeepDuplicateConnection(this.localPeer.publicIdentity, identity)) {
        if (connection.direction === ConnectionDirection.Inbound) {
          connectionToClose = connection
        } else if (existingConnection.direction === ConnectionDirection.Inbound) {
          connectionToClose = existingConnection
        }
      }

      const error = `Closing duplicate ${connectionToClose.type} connection with direction ${connectionToClose.direction}`
      this.logger.debug(error)
      connectionToClose.close(new NetworkError(error))

      if (connectionToClose === connection) {
        return
      }
    }

    // Inbound WebSocket connections come with an address but no port, so we need to
    // pull the port from the identity message onto the connection. In cases where we
    // attempt to establish an outbound WebSocket connection, we should have received
    // the port via the peer list or user input, so we can ignore it.
    if (
      connection instanceof WebSocketConnection &&
      connection.direction === ConnectionDirection.Inbound
    ) {
      connection.port = port || undefined
    }

    peer.name = name
    peer.isWorker = message.payload.isWorker || false
    peer.version = version
    peer.agent = agent
    peer.head = Buffer.from(message.payload.head, 'hex')
    peer.sequence = message.payload.sequence
    peer.work = BigInt(message.payload.work)

    // If we've told the peer to stay disconnected, repeat
    // the disconnection time before closing the connection
    if (
      existingPeer !== null &&
      existingPeer.localRequestedDisconnectUntil !== null &&
      Date.now() < existingPeer.localRequestedDisconnectUntil
    ) {
      const disconnectMessage: DisconnectingMessage = {
        type: InternalMessageType.disconnecting,
        payload: {
          sourceIdentity: this.localPeer.publicIdentity,
          destinationIdentity: identity,
          reason: existingPeer.localRequestedDisconnectReason || DisconnectingReason.Congested,
          disconnectUntil: existingPeer.localRequestedDisconnectUntil,
        },
      }
      connection.send(disconnectMessage)

      const error = `Closing connection from ${
        existingPeer.displayName
      } because they connected at ${Date.now()}, but we told them to disconnect until ${
        existingPeer.localRequestedDisconnectUntil
      }`
      this.logger.debug(error)
      connection.close(new NetworkError(error))
      return
    }

    // Identity has been successfully validated, update the peer's state
    connection.setState({ type: 'CONNECTED', identity: identity })
  }

  /**
   * Handle a signal request message relayed by another peer.
   * @param message An incoming SignalRequest message from a peer.
   */
  private handleSignalRequestMessage(
    messageSender: Peer,
    connection: Connection,
    message: SignalRequest,
  ) {
    if (
      canInitiateWebRTC(message.payload.sourceIdentity, message.payload.destinationIdentity)
    ) {
      this.logger.debug(
        'not handling signal request from',
        message.payload.sourceIdentity,
        'to',
        message.payload.destinationIdentity,
        'because source peer should have initiated',
      )
      return
    }

    // Forward the message if it's not destined for us
    if (message.payload.destinationIdentity !== this.localPeer.publicIdentity) {
      // Only forward it if the message was received from the same peer as it originated from
      if (message.payload.sourceIdentity !== messageSender.state.identity) {
        this.logger.debug(
          `not forwarding signal request from ${
            messageSender.displayName
          } because the message's source identity (${
            message.payload.sourceIdentity
          }) doesn't match the sender's identity (${String(messageSender.state.identity)})`,
        )
        return
      }

      const destinationPeer = this.getPeer(message.payload.destinationIdentity)

      if (!destinationPeer) {
        this.logger.debug(
          'not forwarding signal request from',
          messageSender.displayName,
          'due to unknown peer',
          message.payload.destinationIdentity,
        )
        return
      }

      this.sendTo(destinationPeer, message)
      return
    }

    let targetPeer = this.getPeer(message.payload.sourceIdentity)
    if (targetPeer && targetPeer !== messageSender) {
      targetPeer.pushLoggedMessage({
        timestamp: Date.now(),
        direction: 'receive',
        message: message,
        brokeringPeerDisplayName: messageSender.displayName,
        type: connection.type,
      })
    }

    // Ignore the request if we're at max peers and don't have an existing connection
    if (this.shouldRejectDisconnectedPeers()) {
      if (!targetPeer || targetPeer.state.type !== 'CONNECTED') {
        const disconnectingMessage: DisconnectingMessage = {
          type: InternalMessageType.disconnecting,
          payload: {
            sourceIdentity: this.localPeer.publicIdentity,
            destinationIdentity: message.payload.sourceIdentity,
            reason: DisconnectingReason.Congested,
            disconnectUntil: this.getCongestedDisconnectUntilTimestamp(),
          },
        }
        messageSender.send(disconnectingMessage)
        this.logger.debug(
          `Ignoring signaling request from ${message.payload.sourceIdentity}, at max peers`,
        )
        return
      }
    }

    targetPeer = this.getOrCreatePeer(message.payload.sourceIdentity)
    this.addKnownPeerTo(targetPeer, messageSender)

    if (targetPeer.state.type !== 'DISCONNECTED' && targetPeer.state.connections.webRtc) {
      this.logger.debug(
        `Ignoring signaling request from ${targetPeer.displayName} because we already have a connection`,
      )
      return
    }

    this.initWebRtcConnection(targetPeer, true)
  }

  /**
   * Handle a signal message relayed by another peer.
   * @param message An incoming Signal message from a peer.
   */
  private async handleSignalMessage(
    messageSender: Peer,
    connection: Connection,
    message: Signal,
  ) {
    // Forward the message if it's not destined for us
    if (message.payload.destinationIdentity !== this.localPeer.publicIdentity) {
      messageSender.pushLoggedMessage(
        {
          timestamp: Date.now(),
          direction: 'receive',
          message: message,
          type: connection.type,
        },
        true,
      )

      // Only forward it if the message was received from the same peer as it originated from
      if (message.payload.sourceIdentity !== messageSender.state.identity) {
        this.logger.debug(
          `not forwarding signal from ${
            messageSender.displayName
          } because the message's source identity (${
            message.payload.sourceIdentity
          }) doesn't match the sender's identity (${String(messageSender.state.identity)})`,
        )
        return
      }

      const destinationPeer = this.getPeer(message.payload.destinationIdentity)

      if (!destinationPeer) {
        this.logger.debug(
          'not forwarding signal from',
          messageSender.displayName,
          'due to unknown peer',
          message.payload.destinationIdentity,
        )
        return
      }

      const sendResult = this.sendTo(destinationPeer, message)
      if (sendResult) {
        destinationPeer.pushLoggedMessage(
          {
            timestamp: Date.now(),
            direction: 'send',
            message: message,
            type: sendResult.type,
          },
          true,
        )
      }
      return
    }

    // Ignore the request if we're at max peers and don't have an existing connection
    if (this.shouldRejectDisconnectedPeers()) {
      const peer = this.getPeer(message.payload.sourceIdentity)
      if (!peer || peer.state.type !== 'CONNECTED') {
        const disconnectingMessage: DisconnectingMessage = {
          type: InternalMessageType.disconnecting,
          payload: {
            sourceIdentity: this.localPeer.publicIdentity,
            destinationIdentity: message.payload.sourceIdentity,
            reason: DisconnectingReason.Congested,
            disconnectUntil: this.getCongestedDisconnectUntilTimestamp(),
          },
        }
        messageSender.send(disconnectingMessage)
        this.logger.debug(
          `Ignoring signaling request from ${message.payload.sourceIdentity}, at max peers`,
        )
        return
      }
    }

    // Get or create a WebRTC connection for the signaling peer.
    const signalingPeer = this.getOrCreatePeer(message.payload.sourceIdentity)
    this.addKnownPeerTo(signalingPeer, messageSender)

    let signalingConnection: WebRtcConnection

    if (
      signalingPeer.state.type === 'DISCONNECTED' ||
      signalingPeer.state.connections.webRtc === undefined
    ) {
      if (signalingPeer.state.identity === null) {
        this.logger.log('Peer must have an identity to begin signaling')
        return
      }

      if (
        !canInitiateWebRTC(signalingPeer.state.identity, message.payload.destinationIdentity)
      ) {
        this.logger.debug(
          'not handling signal message from',
          signalingPeer.displayName,
          'because source peer should have requested signaling',
        )
        return
      }

      signalingConnection = this.initWebRtcConnection(signalingPeer, false)
    } else {
      signalingConnection = signalingPeer.state.connections.webRtc
    }

    // Try decrypting the message
    const { message: result } = await this.localPeer.unboxMessage(
      message.payload.signal,
      message.payload.nonce,
      message.payload.sourceIdentity,
    )

    // Close the connection if decrypting fails
    if (result === null) {
      const error = `Failed to decrypt signaling data from ${signalingPeer.displayName}`
      this.logger.debug(error)
      signalingConnection.close(new NetworkError(error))
      return
    }

    // Log the decrypted message on the signaling peer
    signalingPeer.pushLoggedMessage(
      {
        timestamp: Date.now(),
        direction: 'receive',
        message: { ...message, payload: { message: result } },
        brokeringPeerDisplayName:
          messageSender !== signalingPeer ? messageSender.displayName : undefined,
        type: connection.type,
      },
      true,
    )

    // Try JSON.parsing the decrypted message
    let signalData: SignalData
    try {
      signalData = JSON.parse(result) as SignalData
    } catch {
      const error = `Failed to decode signaling data from ${signalingPeer.displayName}`
      this.logger.debug(error)
      signalingConnection.close(new NetworkError(error))
      return
    }

    // We have the signaling data, so pass it on to the connection
    signalingConnection.signal(signalData)
  }

  private handlePeerListRequestMessage(peer: Peer) {
    const connectedPeers = []

    for (const p of this.identifiedPeers.values()) {
      if (p.state.type !== 'CONNECTED') {
        continue
      }

      if (peer.knownPeers.has(p.state.identity)) {
        continue
      }

      if (p.isWorker && !this.localPeer.broadcastWorkers) {
        continue
      }

      connectedPeers.push({
        identity: p.state.identity,
        name: p.name || undefined,
        address: p.address,
        port: p.port,
      })
    }

    const peerList: PeerList = {
      type: InternalMessageType.peerList,
      payload: { connectedPeers },
    }

    this.sendTo(peer, peerList)
  }

  private handlePeerListMessage(peerList: PeerList, peer: Peer) {
    if (peer.state.type !== 'CONNECTED') {
      this.logger.warn('Should not handle the peer list message unless peer is connected')
      return
    }

    // Workers don't try connect to other peers, so if localPeer is a worker,
    // we can ignore this message
    if (this.localPeer.isWorker) {
      return
    }

    let changed = false

    const newPeerSet = peerList.payload.connectedPeers.reduce(
      (memo, peer) => {
        memo.set(peer.identity, peer)
        return memo
      },
      new Map<
        Identity,
        {
          identity: Identity
          name?: string
          address: string | null
          port: number | null
        }
      >(),
    )

    // Don't include the local peer in the peer graph
    newPeerSet.delete(this.localPeer.publicIdentity)

    // Remove peer edges that are no longer in the peer list.
    for (const [otherIdentity, otherPeer] of peer.knownPeers) {
      if (!newPeerSet.has(otherIdentity)) {
        peer.knownPeers.delete(otherIdentity)
        // Optimistically update the edges.
        // This could result in pinging back and forth if peers don't agree whether they're connected
        otherPeer.knownPeers.delete(peer.state.identity)
        // See if removing edges from either peer caused it to be disposable
        this.tryDisposePeer(peer)
        this.tryDisposePeer(otherPeer)
        changed = true
      }
    }

    // Add peer edges that are new to the peer list
    for (const newPeer of newPeerSet.values()) {
      if (!peer.knownPeers.has(newPeer.identity)) {
        const knownPeer = this.getOrCreatePeer(newPeer.identity)
        knownPeer.setWebSocketAddress(newPeer.address, newPeer.port)
        knownPeer.name = newPeer.name || null
        this.addKnownPeerTo(knownPeer, peer, false)
        changed = true
      }
    }

    if (changed) {
      peer.onKnownPeersChanged.emit()
    }
  }

  /**
   * This is used for adding a peer to a peers known list. It also handles adding it bi-directionally
   * and emits peer.onKnownPeersChanged by default.
   * @param peer The peer to put into `addTo's` knownPeers
   * @param addTo The peer to add `peer` to
   * @param emitKnownPeersChanged Set this to false if you are adding known peers in bulk and you know you want to emit this yourself
   */
  addKnownPeerTo(peer: Peer, addTo: Peer, emitKnownPeersChanged = true): void {
    if (!peer.state.identity || !addTo.state.identity) {
      return
    }
    if (peer.state.identity === addTo.state.identity) {
      return
    }

    if (!addTo.knownPeers.has(peer.state.identity)) {
      addTo.knownPeers.set(peer.state.identity, peer)

      if (emitKnownPeersChanged) {
        addTo.onKnownPeersChanged.emit()
      }
    }

    // Optimistically update the edges. This could result in pinging back and forth if peers don't agree whether they're connected
    if (!peer.knownPeers.has(addTo.state.identity)) {
      this.addKnownPeerTo(addTo, peer)
    }
  }
}<|MERGE_RESOLUTION|>--- conflicted
+++ resolved
@@ -830,11 +830,7 @@
       type: InternalMessageType.peerListRequest,
     }
 
-<<<<<<< HEAD
-    for (const peer of this.identifiedPeers.values()) {
-=======
     for (const peer of this.getConnectedPeers()) {
->>>>>>> 8219cfe7
       if (peer.version !== null && peer.version >= MIN_VERSION_FOR_PEER_LIST_REQUESTS) {
         peer.send(peerListRequest)
         continue
