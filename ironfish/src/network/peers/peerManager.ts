/* This Source Code Form is subject to the terms of the Mozilla Public
 * License, v. 2.0. If a copy of the MPL was not distributed with this
 * file, You can obtain one at https://mozilla.org/MPL/2.0/. */

import type { SignalData } from './connections/webRtcConnection'
import WSWebSocket from 'ws'
import { Event } from '../../event'
import { createRootLogger, Logger } from '../../logger'
import { MetricsMonitor } from '../../metrics'
import { ArrayUtils } from '../../utils'
import {
  canInitiateWebRTC,
  canKeepDuplicateConnection,
  Identity,
  isIdentity,
} from '../identity'
import {
  DisconnectingMessage,
  DisconnectingReason,
  IncomingPeerMessage,
  InternalMessageType,
  isDisconnectingMessage,
  isIdentify,
  isMessage,
  isPeerList,
  isPeerListRequest,
  isSignal,
  isSignalRequest,
  LooseMessage,
  PeerList,
  PeerListRequest,
  Signal,
  SignalRequest,
} from '../messages'
import { parseUrl } from '../utils'
import { VERSION_PROTOCOL_MIN } from '../version'
import { AddressManager } from './addressManager'
import {
  Connection,
  ConnectionDirection,
  ConnectionType,
  NetworkError,
  WebRtcConnection,
  WebSocketConnection,
} from './connections'
import { LocalPeer } from './localPeer'
import { Peer } from './peer'
import { PeerAddressManager } from './peerAddressManager'

/**
 * The maximum number of attempts the client will make to find a brokering peer
 * that can send signaling messages to another peer.
 */
const MAX_WEBRTC_BROKERING_ATTEMPTS = 5

/**
 * The minimum version at which the peer manager will send peer list requests
 * to a connected peer
 */
const MIN_VERSION_FOR_PEER_LIST_REQUESTS = 9

/**
 * PeerManager keeps the state of Peers and their underlying connections up to date,
 * determines how to establish a connection to a given Peer, and provides an event
 * bus for Peers, e.g. for listening to incoming messages from all connected peers.
 */
export class PeerManager {
  private readonly logger: Logger
  private readonly metrics: MetricsMonitor

  /**
   * Stores data related to the user's peer, like the identity and version
   */
  public readonly localPeer: LocalPeer

  /**
   * Map of identities to peers for every known identified peer in the network.
   */
  readonly identifiedPeers: Map<Identity, Peer> = new Map<Identity, Peer>()

  readonly banned = new Set<Identity>()

  /**
   * List of all peers, including both unidentified and identified.
   */
  peers: Array<Peer> = []

  addressManager: AddressManager

  /**
   * PeerAddressManager allows the storage and persistence of addresses that can
   * map to peers.
   */
  peerAddressManager: PeerAddressManager

  /**
   * setInterval handle for distributePeerList, which sends out peer lists and
   * requests for peer lists
   */
  private distributePeerListHandle: ReturnType<typeof setInterval> | undefined

  /**
   * setInterval handle for peer disposal, which removes peers from the list that we
   * no longer care about
   */
  private disposePeersHandle: ReturnType<typeof setInterval> | undefined

  /**
   * setInterval handle for peer address persistence, which saves connected
   * peers to disk
   */
  private savePeerAddressesHandle: ReturnType<typeof setInterval> | undefined

  /**
   * Event fired when a new connection is successfully opened. Sends some identifying
   * information about the peer.
   *
   * This event is fired regardless of whether or not we initiated the connection.
   */
  readonly onConnect: Event<[Peer]> = new Event()

  /**
   * Event fired when an identified peer is disconnected for some reason.
   */
  readonly onDisconnect: Event<[Peer]> = new Event()

  /**
   * Event fired for every new incoming message that needs to be processed
   * by the application layer.
   *
   * Note that the `Peer` is the peer that sent it to us,
   * not necessarily the original source.
   */
  readonly onMessage: Event<[Peer, IncomingPeerMessage<LooseMessage>]> = new Event()

  /**
   * Event fired when a peer's knownPeers list changes.
   */
  readonly onKnownPeersChanged: Event<[Peer]> = new Event()

  /**
   * Event fired when a peer enters or leaves the CONNECTED state.
   */
  readonly onConnectedPeersChanged: Event<[]> = new Event()

  /**
   * The maximum number of peers allowed to be in the CONNECTED or CONNECTING state.
   */
  readonly maxPeers: number

  /**
   * Stops establishing connections to DISCONNECTED peers when at or above this number.
   */
  readonly targetPeers: number

  /**
   * If true, track all sent and received network messages per-peer.
   */
  readonly logPeerMessages: boolean

  constructor(
    localPeer: LocalPeer,
<<<<<<< HEAD
    peerAddressManager: PeerAddressManager,
=======
    addressManager: AddressManager,
>>>>>>> 14069950
    logger: Logger = createRootLogger(),
    metrics?: MetricsMonitor,
    maxPeers = 10000,
    targetPeers = 50,
    logPeerMessages = false,
  ) {
    this.logger = logger.withTag('peermanager')
<<<<<<< HEAD
    this.peerAddressManager = peerAddressManager
=======
    this.addressManager = addressManager
>>>>>>> 14069950
    this.metrics = metrics || new MetricsMonitor(this.logger)
    this.localPeer = localPeer
    this.maxPeers = maxPeers
    this.targetPeers = targetPeers
    this.logPeerMessages = logPeerMessages
  }

  /**
   * Connect to a websocket by its uri. Establish a connection and solicit
   * the server's Identity.
   */
  connectToWebSocketAddress(uri: string, isWhitelisted = false): Peer {
    const url = parseUrl(uri)

    if (!url.hostname) {
      throw new Error(`Could not connect to ${uri} because hostname was not parseable`)
    }

    const peer = this.getOrCreatePeer(null)
    peer.setWebSocketAddress(url.hostname, url.port)
    peer.isWhitelisted = isWhitelisted
    this.connectToWebSocket(peer)
    return peer
  }

  /**
   * Connect to a peer using WebSockets
   * */
  connectToWebSocket(peer: Peer): boolean {
    if (!this.canConnectToWebSocket(peer)) {
      return false
    }

    // If we're trying to connect to the peer, we don't care about limiting the peer's connections to us
    peer.localRequestedDisconnectUntil = null
    peer.localRequestedDisconnectReason = null

    // Clear out peerRequestedDisconnect if we passed it
    peer.peerRequestedDisconnectUntil = null
    peer.peerRequestedDisconnectReason = null

    const address = peer.getWebSocketAddress()
    if (!address) {
      peer
        .getConnectionRetry(ConnectionType.WebSocket, ConnectionDirection.Outbound)
        .failedConnection(peer.isWhitelisted)

      return false
    }

    this.initWebSocketConnection(
      peer,
      new this.localPeer.webSocket(address),
      ConnectionDirection.Outbound,
      peer.address,
      peer.port,
    )

    return true
  }

  /**
   * Connect to a peer using WebRTC through another peer
   * */
  connectToWebRTC(peer: Peer): boolean {
    if (!this.canConnectToWebRTC(peer)) {
      return false
    }

    // If we're trying to connect to the peer, we don't care about limiting the peer's connections to us
    peer.localRequestedDisconnectUntil = null
    peer.localRequestedDisconnectReason = null

    // Clear out peerRequestedDisconnect if we passed it
    peer.peerRequestedDisconnectUntil = null
    peer.peerRequestedDisconnectReason = null

    if (peer.state.identity === null) {
      peer
        .getConnectionRetry(ConnectionType.WebRtc, ConnectionDirection.Outbound)
        .failedConnection(peer.isWhitelisted)

      return false
    }

    // Make sure we can find at least one brokering peer before we create the connection
    const brokeringPeer = this.getBrokeringPeer(peer)

    if (brokeringPeer === null) {
      this.logger.debug(
        `Attempted to establish a WebRTC connection to ${peer.displayName}, but couldn't find a peer to broker the connection.`,
      )

      peer
        .getConnectionRetry(ConnectionType.WebRtc, ConnectionDirection.Outbound)
        .failedConnection(peer.isWhitelisted)

      // If we don't have any brokering peers try disposing the peers
      this.tryDisposePeer(peer)
      return false
    }

    if (canInitiateWebRTC(this.localPeer.publicIdentity, peer.state.identity)) {
      this.initWebRtcConnection(peer, true)
      return true
    }

    const signal: SignalRequest = {
      type: InternalMessageType.signalRequest,
      payload: {
        sourceIdentity: this.localPeer.publicIdentity,
        destinationIdentity: peer.state.identity,
      },
    }

    const connection = this.initWebRtcConnection(peer, false)
    connection.setState({ type: 'REQUEST_SIGNALING' })
    brokeringPeer.send(signal)
    return true
  }

  createPeerFromInboundWebSocketConnection(
    webSocket: WebSocket | WSWebSocket,
    address: string | null,
  ): Peer {
    const peer = this.getOrCreatePeer(null)

    let hostname: string | null = null
    let port: number | null = null

    if (address) {
      const url = parseUrl(address)

      if (url.hostname) {
        hostname = url.hostname
        port = url.port
      }
    }

    this.initWebSocketConnection(peer, webSocket, ConnectionDirection.Inbound, hostname, port)

    return peer
  }

  /**
   * Perform WebSocket-specific connection setup.
   */
  private initWebSocketConnection(
    peer: Peer,
    ws: WebSocket | WSWebSocket,
    direction: ConnectionDirection,
    hostname: string | null,
    port: number | null,
  ): WebSocketConnection {
    const connection = new WebSocketConnection(ws, direction, this.logger, this.metrics, {
      simulateLatency: this.localPeer.simulateLatency,
      hostname: hostname || undefined,
      port: port || undefined,
    })

    this.initConnectionHandlers(peer, connection)
    peer.setWebSocketConnection(connection)

    return connection
  }

  /**
   * Perform WebRTC-specific connection setup
   * @param peer The peer to establish a connection with
   * @param initiator Set to true if we are initiating a connection with `peer`
   */
  private initWebRtcConnection(peer: Peer, initiator: boolean): WebRtcConnection {
    const connection = new WebRtcConnection(initiator, this.logger, this.metrics, {
      simulateLatency: this.localPeer.simulateLatency,
    })

    connection.onSignal.on(async (data) => {
      let errorMessage
      if (peer.state.identity === null) {
        errorMessage = 'Cannot establish a WebRTC connection without a peer identity'
      }

      // Ensure one or more brokering peers exists before encrypting the signaling message,
      // but discard the brokering peer in case its state changes during encryption
      if (this.getBrokeringPeer(peer) === null) {
        errorMessage = 'Cannot establish a WebRTC connection without a brokering peer'
      }

      if (errorMessage !== undefined) {
        this.logger.debug(errorMessage)
        connection.close(new NetworkError(errorMessage))
        return
      }

      // Create the message only once, since this is a time-consuming operation
      const { nonce, boxedMessage } = await this.localPeer.boxMessage(
        JSON.stringify(data),
        peer.getIdentityOrThrow(),
      )

      for (let attempts = 0; attempts < MAX_WEBRTC_BROKERING_ATTEMPTS; attempts++) {
        const brokeringPeer = this.getBrokeringPeer(peer)
        if (brokeringPeer === null) {
          const message = 'Cannot establish a WebRTC connection without a brokering peer'
          this.logger.debug(message)
          connection.close(new NetworkError(message))
          return
        }

        const signal: Signal = {
          type: InternalMessageType.signal,
          payload: {
            sourceIdentity: this.localPeer.publicIdentity,
            destinationIdentity: peer.getIdentityOrThrow(),
            nonce: nonce,
            signal: boxedMessage,
          },
        }

        // If sending the message failed, try again (the brokeringPeer's state may have changed)
        const sendResult = brokeringPeer.send(signal)
        if (sendResult !== null) {
          brokeringPeer.pushLoggedMessage(
            {
              direction: 'send',
              message: {
                ...signal,
                payload: {
                  ...signal.payload,
                  signal: data,
                },
              },
              timestamp: Date.now(),
              type: sendResult.type,
            },
            true,
          )

          if (brokeringPeer !== peer) {
            peer.pushLoggedMessage(
              {
                direction: 'send',
                brokeringPeerDisplayName: brokeringPeer.displayName,
                message: {
                  ...signal,
                  payload: {
                    ...signal.payload,
                    signal: data,
                  },
                },
                timestamp: Date.now(),
                type: sendResult.type,
              },
              true,
            )
          }

          return
        }
      }

      const message = `Failed to find a brokering peer after ${MAX_WEBRTC_BROKERING_ATTEMPTS} attempts`
      this.logger.debug(message)
      connection.close(new NetworkError(message))
    })

    this.initConnectionHandlers(peer, connection)
    peer.setWebRtcConnection(connection)

    return connection
  }

  /**
   * Set up event handlers that are common among all connection types.
   * @param connection An instance of a Connection.
   */
  private initConnectionHandlers(peer: Peer, connection: Connection) {
    if (connection.state.type === 'WAITING_FOR_IDENTITY') {
      connection.send(this.localPeer.getIdentifyMessage())
    } else {
      const handler = () => {
        if (connection.state.type === 'WAITING_FOR_IDENTITY') {
          connection.send(this.localPeer.getIdentifyMessage())
          connection.onStateChanged.off(handler)
        }
      }
      connection.onStateChanged.on(handler)
    }
  }

  canConnectToWebSocket(peer: Peer, now = Date.now()): boolean {
    if (this.isBanned(peer)) {
      return false
    }

    const canEstablishNewConnection =
      peer.state.type !== 'DISCONNECTED' || this.canCreateNewConnections()

    const disconnectOk =
      peer.peerRequestedDisconnectUntil === null || now >= peer.peerRequestedDisconnectUntil

    const hasNoConnection =
      peer.state.type === 'DISCONNECTED' || peer.state.connections.webSocket === null

    const retryOk =
      peer.getConnectionRetry(ConnectionType.WebSocket, ConnectionDirection.Outbound)
        ?.canConnect || false

    return (
      canEstablishNewConnection &&
      disconnectOk &&
      hasNoConnection &&
      retryOk &&
      peer.address !== null
    )
  }

  canConnectToWebRTC(peer: Peer, now = Date.now()): boolean {
    if (this.isBanned(peer)) {
      return false
    }

    const canEstablishNewConnection =
      peer.state.type !== 'DISCONNECTED' || this.canCreateNewConnections()

    const disconnectOk =
      peer.peerRequestedDisconnectUntil === null || now >= peer.peerRequestedDisconnectUntil

    const hasNoConnection =
      peer.state.type === 'DISCONNECTED' || peer.state.connections.webRtc === undefined

    const retryOk =
      peer.getConnectionRetry(ConnectionType.WebRtc, ConnectionDirection.Outbound)
        ?.canConnect || false

    return (
      canEstablishNewConnection &&
      disconnectOk &&
      hasNoConnection &&
      retryOk &&
      peer.state.identity !== null
    )
  }

  /**
   * Generate a timestamp for use in disconnect messages when the peer has more
   * connected peers than maxPeers.
   */
  getCongestedDisconnectUntilTimestamp(): number {
    return Date.now() + 1000 * 60 * 5
  }

  /**
   * Initiate a disconnection from another peer.
   * @param peer The peer to disconnect from
   * @param reason The reason for disconnecting from the peer
   * @param until Stay disconnected from the peer until after this timestamp
   */
  disconnect(peer: Peer, reason: DisconnectingReason, until: number): void {
    peer.localRequestedDisconnectReason = reason
    peer.localRequestedDisconnectUntil = until

    if (peer.state.type === 'DISCONNECTED') {
      return
    }

    const message: DisconnectingMessage = {
      type: InternalMessageType.disconnecting,
      payload: {
        sourceIdentity: this.localPeer.publicIdentity,
        destinationIdentity: peer.state.identity,
        reason,
        disconnectUntil: until,
      },
    }

    const canSend = (connection: Connection): boolean => {
      return (
        connection.state.type === 'WAITING_FOR_IDENTITY' ||
        connection.state.type === 'CONNECTED'
      )
    }

    if (peer.state.connections.webRtc && canSend(peer.state.connections.webRtc)) {
      peer.state.connections.webRtc.send(message)
    }

    if (peer.state.connections.webSocket && canSend(peer.state.connections.webSocket)) {
      peer.state.connections.webSocket.send(message)
    }

    peer.close()
  }

  getPeersWithConnection(): ReadonlyArray<Peer> {
    return this.peers.filter((p) => p.state.type !== 'DISCONNECTED')
  }

  getConnectedPeers(): ReadonlyArray<Peer> {
    return [...this.identifiedPeers.values()].filter((p) => {
      return p.state.type === 'CONNECTED'
    })
  }

  /**
   * Returns true if the total number of connected peers is less
   * than the target amount of peers
   */
  canCreateNewConnections(): boolean {
    return this.getPeersWithConnection().length < this.targetPeers
  }

  /**
   * True if we should reject connections from disconnected Peers.
   */
  shouldRejectDisconnectedPeers(): boolean {
    return this.getPeersWithConnection().length >= this.maxPeers
  }

  /** For a given peer, try to find a peer that's connected to that peer
   * including itself to broker a WebRTC connection to it
   * */
  private getBrokeringPeer(peer: Peer): Peer | null {
    if (peer.state.type === 'CONNECTED') {
      // Use the existing connection to the peer to broker the connection
      return peer
    }

    if (peer.state.identity === null) {
      // Cannot find a brokering peer of an unidentified peer
      return null
    }

    // Find another peer to broker the connection
    const candidates = []

    // The peer should know of any brokering peer candidates
    for (const [_, candidate] of peer.knownPeers) {
      if (
        // The brokering peer candidate should be connected to the local peer
        candidate.state.type === 'CONNECTED' &&
        // the brokering peer candidate should also know of the peer
        candidate.knownPeers.has(peer.state.identity)
      ) {
        candidates.push(candidate)
      }
    }

    if (candidates.length === 0) {
      return null
    }

    return ArrayUtils.sampleOrThrow(candidates)
  }

  /**
   * This function puts a peer in the identified peers map and should be called once
   * a peer is connected, meaning it has a connection tht has received an identity
   */
  private updateIdentifiedPeerMap(peer: Peer): void {
    if (peer.state.identity === null) {
      this.logger.warn('updateIdentifiedPeerMap called with a Peer with null identity')
      return
    }

    // If we don't have a Peer in the Map for this identity, set it and be done
    const existingPeer = this.identifiedPeers.get(peer.state.identity)
    if (!existingPeer || peer === existingPeer) {
      this.identifiedPeers.set(peer.state.identity, peer)
      return
    }

    // Merge the connections from the new peer onto the existing peer. We want to keep
    // the existing peer since someone may be holding a reference
    if (peer.state.type === 'DISCONNECTED') {
      this.logger.debug(`Trying to dispose disconnected peer ${peer.displayName}`)
      peer.close()
      this.tryDisposePeer(peer)
      return
    }

    if (peer.state.connections.webRtc?.state.type === 'CONNECTED') {
      if (existingPeer.state.type !== 'DISCONNECTED' && existingPeer.state.connections.webRtc) {
        const error = `Replacing duplicate WebRTC connection on ${existingPeer.displayName}`
        this.logger.debug(new NetworkError(error))
        existingPeer
          .removeConnection(existingPeer.state.connections.webRtc)
          .close(new NetworkError(error))
      }
      existingPeer.setWebRtcConnection(peer.state.connections.webRtc)
      peer.removeConnection(peer.state.connections.webRtc)
    }

    if (peer.state.connections.webSocket?.state.type === 'CONNECTED') {
      if (
        existingPeer.state.type !== 'DISCONNECTED' &&
        existingPeer.state.connections.webSocket
      ) {
        const error = `Replacing duplicate WebSocket connection on ${existingPeer.displayName}`
        this.logger.debug(error)
        existingPeer
          .removeConnection(existingPeer.state.connections.webSocket)
          .close(new NetworkError(error))
      }
      existingPeer.setWebSocketConnection(peer.state.connections.webSocket)
      peer.removeConnection(peer.state.connections.webSocket)
    }

    // Clean up data so that the duplicate peer can be disposed
    peer
      .getConnectionRetry(ConnectionType.WebSocket, ConnectionDirection.Outbound)
      ?.neverRetryConnecting()

    this.tryDisposePeer(peer)
  }

  /**
   * Given an identity, returns the Peer corresponding to that identity,
   * or null if no Peer for that identity exists.
   * @param identity A peer identity.
   */
  getPeer(identity: Identity): Peer | null {
    return this.identifiedPeers.get(identity) || null
  }

  /**
   * Given an identity, fetch a Peer with that identity or throw an error
   * @param identity A peer identity.
   */
  getPeerOrThrow(identity: Identity): Peer {
    const peer = this.identifiedPeers.get(identity)
    if (peer) {
      return peer
    }
    throw new Error(`No peer found with identity ${identity}`)
  }

  /**
   * If a null identity is passed, creates a new Peer. If an identity is passed, returns the Peer
   * if we already have one with that identity, else creates a new Peer with that identity.
   * @param identity The identity of the peer to create, or null if the peer does not yet have one.
   */
  getOrCreatePeer(identity: Identity | null): Peer {
    // If we already have a Peer with this identity, return it
    if (identity !== null) {
      const identifiedPeer = this.identifiedPeers.get(identity)
      if (identifiedPeer) {
        return identifiedPeer
      }
    }

    // Create the new peer
    const peer = new Peer(identity, {
      logger: this.logger,
      shouldLogMessages: this.logPeerMessages,
    })

    // Add the peer to peers. It's new, so it shouldn't exist there already
    this.peers.push(peer)

    // If the peer hasn't been identified, add it to identifiedPeers when the
    // peer connects, else do it now
    if (peer.state.identity === null) {
      const handler = () => {
        if (peer.state.type === 'CONNECTED') {
          this.updateIdentifiedPeerMap(peer)
          peer.onStateChanged.off(handler)
        }
      }
      peer.onStateChanged.on(handler)
    } else {
      this.updateIdentifiedPeerMap(peer)
    }

    // Bind Peer events to PeerManager events
    peer.onMessage.on(async (message, connection) => {
      await this.handleMessage(peer, connection, message)
    })

    peer.onKnownPeersChanged.on(() => {
      this.onKnownPeersChanged.emit(peer)
    })

    peer.onStateChanged.on(({ prevState }) => {
      if (prevState.type !== 'CONNECTED' && peer.state.type === 'CONNECTED') {
        this.onConnect.emit(peer)
        this.onConnectedPeersChanged.emit()
      }
      if (prevState.type === 'CONNECTED' && peer.state.type !== 'CONNECTED') {
        this.onDisconnect.emit(peer)
        this.onConnectedPeersChanged.emit()
        this.tryDisposePeer(peer)
      }
    })

    peer.onBanned.on(() => this.banPeer(peer))

    return peer
  }

  banPeer(peer: Peer): void {
    const identity = peer.state.identity

    if (identity) {
      this.banned.add(identity)
    }

    peer.close()
  }

  isBanned(peer: Peer): boolean {
    return !!peer.state.identity && this.banned.has(peer.state.identity)
  }

  /**
   * Send a message to a peer, dropping the message if unable.
   * @param peer The peer identity to send a message to.
   * @param message The message to send.
   */
  sendTo(peer: Peer, message: LooseMessage): Connection | null {
    return peer.send(message)
  }

  /**
   * Send a message to all connected peers.
   */
  broadcast(message: LooseMessage): void {
    for (const peer of this.getConnectedPeers()) {
      peer.send(message)
    }
  }

  async start(): Promise<void> {
    await Promise.allSettled([
      (this.distributePeerListHandle = setInterval(() => this.distributePeerList(), 5000)),
      (this.disposePeersHandle = setInterval(() => this.disposePeers(), 2000)),
      // eslint-disable-next-line @typescript-eslint/no-misused-promises
      (this.savePeerAddressesHandle = setInterval(async () => {
        await this.peerAddressManager.save(this.peers)
      }, 60000)),
    ])
  }

  /**
   * Call when shutting down the PeerManager to clean up
   * outstanding connections.
   */
  async stop(): Promise<void> {
    this.distributePeerListHandle && clearInterval(this.distributePeerListHandle)
    this.disposePeersHandle && clearInterval(this.disposePeersHandle)
    this.savePeerAddressesHandle && clearInterval(this.savePeerAddressesHandle)
    await this.peerAddressManager.save(this.peers)
    for (const peer of this.peers) {
      this.disconnect(peer, DisconnectingReason.ShuttingDown, 0)
    }
  }

  /**
   * Gets a random disconnected peer address and returns a peer created from
   * said address
   */
  getRandomDisconnectedPeer(): Peer | null {
    const peerAddress = this.peerAddressManager.getRandomDisconnectedPeerAddress(this.peers)
    if (peerAddress) {
      const peer = this.getOrCreatePeer(peerAddress.identity)
      peer.setWebSocketAddress(peerAddress.address, peerAddress.port)
      peer.name = peerAddress.name || null
      return peer
    } else {
      return null
    }
  }

  private distributePeerList() {
    const connectedPeers = []

    for (const p of this.identifiedPeers.values()) {
      if (p.state.type !== 'CONNECTED') {
        continue
      }

      // Worker nodes are nodes that should not be broadcast because they are
      // meant to connect to a single node and perform one function
      if (p.isWorker && !this.localPeer.broadcastWorkers) {
        continue
      }

      connectedPeers.push({
        identity: p.state.identity,
        name: p.name || undefined,
        address: p.address,
        port: p.port,
      })
    }

    const peerList: PeerList = {
      type: InternalMessageType.peerList,
      payload: { connectedPeers },
    }

    const peerListRequest: PeerListRequest = {
      type: InternalMessageType.peerListRequest,
    }

    for (const peer of this.getConnectedPeers()) {
      if (peer.version !== null && peer.version >= MIN_VERSION_FOR_PEER_LIST_REQUESTS) {
        peer.send(peerListRequest)
        continue
      }

      peer.send(peerList)
    }
  }

  private disposePeers(): void {
    for (const p of this.peers) {
      this.tryDisposePeer(p)
    }
  }

  /**
   * Returns true if we successfully cleaned up the Peer and removed it from PeerManager,
   * else returns false and does nothing.
   * @param peer The peer to evaluate
   */
  private tryDisposePeer(peer: Peer) {
    const hasAConnectedPeer = [...peer.knownPeers.values()].some(
      (p) => p.state.type === 'CONNECTED',
    )

    if (
      peer.state.type === 'DISCONNECTED' &&
      !hasAConnectedPeer &&
      peer.getConnectionRetry(ConnectionType.WebSocket, ConnectionDirection.Outbound)
        ?.willNeverRetryConnecting
    ) {
      this.logger.debug(
        `Disposing of peer with identity ${String(peer.state.identity)} (may be a duplicate)`,
      )

      peer.dispose()
      if (peer.state.identity && this.identifiedPeers.get(peer.state.identity) === peer) {
        this.identifiedPeers.delete(peer.state.identity)
      }
      this.peers = this.peers.filter((p) => p !== peer)

      this.peerAddressManager.removePeerAddress(peer)

      return true
    }
    return false
  }

  /**
   * Handler fired whenever we receive any message from a peer.
   *
   * If it is a signal message we need to forward it to the appropriate
   * webrtc peer.
   *
   * Note that the identity on IncomingPeerMessage is the identity of the
   * peer that sent it to us, not the original source.
   */
  private async handleMessage(peer: Peer, connection: Connection, message: LooseMessage) {
    if (isDisconnectingMessage(message)) {
      this.handleDisconnectingMessage(peer, connection, message)
    } else if (connection.state.type === 'WAITING_FOR_IDENTITY') {
      this.handleWaitingForIdentityMessage(peer, connection, message)
    } else if (isIdentify(message)) {
      this.logger.debug(
        `Closing connection to ${peer.displayName} that sent identity ${message.payload.identity} while connection is in state ${connection.state.type}`,
      )
    } else if (isSignalRequest(message)) {
      this.handleSignalRequestMessage(peer, connection, message)
    } else if (isSignal(message)) {
      await this.handleSignalMessage(peer, connection, message)
    } else if (isPeerListRequest(message)) {
      this.handlePeerListRequestMessage(peer)
    } else if (isPeerList(message)) {
      this.handlePeerListMessage(message, peer)
    } else {
      if (peer.state.identity === null) {
        const messageType = isMessage(message) ? message.type : 'Unknown'
        this.logger.debug(
          `Closing connection to unidentified peer that sent an unexpected message: ${messageType}`,
        )
        peer.close()
        return
      }
      this.onMessage.emit(peer, { peerIdentity: peer.state.identity, message: message })
    }
  }

  private handleDisconnectingMessage(
    messageSender: Peer,
    connection: Connection,
    message: DisconnectingMessage,
  ) {
    if (
      message.payload.destinationIdentity !== this.localPeer.publicIdentity &&
      message.payload.destinationIdentity !== null
    ) {
      // Only forward it if the message was received from the same peer as it originated from
      if (message.payload.sourceIdentity !== messageSender.state.identity) {
        this.logger.debug(
          `not forwarding disconnect from ${
            messageSender.displayName
          } because the message's source identity (${
            message.payload.sourceIdentity
          }) doesn't match the sender's identity (${String(messageSender.state.identity)})`,
        )
        return
      }

      const destinationPeer = this.getPeer(message.payload.destinationIdentity)

      if (!destinationPeer) {
        this.logger.debug(
          'not forwarding disconnect from',
          messageSender.displayName,
          'due to unknown peer',
          message.payload.destinationIdentity,
        )
        return
      }

      this.sendTo(destinationPeer, message)
      return
    }

    let disconnectingPeer
    if (messageSender.state.identity === null) {
      // If the message sender has no identity yet, assume they requested the disconnect, since
      // they shouldn't be forwarding messages for other peers before our state is CONNECTED.
      disconnectingPeer = messageSender
    } else {
      // Otherwise, the sourceIdentity on the message requested the disconnect.
      disconnectingPeer = this.getPeer(message.payload.sourceIdentity)
      if (!disconnectingPeer) {
        this.logger.debug(
          `Received disconnect request from ${message.payload.sourceIdentity} but have no peer with that identity`,
        )
        return
      }
    }

    if (disconnectingPeer !== messageSender) {
      disconnectingPeer.pushLoggedMessage({
        brokeringPeerDisplayName: messageSender.displayName,
        timestamp: Date.now(),
        direction: 'receive',
        message: message,
        type: connection.type,
      })
    }

    disconnectingPeer.peerRequestedDisconnectReason = message.payload.reason
    disconnectingPeer.peerRequestedDisconnectUntil = message.payload.disconnectUntil
    this.logger.debug(
      `${disconnectingPeer.displayName} requested we disconnect until ${
        message.payload.disconnectUntil
      }. Current time is ${Date.now()}`,
    )
    disconnectingPeer.close()
  }

  /**
   * Handle messages received when the peer is in the WAITING_FOR_IDENTITY state.
   *
   * @param message The message received.
   * @param peer The Peer the message was received from.
   * @param connection The Connection the message was received from.
   */
  private handleWaitingForIdentityMessage(
    peer: Peer,
    connection: Connection,
    message: LooseMessage,
  ): void {
    // If we receive any message other than an Identity message, close the connection
    if (!isIdentify(message)) {
      this.logger.debug(
        `Disconnecting from ${peer.displayName} - Sent unexpected message ${message.type} while waiting for identity`,
      )
      peer.close()
      return
    }

    const identity = message.payload.identity
    const version = message.payload.version
    const agent = message.payload.agent
    const port = message.payload.port
    const name = message.payload.name || null

    if (!isIdentity(identity)) {
      this.logger.debug(
        `Disconnecting from ${identity} - Identity does not match expected format`,
      )
      peer
        .getConnectionRetry(connection.type, connection.direction)
        ?.failedConnection(peer.isWhitelisted)
      peer.close(new Error(`Identity ${identity} does not match expected format`))
      return
    }

    if (version < VERSION_PROTOCOL_MIN) {
      const error = `Peer version ${message.payload.version} is not compatible with our minimum: ${VERSION_PROTOCOL_MIN}`
      this.logger.debug(`Disconnecting from ${identity} - ${error}`)

      peer
        .getConnectionRetry(connection.type, connection.direction)
        ?.failedConnection(peer.isWhitelisted)
      peer.close(new Error(error))
      return
    }

    if (this.banned.has(identity)) {
      peer.getConnectionRetry(connection.type, connection.direction)?.neverRetryConnecting()
      peer.close(new Error('banned'))
      return
    }

    if (name && name.length > 32) {
      this.logger.debug(
        `Disconnecting from ${identity} - Peer name length exceeds 32: ${name.length}}`,
      )
      peer
        .getConnectionRetry(connection.type, connection.direction)
        ?.failedConnection(peer.isWhitelisted)
      peer.close(new Error(`Peer name length exceeds 32: ${name.length}}`))
      return
    }

    // If we've connected to ourselves, get rid of the connection and take the address and port off the Peer.
    // This can happen if a node stops and starts with a different identity
    if (identity === this.localPeer.publicIdentity) {
      peer.removeConnection(connection)
      peer.getConnectionRetry(connection.type, connection.direction)?.neverRetryConnecting()

      if (
        connection.type === ConnectionType.WebSocket &&
        connection.direction === ConnectionDirection.Outbound
      ) {
        peer.setWebSocketAddress(null, null)
      }

      const error = `Closing ${connection.type} connection from our own identity`
      this.logger.debug(error)
      connection.close(new NetworkError(error))
      this.tryDisposePeer(peer)
      return
    }

    // If we already know the peer's identity and the new identity doesn't match, move the connection
    // to a Peer with the new identity.
    if (peer.state.identity !== null && peer.state.identity !== identity) {
      this.logger.debug(
        `${peer.displayName} sent identity ${identity}, but already has identity ${peer.state.identity}`,
      )

      peer.removeConnection(connection)
      peer.getConnectionRetry(connection.type, connection.direction)?.neverRetryConnecting()

      const originalPeer = peer
      peer = this.getOrCreatePeer(identity)

      if (connection instanceof WebRtcConnection) {
        peer.setWebRtcConnection(connection)
      } else if (connection instanceof WebSocketConnection) {
        if (
          connection.type === ConnectionType.WebSocket &&
          connection.direction === ConnectionDirection.Outbound &&
          originalPeer.address !== null
        ) {
          peer.setWebSocketAddress(originalPeer.address, originalPeer.port)
          originalPeer.setWebSocketAddress(null, null)
        }
        peer.setWebSocketConnection(connection)
      }
    }

    const existingPeer = this.getPeer(identity)

    // Check if already have a duplicate websocket connection from this peer
    //
    // This probably happened because either we connected to each other at the same time,
    // or the other side is trying to establish multiple connections to us which is invalid
    // behaviour. We should kill the peer / connection that was initiated by the peer with
    // the lower identity
    if (
      existingPeer !== null &&
      existingPeer.state.type === 'CONNECTED' &&
      existingPeer.state.connections.webSocket &&
      connection.type === ConnectionType.WebSocket
    ) {
      const existingConnection = existingPeer.state.connections.webSocket
      let connectionToClose = connection

      // We keep the other persons outbound connection
      if (canKeepDuplicateConnection(identity, this.localPeer.publicIdentity)) {
        if (connection.direction === ConnectionDirection.Outbound) {
          connectionToClose = connection
        } else if (existingConnection.direction === ConnectionDirection.Outbound) {
          connectionToClose = existingConnection
        }
      }

      // We keep our outbound connection
      if (canKeepDuplicateConnection(this.localPeer.publicIdentity, identity)) {
        if (connection.direction === ConnectionDirection.Inbound) {
          connectionToClose = connection
        } else if (existingConnection.direction === ConnectionDirection.Inbound) {
          connectionToClose = existingConnection
        }
      }

      const error = `Closing duplicate ${connectionToClose.type} connection with direction ${connectionToClose.direction}`
      this.logger.debug(error)
      connectionToClose.close(new NetworkError(error))

      if (connectionToClose === connection) {
        return
      }
    }

    // Inbound WebSocket connections come with an address but no port, so we need to
    // pull the port from the identity message onto the connection. In cases where we
    // attempt to establish an outbound WebSocket connection, we should have received
    // the port via the peer list or user input, so we can ignore it.
    if (
      connection instanceof WebSocketConnection &&
      connection.direction === ConnectionDirection.Inbound
    ) {
      connection.port = port || undefined
    }

    peer.name = name
    peer.isWorker = message.payload.isWorker || false
    peer.version = version
    peer.agent = agent
    peer.head = Buffer.from(message.payload.head, 'hex')
    peer.sequence = message.payload.sequence
    peer.work = BigInt(message.payload.work)

    // If we've told the peer to stay disconnected, repeat
    // the disconnection time before closing the connection
    if (
      existingPeer !== null &&
      existingPeer.localRequestedDisconnectUntil !== null &&
      Date.now() < existingPeer.localRequestedDisconnectUntil
    ) {
      const disconnectMessage: DisconnectingMessage = {
        type: InternalMessageType.disconnecting,
        payload: {
          sourceIdentity: this.localPeer.publicIdentity,
          destinationIdentity: identity,
          reason: existingPeer.localRequestedDisconnectReason || DisconnectingReason.Congested,
          disconnectUntil: existingPeer.localRequestedDisconnectUntil,
        },
      }
      connection.send(disconnectMessage)

      const error = `Closing connection from ${
        existingPeer.displayName
      } because they connected at ${Date.now()}, but we told them to disconnect until ${
        existingPeer.localRequestedDisconnectUntil
      }`
      this.logger.debug(error)
      connection.close(new NetworkError(error))
      return
    }

    // Identity has been successfully validated, update the peer's state
    connection.setState({ type: 'CONNECTED', identity: identity })
  }

  /**
   * Handle a signal request message relayed by another peer.
   * @param message An incoming SignalRequest message from a peer.
   */
  private handleSignalRequestMessage(
    messageSender: Peer,
    connection: Connection,
    message: SignalRequest,
  ) {
    if (
      canInitiateWebRTC(message.payload.sourceIdentity, message.payload.destinationIdentity)
    ) {
      this.logger.debug(
        'not handling signal request from',
        message.payload.sourceIdentity,
        'to',
        message.payload.destinationIdentity,
        'because source peer should have initiated',
      )
      return
    }

    // Forward the message if it's not destined for us
    if (message.payload.destinationIdentity !== this.localPeer.publicIdentity) {
      // Only forward it if the message was received from the same peer as it originated from
      if (message.payload.sourceIdentity !== messageSender.state.identity) {
        this.logger.debug(
          `not forwarding signal request from ${
            messageSender.displayName
          } because the message's source identity (${
            message.payload.sourceIdentity
          }) doesn't match the sender's identity (${String(messageSender.state.identity)})`,
        )
        return
      }

      const destinationPeer = this.getPeer(message.payload.destinationIdentity)

      if (!destinationPeer) {
        this.logger.debug(
          'not forwarding signal request from',
          messageSender.displayName,
          'due to unknown peer',
          message.payload.destinationIdentity,
        )
        return
      }

      this.sendTo(destinationPeer, message)
      return
    }

    let targetPeer = this.getPeer(message.payload.sourceIdentity)
    if (targetPeer && targetPeer !== messageSender) {
      targetPeer.pushLoggedMessage({
        timestamp: Date.now(),
        direction: 'receive',
        message: message,
        brokeringPeerDisplayName: messageSender.displayName,
        type: connection.type,
      })
    }

    // Ignore the request if we're at max peers and don't have an existing connection
    if (this.shouldRejectDisconnectedPeers()) {
      if (!targetPeer || targetPeer.state.type !== 'CONNECTED') {
        const disconnectingMessage: DisconnectingMessage = {
          type: InternalMessageType.disconnecting,
          payload: {
            sourceIdentity: this.localPeer.publicIdentity,
            destinationIdentity: message.payload.sourceIdentity,
            reason: DisconnectingReason.Congested,
            disconnectUntil: this.getCongestedDisconnectUntilTimestamp(),
          },
        }
        messageSender.send(disconnectingMessage)
        this.logger.debug(
          `Ignoring signaling request from ${message.payload.sourceIdentity}, at max peers`,
        )
        return
      }
    }

    targetPeer = this.getOrCreatePeer(message.payload.sourceIdentity)
    this.addKnownPeerTo(targetPeer, messageSender)

    if (targetPeer.state.type !== 'DISCONNECTED' && targetPeer.state.connections.webRtc) {
      this.logger.debug(
        `Ignoring signaling request from ${targetPeer.displayName} because we already have a connection`,
      )
      return
    }

    this.initWebRtcConnection(targetPeer, true)
  }

  /**
   * Handle a signal message relayed by another peer.
   * @param message An incoming Signal message from a peer.
   */
  private async handleSignalMessage(
    messageSender: Peer,
    connection: Connection,
    message: Signal,
  ) {
    // Forward the message if it's not destined for us
    if (message.payload.destinationIdentity !== this.localPeer.publicIdentity) {
      messageSender.pushLoggedMessage(
        {
          timestamp: Date.now(),
          direction: 'receive',
          message: message,
          type: connection.type,
        },
        true,
      )

      // Only forward it if the message was received from the same peer as it originated from
      if (message.payload.sourceIdentity !== messageSender.state.identity) {
        this.logger.debug(
          `not forwarding signal from ${
            messageSender.displayName
          } because the message's source identity (${
            message.payload.sourceIdentity
          }) doesn't match the sender's identity (${String(messageSender.state.identity)})`,
        )
        return
      }

      const destinationPeer = this.getPeer(message.payload.destinationIdentity)

      if (!destinationPeer) {
        this.logger.debug(
          'not forwarding signal from',
          messageSender.displayName,
          'due to unknown peer',
          message.payload.destinationIdentity,
        )
        return
      }

      const sendResult = this.sendTo(destinationPeer, message)
      if (sendResult) {
        destinationPeer.pushLoggedMessage(
          {
            timestamp: Date.now(),
            direction: 'send',
            message: message,
            type: sendResult.type,
          },
          true,
        )
      }
      return
    }

    // Ignore the request if we're at max peers and don't have an existing connection
    if (this.shouldRejectDisconnectedPeers()) {
      const peer = this.getPeer(message.payload.sourceIdentity)
      if (!peer || peer.state.type !== 'CONNECTED') {
        const disconnectingMessage: DisconnectingMessage = {
          type: InternalMessageType.disconnecting,
          payload: {
            sourceIdentity: this.localPeer.publicIdentity,
            destinationIdentity: message.payload.sourceIdentity,
            reason: DisconnectingReason.Congested,
            disconnectUntil: this.getCongestedDisconnectUntilTimestamp(),
          },
        }
        messageSender.send(disconnectingMessage)
        this.logger.debug(
          `Ignoring signaling request from ${message.payload.sourceIdentity}, at max peers`,
        )
        return
      }
    }

    // Get or create a WebRTC connection for the signaling peer.
    const signalingPeer = this.getOrCreatePeer(message.payload.sourceIdentity)
    this.addKnownPeerTo(signalingPeer, messageSender)

    let signalingConnection: WebRtcConnection

    if (
      signalingPeer.state.type === 'DISCONNECTED' ||
      signalingPeer.state.connections.webRtc === undefined
    ) {
      if (signalingPeer.state.identity === null) {
        this.logger.log('Peer must have an identity to begin signaling')
        return
      }

      if (
        !canInitiateWebRTC(signalingPeer.state.identity, message.payload.destinationIdentity)
      ) {
        this.logger.debug(
          'not handling signal message from',
          signalingPeer.displayName,
          'because source peer should have requested signaling',
        )
        return
      }

      signalingConnection = this.initWebRtcConnection(signalingPeer, false)
    } else {
      signalingConnection = signalingPeer.state.connections.webRtc
    }

    // Try decrypting the message
    const { message: result } = await this.localPeer.unboxMessage(
      message.payload.signal,
      message.payload.nonce,
      message.payload.sourceIdentity,
    )

    // Close the connection if decrypting fails
    if (result === null) {
      const error = `Failed to decrypt signaling data from ${signalingPeer.displayName}`
      this.logger.debug(error)
      signalingConnection.close(new NetworkError(error))
      return
    }

    // Log the decrypted message on the signaling peer
    signalingPeer.pushLoggedMessage(
      {
        timestamp: Date.now(),
        direction: 'receive',
        message: { ...message, payload: { message: result } },
        brokeringPeerDisplayName:
          messageSender !== signalingPeer ? messageSender.displayName : undefined,
        type: connection.type,
      },
      true,
    )

    // Try JSON.parsing the decrypted message
    let signalData: SignalData
    try {
      signalData = JSON.parse(result) as SignalData
    } catch {
      const error = `Failed to decode signaling data from ${signalingPeer.displayName}`
      this.logger.debug(error)
      signalingConnection.close(new NetworkError(error))
      return
    }

    // We have the signaling data, so pass it on to the connection
    signalingConnection.signal(signalData)
  }

  private handlePeerListRequestMessage(peer: Peer) {
    const connectedPeers = []

    for (const p of this.identifiedPeers.values()) {
      if (p.state.type !== 'CONNECTED') {
        continue
      }

      if (peer.knownPeers.has(p.state.identity)) {
        continue
      }

      if (p.isWorker && !this.localPeer.broadcastWorkers) {
        continue
      }

      connectedPeers.push({
        identity: p.state.identity,
        name: p.name || undefined,
        address: p.address,
        port: p.port,
      })
    }

    const peerList: PeerList = {
      type: InternalMessageType.peerList,
      payload: { connectedPeers },
    }

    this.sendTo(peer, peerList)
  }

  private handlePeerListMessage(peerList: PeerList, peer: Peer) {
    if (peer.state.type !== 'CONNECTED') {
      this.logger.warn('Should not handle the peer list message unless peer is connected')
      return
    }

    // Workers don't try connect to other peers, so if localPeer is a worker,
    // we can ignore this message
    if (this.localPeer.isWorker) {
      return
    }

    let changed = false

    this.peerAddressManager.addAddressesFromPeerList(peerList)

    const newPeerSet = peerList.payload.connectedPeers.reduce(
      (memo, peer) => {
        memo.set(peer.identity, peer)
        return memo
      },
      new Map<
        Identity,
        {
          identity: Identity
          name?: string
          address: string | null
          port: number | null
        }
      >(),
    )

    // Don't include the local peer in the peer graph
    newPeerSet.delete(this.localPeer.publicIdentity)

    // Remove peer edges that are no longer in the peer list.
    for (const [otherIdentity, otherPeer] of peer.knownPeers) {
      if (!newPeerSet.has(otherIdentity)) {
        peer.knownPeers.delete(otherIdentity)
        // Optimistically update the edges.
        // This could result in pinging back and forth if peers don't agree whether they're connected
        otherPeer.knownPeers.delete(peer.state.identity)
        // See if removing edges from either peer caused it to be disposable
        this.tryDisposePeer(peer)
        this.tryDisposePeer(otherPeer)
        changed = true
      }
    }

    // Add peer edges that are new to the peer list
    for (const newPeer of newPeerSet.values()) {
      if (!peer.knownPeers.has(newPeer.identity)) {
        const knownPeer = this.getOrCreatePeer(newPeer.identity)
        knownPeer.setWebSocketAddress(newPeer.address, newPeer.port)
        knownPeer.name = newPeer.name || null
        this.addKnownPeerTo(knownPeer, peer, false)
        changed = true
      }
    }

    if (changed) {
      peer.onKnownPeersChanged.emit()
    }
  }

  /**
   * This is used for adding a peer to a peers known list. It also handles adding it bi-directionally
   * and emits peer.onKnownPeersChanged by default.
   * @param peer The peer to put into `addTo's` knownPeers
   * @param addTo The peer to add `peer` to
   * @param emitKnownPeersChanged Set this to false if you are adding known peers in bulk and you know you want to emit this yourself
   */
  addKnownPeerTo(peer: Peer, addTo: Peer, emitKnownPeersChanged = true): void {
    if (!peer.state.identity || !addTo.state.identity) {
      return
    }
    if (peer.state.identity === addTo.state.identity) {
      return
    }

    if (!addTo.knownPeers.has(peer.state.identity)) {
      addTo.knownPeers.set(peer.state.identity, peer)

      if (emitKnownPeersChanged) {
        addTo.onKnownPeersChanged.emit()
      }
    }

    // Optimistically update the edges. This could result in pinging back and forth if peers don't agree whether they're connected
    if (!peer.knownPeers.has(addTo.state.identity)) {
      this.addKnownPeerTo(addTo, peer)
    }
  }
}<|MERGE_RESOLUTION|>--- conflicted
+++ resolved
@@ -45,7 +45,6 @@
 } from './connections'
 import { LocalPeer } from './localPeer'
 import { Peer } from './peer'
-import { PeerAddressManager } from './peerAddressManager'
 
 /**
  * The maximum number of attempts the client will make to find a brokering peer
@@ -88,12 +87,6 @@
   addressManager: AddressManager
 
   /**
-   * PeerAddressManager allows the storage and persistence of addresses that can
-   * map to peers.
-   */
-  peerAddressManager: PeerAddressManager
-
-  /**
    * setInterval handle for distributePeerList, which sends out peer lists and
    * requests for peer lists
    */
@@ -160,11 +153,7 @@
 
   constructor(
     localPeer: LocalPeer,
-<<<<<<< HEAD
-    peerAddressManager: PeerAddressManager,
-=======
     addressManager: AddressManager,
->>>>>>> 14069950
     logger: Logger = createRootLogger(),
     metrics?: MetricsMonitor,
     maxPeers = 10000,
@@ -172,11 +161,7 @@
     logPeerMessages = false,
   ) {
     this.logger = logger.withTag('peermanager')
-<<<<<<< HEAD
-    this.peerAddressManager = peerAddressManager
-=======
     this.addressManager = addressManager
->>>>>>> 14069950
     this.metrics = metrics || new MetricsMonitor(this.logger)
     this.localPeer = localPeer
     this.maxPeers = maxPeers
@@ -815,7 +800,7 @@
       (this.disposePeersHandle = setInterval(() => this.disposePeers(), 2000)),
       // eslint-disable-next-line @typescript-eslint/no-misused-promises
       (this.savePeerAddressesHandle = setInterval(async () => {
-        await this.peerAddressManager.save(this.peers)
+        await this.addressManager.save(this.peers)
       }, 60000)),
     ])
   }
@@ -828,7 +813,7 @@
     this.distributePeerListHandle && clearInterval(this.distributePeerListHandle)
     this.disposePeersHandle && clearInterval(this.disposePeersHandle)
     this.savePeerAddressesHandle && clearInterval(this.savePeerAddressesHandle)
-    await this.peerAddressManager.save(this.peers)
+    await this.addressManager.save(this.peers)
     for (const peer of this.peers) {
       this.disconnect(peer, DisconnectingReason.ShuttingDown, 0)
     }
@@ -839,7 +824,7 @@
    * said address
    */
   getRandomDisconnectedPeer(): Peer | null {
-    const peerAddress = this.peerAddressManager.getRandomDisconnectedPeerAddress(this.peers)
+    const peerAddress = this.addressManager.getRandomDisconnectedPeerAddress(this.peers)
     if (peerAddress) {
       const peer = this.getOrCreatePeer(peerAddress.identity)
       peer.setWebSocketAddress(peerAddress.address, peerAddress.port)
@@ -923,7 +908,7 @@
       }
       this.peers = this.peers.filter((p) => p !== peer)
 
-      this.peerAddressManager.removePeerAddress(peer)
+      this.addressManager.removePeerAddress(peer)
 
       return true
     }
@@ -1548,7 +1533,7 @@
 
     let changed = false
 
-    this.peerAddressManager.addAddressesFromPeerList(peerList)
+    this.addressManager.addAddressesFromPeerList(peerList)
 
     const newPeerSet = peerList.payload.connectedPeers.reduce(
       (memo, peer) => {
