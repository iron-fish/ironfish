--- conflicted
+++ resolved
@@ -6,20 +6,13 @@
 
 export enum NetworkMessageType {
   Disconnecting = 0,
-<<<<<<< HEAD
   GetBlocksRequest = 1,
   GetBlocksResponse = 2,
   Identify = 3,
   PeerList = 4,
-  Signal = 5,
-  SignalRequest = 6,
-=======
-  Identify = 1,
-  PeerList = 2,
-  PeerListRequest = 3,
-  Signal = 4,
-  SignalRequest = 5,
->>>>>>> d04e94a5
+  PeerListRequest = 5,
+  Signal = 6,
+  SignalRequest = 7,
 }
 
 export abstract class NetworkMessage implements Serializable {
