--- conflicted
+++ resolved
@@ -5,12 +5,6 @@
 import {
   GetBlockHashesRequest,
   GetBlockHashesResponse,
-<<<<<<< HEAD
-  InternalMessageType,
-=======
-  GetBlocksRequest,
-  GetBlocksResponse,
->>>>>>> d04e94a5
   isGetBlockHashesRequest,
   isGetBlockHashesResponse,
   isMessage,
