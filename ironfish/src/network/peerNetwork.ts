--- conflicted
+++ resolved
@@ -18,12 +18,7 @@
 import { Transaction } from '../primitives'
 import { BlockSerde, SerializedBlock } from '../primitives/block'
 import { BlockHeader } from '../primitives/blockheader'
-<<<<<<< HEAD
-import { SerializedTransaction, TransactionHash } from '../primitives/transaction'
-=======
 import { SerializedTransaction } from '../primitives/transaction'
-import { Strategy } from '../strategy'
->>>>>>> 32ee50de
 import { ErrorUtils } from '../utils'
 import { PrivateIdentity } from './identity'
 import { CannotSatisfyRequest } from './messages/cannotSatisfyRequest'
