--- conflicted
+++ resolved
@@ -697,14 +697,11 @@
       return false
     }
 
-<<<<<<< HEAD
     const verifiedTransaction = this.chain.verifier.verifyNewTransaction(
       message.message.transaction,
     )
 
-=======
     const count = this.badMessageCounter.get(message.peerIdentity)
->>>>>>> 901d420a
     if (await this.node.memPool.acceptTransaction(verifiedTransaction)) {
       await this.node.accounts.syncTransaction(verifiedTransaction, {})
       if (count && count > 0) {
