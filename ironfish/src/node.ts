/* This Source Code Form is subject to the terms of the Mozilla Public
 * License, v. 2.0. If a copy of the MPL was not distributed with this
 * file, You can obtain one at https://mozilla.org/MPL/2.0/. */
import os from 'os'
import { v4 as uuid } from 'uuid'
import { Accounts, AccountsDB } from './account'
import { Blockchain } from './blockchain'
import {
  Config,
  ConfigOptions,
  DEFAULT_DATA_DIR,
  HostsStore,
  InternalStore,
} from './fileStores'
import { FileSystem } from './fileSystems'
import { MinedBlocksIndexer } from './indexers/minedBlocksIndexer'
import { createRootLogger, Logger } from './logger'
import { MemPool } from './memPool'
import { MetricsMonitor } from './metrics'
import { Migrator } from './migrations'
import { MiningManager } from './mining'
import { PeerNetwork, PrivateIdentity } from './network'
import { IsomorphicWebSocketConstructor } from './network/types'
import { Package } from './package'
import { Platform } from './platform'
import { RpcServer } from './rpc/server'
import { Strategy } from './strategy'
import { Syncer } from './syncer'
import { Telemetry } from './telemetry/telemetry'
import { WorkerPool } from './workerPool'

export class IronfishNode {
  chain: Blockchain
  strategy: Strategy
  config: Config
  internal: InternalStore
  accounts: Accounts
  logger: Logger
  miningManager: MiningManager
  metrics: MetricsMonitor
  memPool: MemPool
  migrator: Migrator
  workerPool: WorkerPool
  files: FileSystem
  rpc: RpcServer
  peerNetwork: PeerNetwork
  syncer: Syncer
  pkg: Package
  telemetry: Telemetry
  minedBlocksIndexer: MinedBlocksIndexer

  started = false
  shutdownPromise: Promise<void> | null = null
  shutdownResolve: (() => void) | null = null

  private constructor({
    pkg,
    chain,
    files,
    config,
    internal,
    accounts,
    strategy,
    metrics,
    memPool,
    workerPool,
    logger,
    webSocket,
    privateIdentity,
    hostsStore,
    minedBlocksIndexer,
  }: {
    pkg: Package
    files: FileSystem
    config: Config
    internal: InternalStore
    accounts: Accounts
    chain: Blockchain
    strategy: Strategy
    metrics: MetricsMonitor
    memPool: MemPool
    workerPool: WorkerPool
    logger: Logger
    webSocket: IsomorphicWebSocketConstructor
    privateIdentity?: PrivateIdentity
    hostsStore: HostsStore
    minedBlocksIndexer: MinedBlocksIndexer
  }) {
    this.files = files
    this.config = config
    this.internal = internal
    this.accounts = accounts
    this.chain = chain
    this.strategy = strategy
    this.metrics = metrics
    this.miningManager = new MiningManager({ chain, memPool, node: this })
    this.memPool = memPool
    this.workerPool = workerPool
    this.rpc = new RpcServer(this)
    this.logger = logger
    this.pkg = pkg
    this.minedBlocksIndexer = minedBlocksIndexer

    this.migrator = new Migrator({ node: this, logger })

    this.peerNetwork = new PeerNetwork({
      identity: privateIdentity,
      agent: Platform.getAgent(pkg),
      port: config.get('peerPort'),
      name: config.get('nodeName'),
      maxPeers: config.get('maxPeers'),
      minPeers: config.get('minPeers'),
      listen: config.get('enableListenP2P'),
      enableSyncing: config.get('enableSyncing'),
      targetPeers: config.get('targetPeers'),
      logPeerMessages: config.get('logPeerMessages'),
      simulateLatency: config.get('p2pSimulateLatency'),
      bootstrapNodes: config.getArray('bootstrapNodes'),
      webSocket: webSocket,
      node: this,
      chain: chain,
      metrics: this.metrics,
      hostsStore: hostsStore,
      logger: logger,
    })

    this.telemetry = new Telemetry({
      chain,
      logger,
      config,
      metrics,
      workerPool,
      localPeerIdentity: this.peerNetwork.localPeer.publicIdentity,
      defaultTags: [{ name: 'version', value: pkg.version }],
      defaultFields: [
        { name: 'node_id', type: 'string', value: internal.get('telemetryNodeId') },
        { name: 'session_id', type: 'string', value: uuid() },
      ],
    })

    this.miningManager.onNewBlock.on((block) => {
      this.telemetry.submitBlockMined(block)
    })

    this.peerNetwork.onTransactionAccepted.on((transaction, received) => {
      this.telemetry.submitNewTransactionSeen(transaction, received)
    })

    this.syncer = new Syncer({
      chain,
      metrics,
      logger,
      telemetry: this.telemetry,
      peerNetwork: this.peerNetwork,
      blocksPerMessage: config.get('blocksPerMessage'),
    })

    this.config.onConfigChange.on((key, value) => this.onConfigChange(key, value))
  }

  static async init({
    pkg: pkg,
    databaseName,
    dataDir,
    config,
    internal,
    autoSeed,
    logger = createRootLogger(),
    metrics,
    files,
    strategyClass,
    webSocket,
    privateIdentity,
  }: {
    pkg: Package
    dataDir?: string
    config?: Config
    internal?: InternalStore
    autoSeed?: boolean
    databaseName?: string
    logger?: Logger
    metrics?: MetricsMonitor
    files: FileSystem
    strategyClass: typeof Strategy | null
    webSocket: IsomorphicWebSocketConstructor
    privateIdentity?: PrivateIdentity
  }): Promise<IronfishNode> {
    logger = logger.withTag('ironfishnode')
    dataDir = dataDir || DEFAULT_DATA_DIR

    if (!config) {
      config = new Config(files, dataDir)
      await config.load()
    }

    if (!internal) {
      internal = new InternalStore(files, dataDir)
      await internal.load()
    }

    const hostsStore = new HostsStore(files, dataDir)
    await hostsStore.load()

    if (databaseName) {
      config.setOverride('databaseName', databaseName)
    }

    let workers = config.get('nodeWorkers')
    if (workers === -1) {
      workers = os.cpus().length - 1

      const maxWorkers = config.get('nodeWorkersMax')
      if (maxWorkers !== -1) {
        workers = Math.min(workers, maxWorkers)
      }
    }
    const workerPool = new WorkerPool({ metrics, numWorkers: workers })

    strategyClass = strategyClass || Strategy
    const strategy = new strategyClass(workerPool)

    metrics = metrics || new MetricsMonitor({ logger })

    const chain = new Blockchain({
      location: config.chainDatabasePath,
      strategy,
      logger,
      metrics,
      autoSeed,
      workerPool,
      files,
    })

    const memPool = new MemPool({ chain, metrics, logger })

    const accountDB = new AccountsDB({
      location: config.accountDatabasePath,
      workerPool,
      files,
    })

    const accounts = new Accounts({
      chain,
      config,
      database: accountDB,
      workerPool,
    })

    const minedBlocksIndexer = new MinedBlocksIndexer({
      files,
      location: config.indexDatabasePath,
      accounts,
      chain,
      logger,
    })

    return new IronfishNode({
      pkg,
      chain,
      strategy,
      files,
      config,
      internal,
      accounts,
      metrics,
      memPool,
      workerPool,
      logger,
      webSocket,
      privateIdentity,
      hostsStore,
      minedBlocksIndexer,
    })
  }

<<<<<<< HEAD
  /**
   * Load the databases and initialize node components.
   * Set `upgrade` to change if the schema version is upgraded. Set `load` to false to tell components not to load data from the database. Useful if you don't want data loaded when performing a migration that might cause an incompatibility crash.
   */
  async openDB(
    options: { upgrade?: boolean; load?: boolean } = { upgrade: true, load: true },
  ): Promise<void> {
    await this.files.mkdir(this.config.chainDatabasePath, { recursive: true })
=======
  async openDB(): Promise<void> {
    const migrate = this.config.get('databaseMigrate')
    const initial = await this.migrator.isInitial()

    if (migrate || initial) {
      await this.migrator.migrate({ quiet: !migrate, quietNoop: true })
    }
>>>>>>> 57497104

    try {
      await this.chain.open()
      await this.accounts.open()
      await this.minedBlocksIndexer.open()
    } catch (e) {
      await this.chain.close()
      await this.accounts.close()
      await this.minedBlocksIndexer.close()
      throw e
    }
  }

  async closeDB(): Promise<void> {
    await this.chain.close()
    await this.accounts.close()
  }

  async start(): Promise<void> {
    this.shutdownPromise = new Promise((r) => (this.shutdownResolve = r))
    this.started = true

    // Work in the worker pool happens concurrently,
    // so we should start it as soon as possible
    this.workerPool.start()

    if (this.config.get('enableTelemetry')) {
      this.telemetry.start()
    }

    if (this.config.get('enableMetrics')) {
      this.metrics.start()
    }

    await this.accounts.start()
    this.peerNetwork.start()

    if (this.config.get('enableRpc')) {
      await this.rpc.start()
    }

    await this.minedBlocksIndexer.start()
    this.telemetry.submitNodeStarted()
  }

  async waitForShutdown(): Promise<void> {
    await this.shutdownPromise
  }

  async shutdown(): Promise<void> {
    await Promise.allSettled([
      this.accounts.stop(),
      this.syncer.stop(),
      this.peerNetwork.stop(),
      this.rpc.stop(),
      this.telemetry.stop(),
      this.metrics.stop(),
      this.minedBlocksIndexer.stop(),
    ])

    // Do after to avoid unhandled error from aborted jobs
    await Promise.allSettled([this.workerPool.stop()])

    if (this.shutdownResolve) {
      this.shutdownResolve()
    }

    this.started = false
  }

  onPeerNetworkReady(): void {
    if (this.config.get('enableSyncing')) {
      void this.syncer.start()
    }
  }

  onPeerNetworkNotReady(): void {
    void this.syncer.stop()
  }

  async onConfigChange<Key extends keyof ConfigOptions>(
    key: Key,
    newValue: ConfigOptions[Key],
  ): Promise<void> {
    switch (key) {
      case 'enableTelemetry': {
        if (newValue) {
          this.telemetry.start()
        } else {
          await this.telemetry.stop()
        }
        break
      }
      case 'enableMetrics': {
        if (newValue) {
          this.metrics.start()
        } else {
          this.metrics.stop()
        }
        break
      }
      case 'enableRpc': {
        if (newValue) {
          await this.rpc.start()
        } else {
          await this.rpc.stop()
        }
        break
      }
    }
  }
}<|MERGE_RESOLUTION|>--- conflicted
+++ resolved
@@ -273,7 +273,6 @@
     })
   }
 
-<<<<<<< HEAD
   /**
    * Load the databases and initialize node components.
    * Set `upgrade` to change if the schema version is upgraded. Set `load` to false to tell components not to load data from the database. Useful if you don't want data loaded when performing a migration that might cause an incompatibility crash.
@@ -282,20 +281,11 @@
     options: { upgrade?: boolean; load?: boolean } = { upgrade: true, load: true },
   ): Promise<void> {
     await this.files.mkdir(this.config.chainDatabasePath, { recursive: true })
-=======
-  async openDB(): Promise<void> {
-    const migrate = this.config.get('databaseMigrate')
-    const initial = await this.migrator.isInitial()
-
-    if (migrate || initial) {
-      await this.migrator.migrate({ quiet: !migrate, quietNoop: true })
-    }
->>>>>>> 57497104
 
     try {
-      await this.chain.open()
-      await this.accounts.open()
-      await this.minedBlocksIndexer.open()
+      await this.chain.open(options)
+      await this.accounts.open(options)
+      await this.minedBlocksIndexer.open(options)
     } catch (e) {
       await this.chain.close()
       await this.accounts.close()
