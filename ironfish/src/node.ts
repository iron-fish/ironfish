--- conflicted
+++ resolved
@@ -11,11 +11,7 @@
 import { MetricsMonitor } from './metrics'
 import { MiningDirector } from './mining'
 import { PeerNetwork, PrivateIdentity } from './network'
-<<<<<<< HEAD
-import { PeerAddressManager } from './network/peers/peerAddressManager'
-=======
 import { AddressManager } from './network/peers/addressManager'
->>>>>>> 14069950
 import { IsomorphicWebSocketConstructor } from './network/types'
 import { RpcServer } from './rpc/server'
 import { Strategy } from './strategy'
@@ -111,11 +107,7 @@
       chain: chain,
       strategy: strategy,
       metrics: this.metrics,
-<<<<<<< HEAD
-      peerAddressManager: new PeerAddressManager(this.hosts),
-=======
       addressManager: new AddressManager(hosts),
->>>>>>> 14069950
     })
 
     this.syncer = new Syncer({
@@ -136,7 +128,6 @@
     dataDir,
     config,
     internal,
-    hosts,
     autoSeed,
     logger = createRootLogger(),
     metrics,
@@ -149,7 +140,6 @@
     dataDir?: string
     config?: Config
     internal?: InternalStore
-    hosts?: HostsStore
     autoSeed?: boolean
     databaseName?: string
     logger?: Logger
@@ -172,15 +162,8 @@
       await internal.load()
     }
 
-<<<<<<< HEAD
-    if (!hosts) {
-      hosts = new HostsStore(files, dataDir)
-      await hosts.load()
-    }
-=======
     const hosts = new HostsStore(files, dataDir)
     await hosts.load()
->>>>>>> 14069950
 
     if (databaseName) {
       config.setOverride('databaseName', databaseName)
