--- conflicted
+++ resolved
@@ -4,8 +4,4 @@
 export * from './config'
 export * from './fileStore'
 export * from './internal'
-<<<<<<< HEAD
-export * from './hostsStore'
-=======
-export * from './hosts'
->>>>>>> 14069950
+export * from './hosts'