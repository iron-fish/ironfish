{
  "Create genesis block Can generate a valid genesis block": [
    {
      "version": 1,
<<<<<<< HEAD
      "id": "11cd5e66-d8e0-4c24-aef3-be7cb5818591",
      "name": "test",
      "spendingKey": "8498a552f54863315cdfebb33c1bda0b80b2c5c0b77b82aa9962e82d0c84668b",
      "viewKey": "c6d63fd22c4a7c6fc6e9a59a127ccec7ce478502b286657dc1f19475e1ae05438e5022571d06bd68fc10c8f733721b2476984011a92f116a70ae435df2d475e7",
      "incomingViewKey": "6795e29847a8523b224f5b7e6ed823ffa1b6728bb5e07bea02eb7971241ca204",
      "outgoingViewKey": "ed39efd66aeab2e5785819aa39c712e71765250436f6e3fed9cccbef0f3f5394",
      "publicAddress": "d76bc0b16b17787b52a4c30cce2e012579b014d56f0a6176b054674214ff369a",
      "createdAt": "2023-03-20T18:35:59.000Z"
=======
      "id": "a2847f17-618a-4a7b-b643-5c8871502e37",
      "name": "test",
      "spendingKey": "1bb93b18f0a2f0d03f5bb6e2ac38605e6d02ab83e841e4f531f4f77c2eafd7ca",
      "viewKey": "2625bf90a4fe1963c75e29a01a087e1e2bec17af4446f50af6534d3c5bb48c2ba1d25c665c00e5a0651ac865dc9632d5894ce4abc0eb760dcb660a9dac17396c",
      "incomingViewKey": "6e4d7a6eb9d7b66c92a92d098381fc7ecf345bb8b5c744c6418f92f3d97cf205",
      "outgoingViewKey": "b0acfdde2d47509c1b3c603f3dcd8cfab253a026500bca59edf9e90a78709e77",
      "publicAddress": "322bf1356f23ea88bd34140441531780070e5d6c0911153ca8aac29786bb052a",
      "createdAt": null
    }
  ],
  "addGenesisTransaction Can create a new genesis block with an added transaction": [
    {
      "version": 1,
      "id": "4649f9ad-b454-49d7-946b-fc4b624e2457",
      "name": "account1",
      "spendingKey": "d4aada789ad4ee23fd610feef896a14bab2adb27cdfb81ad862a6c5479f6137e",
      "viewKey": "341e035eb513031b7ee64c16844b163c0079e61f720e02ef50f7761e65866ad17336dc7c7a21cd59092c41a7aeb5a614fcbd9d16d28cf6c56b02daa125cc2336",
      "incomingViewKey": "fe14049643a4f7a6df042b1d4612b27cdbdc46432d62d12e2c2655fa768a1001",
      "outgoingViewKey": "35afb0f100570a51ab6f2497a6d3e836d5a570520edb27cd93025ed3b492ce6f",
      "publicAddress": "6e00ecabbf8f50570b3462822d2f817e8bfe1d681ec5c2706cd39efdb9f3bb87",
      "createdAt": null
    },
    {
      "version": 1,
      "id": "e55d269f-d79c-49db-84db-d1e5bae5b309",
      "name": "account2",
      "spendingKey": "fd210152449db354ed0fbe7ea915041728790185e89a0be2e428d453ac16245f",
      "viewKey": "dbf261d0b5c1941050911d801ffba3e81877ebcd2d20aafccf2612a681eaa564dbb63e7b7aa552eca5539799811fdbc35e00b0507d34ea196b45ca2b2b1f0e9e",
      "incomingViewKey": "3d46dbe6482a9e494c6187a7ba41d8b7aaace8e47e77f7c086e16e1f87c8f201",
      "outgoingViewKey": "6d1423a452ffa1d10c220c92e493d368ac55f8e6317954602b74ea59a7a049d2",
      "publicAddress": "82af4ab5a7c4889804ee685cc1cb0669e8a08ca480fe338a5f8d5bb26a114c5b",
      "createdAt": null
    },
    {
      "version": 1,
      "id": "e6669000-72b0-4954-875d-6868375701ed",
      "name": "account3",
      "spendingKey": "f2eed26802b20071715b6a2b113c7df2ea2552cf1e45c65cfe7c2375656e397b",
      "viewKey": "ea00a65b1e2bb1e53a9f92e1d13a264132ef4c791f6b0d42c8778538748b15048a9af9264eabcf4fbb470ce7ad2ac8955aeba1f72131df8058f31c6b4c99679c",
      "incomingViewKey": "13bb18a8b53d8cfcc1cd69b00afcadc227a00599cd8081f4d8bd32e684e19900",
      "outgoingViewKey": "b206c06a5b26c3ceae1c2189835c68cb7da06adf177f414a09d28e1b525bb5c8",
      "publicAddress": "3233dd96ca906d54f76625f215ab43c1202345493dce2d85d48f71a2a2304599",
      "createdAt": null
>>>>>>> 193b945f
    }
  ]
}<|MERGE_RESOLUTION|>--- conflicted
+++ resolved
@@ -2,60 +2,49 @@
   "Create genesis block Can generate a valid genesis block": [
     {
       "version": 1,
-<<<<<<< HEAD
-      "id": "11cd5e66-d8e0-4c24-aef3-be7cb5818591",
+      "id": "37bd7f53-84cd-4371-a65e-82145ced6fa5",
       "name": "test",
-      "spendingKey": "8498a552f54863315cdfebb33c1bda0b80b2c5c0b77b82aa9962e82d0c84668b",
-      "viewKey": "c6d63fd22c4a7c6fc6e9a59a127ccec7ce478502b286657dc1f19475e1ae05438e5022571d06bd68fc10c8f733721b2476984011a92f116a70ae435df2d475e7",
-      "incomingViewKey": "6795e29847a8523b224f5b7e6ed823ffa1b6728bb5e07bea02eb7971241ca204",
-      "outgoingViewKey": "ed39efd66aeab2e5785819aa39c712e71765250436f6e3fed9cccbef0f3f5394",
-      "publicAddress": "d76bc0b16b17787b52a4c30cce2e012579b014d56f0a6176b054674214ff369a",
-      "createdAt": "2023-03-20T18:35:59.000Z"
-=======
-      "id": "a2847f17-618a-4a7b-b643-5c8871502e37",
-      "name": "test",
-      "spendingKey": "1bb93b18f0a2f0d03f5bb6e2ac38605e6d02ab83e841e4f531f4f77c2eafd7ca",
-      "viewKey": "2625bf90a4fe1963c75e29a01a087e1e2bec17af4446f50af6534d3c5bb48c2ba1d25c665c00e5a0651ac865dc9632d5894ce4abc0eb760dcb660a9dac17396c",
-      "incomingViewKey": "6e4d7a6eb9d7b66c92a92d098381fc7ecf345bb8b5c744c6418f92f3d97cf205",
-      "outgoingViewKey": "b0acfdde2d47509c1b3c603f3dcd8cfab253a026500bca59edf9e90a78709e77",
-      "publicAddress": "322bf1356f23ea88bd34140441531780070e5d6c0911153ca8aac29786bb052a",
+      "spendingKey": "47238644b36bfd3fc5a131da4a32a7e93dc987eed43da0e73b70e64bb73daf00",
+      "viewKey": "f42607b2a2bbeead53e7b704d327d35e9baf2ea073d7788872e826a02e9f0c2c8758af2dbd82715a2e5dd29469fdeec0c5b31e6dfcf19c33349e2672329b9389",
+      "incomingViewKey": "5f26caf4ae8570a7c87bd6f86d17b4b37d0be1cec9c21fd5e456e6a136fd5301",
+      "outgoingViewKey": "a7bd12ac25db30496508cb5345a0b5b8effa11bd69fbfc11ba665c547cbb42f8",
+      "publicAddress": "b2f6d2097e2eec43b49fbf0f9c6de531b8652cd00a65d387a8bde9d47ea5cac7",
       "createdAt": null
     }
   ],
   "addGenesisTransaction Can create a new genesis block with an added transaction": [
     {
       "version": 1,
-      "id": "4649f9ad-b454-49d7-946b-fc4b624e2457",
+      "id": "040c15af-4b35-4c9b-a03c-cf438d89c4e0",
       "name": "account1",
-      "spendingKey": "d4aada789ad4ee23fd610feef896a14bab2adb27cdfb81ad862a6c5479f6137e",
-      "viewKey": "341e035eb513031b7ee64c16844b163c0079e61f720e02ef50f7761e65866ad17336dc7c7a21cd59092c41a7aeb5a614fcbd9d16d28cf6c56b02daa125cc2336",
-      "incomingViewKey": "fe14049643a4f7a6df042b1d4612b27cdbdc46432d62d12e2c2655fa768a1001",
-      "outgoingViewKey": "35afb0f100570a51ab6f2497a6d3e836d5a570520edb27cd93025ed3b492ce6f",
-      "publicAddress": "6e00ecabbf8f50570b3462822d2f817e8bfe1d681ec5c2706cd39efdb9f3bb87",
+      "spendingKey": "63965bbeefdcf1d4422087ee767ff9d596abf4f1e659024efcdb48fb03c78aeb",
+      "viewKey": "99bd40cdf42284771cc758df90d771d9ce1fa56f7f8eec5583344950080a498a28909d43e0474a2a7134a54663ea452ffc4bf80c57d16a2e3370bc5117ecdf30",
+      "incomingViewKey": "7059f6451b01275219c40f45f5440610bdaace6ed271c8d3b22bb700a1539902",
+      "outgoingViewKey": "cec7c18fc99876200fa6c9d6d3c650c6800c380b2e06cd9c9bf9cbe276b7cfcc",
+      "publicAddress": "4ac84408c7416a353eaa414949e067693be42ed486e44b02e69ba8e7c5c40ce3",
       "createdAt": null
     },
     {
       "version": 1,
-      "id": "e55d269f-d79c-49db-84db-d1e5bae5b309",
+      "id": "c1954003-65b3-4158-9752-a3d6ec9c62ec",
       "name": "account2",
-      "spendingKey": "fd210152449db354ed0fbe7ea915041728790185e89a0be2e428d453ac16245f",
-      "viewKey": "dbf261d0b5c1941050911d801ffba3e81877ebcd2d20aafccf2612a681eaa564dbb63e7b7aa552eca5539799811fdbc35e00b0507d34ea196b45ca2b2b1f0e9e",
-      "incomingViewKey": "3d46dbe6482a9e494c6187a7ba41d8b7aaace8e47e77f7c086e16e1f87c8f201",
-      "outgoingViewKey": "6d1423a452ffa1d10c220c92e493d368ac55f8e6317954602b74ea59a7a049d2",
-      "publicAddress": "82af4ab5a7c4889804ee685cc1cb0669e8a08ca480fe338a5f8d5bb26a114c5b",
+      "spendingKey": "d2812d8e771424947c852883a8e0efed94cd2b0d303740dd3d217b21d57c3697",
+      "viewKey": "2521d1f013998a02c171cb245b28de7b4d195e46b17991352feb849f3e4d25a50e4e5fec6b423d085ecb46bfaa4a27eaf95040e7ec6bf727f30790e444bd9eb1",
+      "incomingViewKey": "4c7801099af1b4130c3b30a9f8d23a2e618941e9bf09cf8d70e77d027ac5d001",
+      "outgoingViewKey": "f7a560a8199f5d111d0f4f62dcfa6c0a4c1db7fb05b6c7b7e4cc15cc67481260",
+      "publicAddress": "25eae57aa7ddf61c50b338acbc6b053b6909d5207324fe5a170d839abfab9fa1",
       "createdAt": null
     },
     {
       "version": 1,
-      "id": "e6669000-72b0-4954-875d-6868375701ed",
+      "id": "88eec488-6b77-42dc-806e-efa9fc97cabc",
       "name": "account3",
-      "spendingKey": "f2eed26802b20071715b6a2b113c7df2ea2552cf1e45c65cfe7c2375656e397b",
-      "viewKey": "ea00a65b1e2bb1e53a9f92e1d13a264132ef4c791f6b0d42c8778538748b15048a9af9264eabcf4fbb470ce7ad2ac8955aeba1f72131df8058f31c6b4c99679c",
-      "incomingViewKey": "13bb18a8b53d8cfcc1cd69b00afcadc227a00599cd8081f4d8bd32e684e19900",
-      "outgoingViewKey": "b206c06a5b26c3ceae1c2189835c68cb7da06adf177f414a09d28e1b525bb5c8",
-      "publicAddress": "3233dd96ca906d54f76625f215ab43c1202345493dce2d85d48f71a2a2304599",
+      "spendingKey": "9f27efe7f1648aa3754ddf40da494dfa6559b4573eb4bd8b07d4a57d4bf7a5c4",
+      "viewKey": "5110f4ea063feba4f145586ea7167c52594e26eee3206725a6cf3ca0013e7b99871447084e7d636bba84bb4927edc974a7b67b4b26fb31088350a3155008bdbe",
+      "incomingViewKey": "da113a956f5b6592f33384cd890e2a956cb307f8fe6bad58680459387581ee02",
+      "outgoingViewKey": "9054324869ef5dca1d5d9f82da841a2911cd0a6511bbacf20acb2fae0862d90e",
+      "publicAddress": "b6009bfb437b77ed730ca27dd30ab961b739a8448780ca35faf91e5308d88c13",
       "createdAt": null
->>>>>>> 193b945f
     }
   ]
 }