--- conflicted
+++ resolved
@@ -5,10 +5,7 @@
 import { Migration014 } from './014-blockchain'
 import { Migration015 } from './015-wallet'
 import { Migration016 } from './016-sequence-to-tx'
-<<<<<<< HEAD
-import { Migration017 } from './017-backfill-wallet-assets'
-=======
 import { Migration017 } from './017-sequence-encoding'
->>>>>>> 6158e3d3
+import { Migration018 } from './018-backfill-wallet-assets'
 
-export const MIGRATIONS = [Migration014, Migration015, Migration016, Migration017]+export const MIGRATIONS = [Migration014, Migration015, Migration016, Migration017, Migration018]