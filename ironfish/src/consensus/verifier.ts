/* This Source Code Form is subject to the terms of the Mozilla Public
 * License, v. 2.0. If a copy of the MPL was not distributed with this
 * file, You can obtain one at https://mozilla.org/MPL/2.0/. */

import { BufferSet } from 'buffer-map'
import { Blockchain } from '../blockchain'
import {
  getBlockSize,
  getBlockWithMinersFeeSize,
  getTransactionSize,
} from '../network/utils/serializers'
import { BlockSerde, Spend } from '../primitives'
import { Block } from '../primitives/block'
import { BlockHeader } from '../primitives/blockheader'
import { Target } from '../primitives/target'
import { Transaction } from '../primitives/transaction'
import { IDatabaseTransaction } from '../storage'
import { WorkerPool } from '../workerPool'
import { ALLOWED_BLOCK_FUTURE_SECONDS, GENESIS_BLOCK_SEQUENCE } from './consensus'

export class Verifier {
  chain: Blockchain
  private readonly workerPool: WorkerPool

  /**
   * Used to disable verifying the target on the Verifier for testing purposes
   */
  enableVerifyTarget = true

  constructor(chain: Blockchain, workerPool: WorkerPool) {
    this.chain = chain
    this.workerPool = workerPool
  }

  /**
   * Verify that the block is internally consistent:
   *  *  Header is valid
   *  *  All transaction proofs are valid
   *  *  Miner's fee is transaction list fees + miner's reward
   */
  async verifyBlock(
    block: Block,
    options: { verifyTarget?: boolean } = { verifyTarget: true },
  ): Promise<VerificationResult> {
    if (
      this.chain.consensus.isActive(
        this.chain.consensus.V2_MAX_BLOCK_SIZE,
        block.header.sequence,
      )
    ) {
      if (
        getBlockSize(BlockSerde.serialize(block)) > this.chain.consensus.MAX_BLOCK_SIZE_BYTES
      ) {
        return { valid: false, reason: VerificationResultReason.MAX_BLOCK_SIZE_EXCEEDED }
      }
    }

    // Verify the block header
    const blockHeaderValid = this.verifyBlockHeader(block.header, options)
    if (!blockHeaderValid.valid) {
      return blockHeaderValid
    }

    // Verify the transactions
    const notesLimit = 10
    const verificationPromises = []

    let transactionBatch = []
    let runningNotesCount = 0
    for (const [idx, tx] of block.transactions.entries()) {
      if (this.isExpiredSequence(tx.expirationSequence(), block.header.sequence)) {
        return {
          valid: false,
          reason: VerificationResultReason.TRANSACTION_EXPIRED,
        }
      }

      transactionBatch.push(tx)

      runningNotesCount += tx.notesLength()

      if (runningNotesCount >= notesLimit || idx === block.transactions.length - 1) {
        verificationPromises.push(this.workerPool.verifyTransactions(transactionBatch))

        transactionBatch = []
        runningNotesCount = 0
      }
    }

    const verificationResults = await Promise.all(verificationPromises)

    const invalidResult = verificationResults.find((f) => !f.valid)
    if (invalidResult !== undefined) {
      return invalidResult
    }

    // Sum the totalTransactionFees and minersFee
    let totalTransactionFees = BigInt(0)
    let minersFee = BigInt(0)

    const transactionFees = await Promise.all(block.transactions.map((t) => t.fee()))

    for (let i = 0; i < transactionFees.length; i++) {
      const fee = transactionFees[i]

      // Miner's fee should be only the first transaction
      if (i === 0 && fee > 0) {
        return { valid: false, reason: VerificationResultReason.MINERS_FEE_EXPECTED }
      }

      if (i !== 0 && fee < 0) {
        return { valid: false, reason: VerificationResultReason.INVALID_TRANSACTION_FEE }
      }

      if (fee > 0) {
        totalTransactionFees += fee
      }
      if (fee < 0) {
        minersFee += fee
      }
    }

    // minersFee should match the block header
    if (block.header.minersFee !== minersFee) {
      return { valid: false, reason: VerificationResultReason.MINERS_FEE_MISMATCH }
    }

    // minersFee should be (negative) miningReward + totalTransactionFees
    const miningReward = this.chain.strategy.miningReward(block.header.sequence)
    if (minersFee !== BigInt(-1) * (BigInt(miningReward) + totalTransactionFees)) {
      return { valid: false, reason: VerificationResultReason.INVALID_MINERS_FEE }
    }

    return { valid: true }
  }

  /**
   * Verify that this block header is internally consistent. Does not verify
   * the trees or its relationship to other blocks on the chain, and does not
   * verify the transactions in the block.
   *
   * Specifically, it verifies that:
   *  *  miners fee contains only one output note and no spends
   *  *  miners fee is a valid transaction
   *  *  the block hash meets the target hash on the block
   *  *  the timestamp is not in future by our local clock time
   */
  verifyBlockHeader(
    blockHeader: BlockHeader,
    options: { verifyTarget?: boolean } = { verifyTarget: true },
  ): VerificationResult {
    if (blockHeader.graffiti.byteLength !== 32) {
      return { valid: false, reason: VerificationResultReason.GRAFFITI }
    }

    if (this.enableVerifyTarget && options.verifyTarget && !blockHeader.verifyTarget()) {
      return { valid: false, reason: VerificationResultReason.HASH_NOT_MEET_TARGET }
    }

    if (blockHeader.timestamp.getTime() > Date.now() + ALLOWED_BLOCK_FUTURE_SECONDS * 1000) {
      return { valid: false, reason: VerificationResultReason.TOO_FAR_IN_FUTURE }
    }

    return { valid: true }
  }

  /**
   * Verify that the header of this block is consistent with the one before it.
   *
   * Specifically, it checks:
   *  -  The block's previousHash equals the hash of the previous block header
   *  -  The timestamp of the block is within a threshold of not being before
   *     the previous block
   *  -  The block sequence has incremented by one
   *  -  The target matches the expected value
   */
  verifyBlockHeaderContextual(
    current: BlockHeader,
    previousHeader: BlockHeader,
  ): VerificationResult {
    if (!current.previousBlockHash.equals(previousHeader.hash)) {
      return { valid: false, reason: VerificationResultReason.PREV_HASH_MISMATCH }
    }

    if (
      current.timestamp.getTime() <
      previousHeader.timestamp.getTime() - ALLOWED_BLOCK_FUTURE_SECONDS * 1000
    ) {
      return { valid: false, reason: VerificationResultReason.BLOCK_TOO_OLD }
    }

    if (current.sequence !== previousHeader.sequence + 1) {
      return { valid: false, reason: VerificationResultReason.SEQUENCE_OUT_OF_ORDER }
    }

    if (!this.isValidTarget(current, previousHeader)) {
      return { valid: false, reason: VerificationResultReason.INVALID_TARGET }
    }

    return { valid: true }
  }

  /**
   * Verify that a new transaction received over the network can be accepted into
   * the mempool and rebroadcasted to the network.
   */
  async verifyNewTransaction(transaction: Transaction): Promise<VerificationResult> {
    let verificationResult = this.chain.verifier.verifyCreatedTransaction(transaction)
    if (!verificationResult.valid) {
      return verificationResult
    }

    try {
      verificationResult = await this.workerPool.verify(transaction)
    } catch {
      verificationResult = { valid: false, reason: VerificationResultReason.VERIFY_TRANSACTION }
    }

    if (!verificationResult.valid) {
      return verificationResult
    }

    const reason = await this.chain.db.withTransaction(null, async (tx) => {
      const nullifierSize = await this.chain.nullifiers.size(tx)

      for (const spend of transaction.spends()) {
        // If the spend references a larger tree size, allow it, so it's possible to
        // store transactions made while the node is a few blocks behind
        // TODO: We're not calling verifySpend here because we're often creating spends with tree size
        // + root at the head of the chain, rather than a reasonable confirmation range back. These blocks
        // (and spends) can eventually become valid if the chain forks to them.
        // Calculating the notes rootHash is also expensive at the time of writing, so performance test
        // before verifying the rootHash on spends.
        if (await this.chain.nullifiers.contained(spend.nullifier, nullifierSize, tx)) {
          return VerificationResultReason.DOUBLE_SPEND
        }
      }
    })

    if (reason) {
      return { valid: false, reason }
    }

    return { valid: true }
  }

  /**
   * Verify that a transaction created by the account can be accepted into the mempool
   * and rebroadcasted to the network.
   */
  verifyCreatedTransaction(transaction: Transaction): VerificationResult {
    if (
      getTransactionSize(transaction.serialize()) >
      this.chain.consensus.MAX_BLOCK_SIZE_BYTES - getBlockWithMinersFeeSize()
    ) {
      return { valid: false, reason: VerificationResultReason.MAX_TRANSACTION_SIZE_EXCEEDED }
    }

    return { valid: true }
  }

  async verifyTransactionSpends(
    transaction: Transaction,
    tx?: IDatabaseTransaction,
  ): Promise<VerificationResult> {
    return this.chain.db.withTransaction(tx, async (tx) => {
      const notesSize = await this.chain.notes.size(tx)
      const nullifierSize = await this.chain.nullifiers.size(tx)

      for (const spend of transaction.spends()) {
        const reason = await this.verifySpend(spend, notesSize, nullifierSize, tx)

        if (reason) {
          return { valid: false, reason }
        }
      }

      return { valid: true }
    })
  }

  async verifyTransactionAdd(
    transaction: Transaction,
    tx?: IDatabaseTransaction,
  ): Promise<VerificationResult> {
    let validity = await this.verifyTransactionSpends(transaction, tx)

    if (!validity.valid) {
      return validity
    }

    validity = await this.workerPool.verify(transaction)
    return validity
  }

  isExpiredSequence(expirationSequence: number, sequence: number): boolean {
    return expirationSequence !== 0 && expirationSequence <= sequence
  }

  /**
   * Verify that the target of this block is correct against the block before it.
   */
  protected isValidTarget(header: BlockHeader, previous: BlockHeader): boolean {
    if (!this.enableVerifyTarget) {
      return true
    }

    const expectedTarget = Target.calculateTarget(
      header.timestamp,
      previous.timestamp,
      previous.target,
    )

    return header.target.targetValue === expectedTarget.targetValue
  }

  // TODO: Rename to verifyBlock but merge verifyBlock into this
  async verifyBlockAdd(block: Block, prev: BlockHeader | null): Promise<VerificationResult> {
    if (block.header.sequence === GENESIS_BLOCK_SEQUENCE) {
      return { valid: true }
    }

    if (!prev) {
      return { valid: false, reason: VerificationResultReason.PREV_HASH_NULL }
    }

    const { notes, nullifiers } = block.counts()

    if (block.header.noteCommitment.size !== prev.noteCommitment.size + notes) {
      return { valid: false, reason: VerificationResultReason.NOTE_COMMITMENT_SIZE }
    }

    if (block.header.nullifierCommitment.size !== prev.nullifierCommitment.size + nullifiers) {
      return { valid: false, reason: VerificationResultReason.NULLIFIER_COMMITMENT_SIZE }
    }

    let verification = this.verifyBlockHeaderContextual(block.header, prev)
    if (!verification.valid) {
      return verification
    }

    verification = await this.verifyBlock(block)
    if (!verification.valid) {
      return verification
    }

    return { valid: true }
  }

  /**
   * Loop over all spends in the block and check that:
   *  -  The nullifier has not previously been spent
   *  -  the note being spent really existed in the tree at the time it was spent
   */
  async verifyConnectedSpends(
    block: Block,
    tx?: IDatabaseTransaction,
  ): Promise<VerificationResult> {
    return this.chain.db.withTransaction(tx, async (tx) => {
      const { nullifiers: nullifiersCount } = block.counts()
      const processedSpends = new BufferSet()

      const previousNotesSize = block.header.noteCommitment.size
      const previousNullifierSize = block.header.nullifierCommitment.size - nullifiersCount

      for (const spend of block.spends()) {
        if (processedSpends.has(spend.nullifier)) {
          return { valid: false, reason: VerificationResultReason.DOUBLE_SPEND }
        }

        const verificationError = await this.verifySpend(
          spend,
          previousNotesSize,
          previousNullifierSize,
          tx,
        )
        if (verificationError) {
          return { valid: false, reason: verificationError }
        }

        processedSpends.add(spend.nullifier)
      }

      return { valid: true }
    })
  }

  /**
   * Verify the block before connecting it to the main chain
   */
  async verifyBlockConnect(
    block: Block,
    tx?: IDatabaseTransaction,
  ): Promise<VerificationResult> {
    if (
      this.chain.consensus.isActive(this.chain.consensus.V1_DOUBLE_SPEND, block.header.sequence)
    ) {
      // Loop over all spends in the block and check that the nullifier has not previously been spent
      const seen = new BufferSet()
      const size = await this.chain.nullifiers.size(tx)

      for (const spend of block.spends()) {
        if (seen.has(spend.nullifier)) {
          return { valid: false, reason: VerificationResultReason.DOUBLE_SPEND }
        }

        if (await this.chain.nullifiers.contained(spend.nullifier, size, tx)) {
          return { valid: false, reason: VerificationResultReason.DOUBLE_SPEND }
        }

        seen.add(spend.nullifier)
      }
    }

    return { valid: true }
  }

  /**
   * Verify that the given spend was not in the nullifiers tree when it was the given size,
   * and that the root of the notes tree is the one that is actually associated with the
   * spend's spend root.
   *
   * @param spend the spend to be verified
   * @param notesSize the size of the notes tree
   * @param nullifierSize the size of the nullifiers tree at which the spend must not exist
   * @param tx optional transaction context within which to check the spends.
   * TODO as its expensive, this would be a good place for a cache/map of verified Spends
   */
  async verifySpend(
    spend: Spend,
    notesSize: number,
    nullifierSize: number,
    tx?: IDatabaseTransaction,
  ): Promise<VerificationResultReason | undefined> {
    if (await this.chain.nullifiers.contained(spend.nullifier, nullifierSize, tx)) {
      return VerificationResultReason.DOUBLE_SPEND
    }

    if (spend.size > notesSize) {
      return VerificationResultReason.NOTE_COMMITMENT_SIZE_TOO_LARGE
    }

    try {
      const realSpendRoot = await this.chain.notes.pastRoot(spend.size, tx)
      if (!spend.commitment.equals(realSpendRoot)) {
        return VerificationResultReason.INVALID_SPEND
      }
    } catch {
      return VerificationResultReason.ERROR
    }
  }

  /**
   * Determine whether our trees match the commitment in the provided block.
   *
   * Matching means that the root hash of the tree when the tree is the size
   * specified in the commitment is the same as the commitment,
   * for both notes and nullifiers trees. Also verifies the spends, which have
   * commitments as well.
   */
  async verifyConnectedBlock(
    block: Block,
    tx?: IDatabaseTransaction,
  ): Promise<VerificationResult> {
    return this.chain.db.withTransaction(tx, async (tx) => {
      const header = block.header
      const noteSize = header.noteCommitment.size
      const nullifierSize = header.nullifierCommitment.size
      const actualNoteSize = await this.chain.notes.size(tx)
      const actualNullifierSize = await this.chain.nullifiers.size(tx)

      if (noteSize > actualNoteSize) {
        return { valid: false, reason: VerificationResultReason.NOTE_COMMITMENT_SIZE }
      }

      if (nullifierSize > actualNullifierSize) {
        return { valid: false, reason: VerificationResultReason.NULLIFIER_COMMITMENT_SIZE }
      }

      const pastNoteRoot = await this.chain.notes.pastRoot(noteSize, tx)
      if (!pastNoteRoot.equals(header.noteCommitment.commitment)) {
        return { valid: false, reason: VerificationResultReason.NOTE_COMMITMENT }
      }

      const pastNullifierRoot = await this.chain.nullifiers.pastRoot(nullifierSize, tx)
      if (!pastNullifierRoot.equals(header.nullifierCommitment.commitment)) {
        return { valid: false, reason: VerificationResultReason.NULLIFIER_COMMITMENT }
      }

      const spendVerification = await this.verifyConnectedSpends(block, tx)
      if (!spendVerification.valid) {
        return spendVerification
      }

      return { valid: true }
    })
  }
}

export enum VerificationResultReason {
  BLOCK_TOO_OLD = 'Block timestamp is in past',
  DESERIALIZATION = 'Failed to deserialize',
  DOUBLE_SPEND = 'Double spend',
  DUPLICATE = 'Duplicate',
  ERROR = 'Error',
  GRAFFITI = 'Graffiti field is not 32 bytes in length',
  HASH_NOT_MEET_TARGET = 'Hash does not meet target',
  INVALID_MINERS_FEE = "Miner's fee is incorrect",
  INVALID_SPEND = 'Invalid spend',
  INVALID_TARGET = 'Invalid target',
  INVALID_TRANSACTION_FEE = 'Transaction fee is incorrect',
  INVALID_TRANSACTION_PROOF = 'Invalid transaction proof',
  INVALID_PARENT = 'Invalid_parent',
  MAX_BLOCK_SIZE_EXCEEDED = 'Block size exceeds maximum',
<<<<<<< HEAD
=======
  MAX_TRANSACTION_SIZE_EXCEEDED = 'Transaction size exceeds maximum',
  MAX_TRANSACTIONS_EXCEEDED = 'Number of transactions on block exceeds maximum',
>>>>>>> 60e21e43
  MINERS_FEE_EXPECTED = 'Miners fee expected',
  MINERS_FEE_MISMATCH = 'Miners fee does not match block header',
  NOTE_COMMITMENT = 'Note_commitment',
  NOTE_COMMITMENT_SIZE = 'Note commitment sizes do not match',
  NOTE_COMMITMENT_SIZE_TOO_LARGE = 'Note commitment tree is smaller than referenced by the spend',
  NULLIFIER_COMMITMENT = 'Nullifier_commitment',
  NULLIFIER_COMMITMENT_SIZE = 'Nullifier commitment sizes do not match',
  ORPHAN = 'Block is an orphan',
  PREV_HASH_NULL = 'Previous block hash is null',
  PREV_HASH_MISMATCH = 'Previous block hash does not match expected hash',
  SEQUENCE_OUT_OF_ORDER = 'Block sequence is out of order',
  TOO_FAR_IN_FUTURE = 'Timestamp is in future',
  TRANSACTION_EXPIRED = 'Transaction expired',
  VERIFY_TRANSACTION = 'Verify_transaction',
}

/**
 * Indicate whether some entity is valid, and if not, provide a reason and
 * hash.
 */
export interface VerificationResult {
  valid: boolean
  reason?: VerificationResultReason
}<|MERGE_RESOLUTION|>--- conflicted
+++ resolved
@@ -512,11 +512,7 @@
   INVALID_TRANSACTION_PROOF = 'Invalid transaction proof',
   INVALID_PARENT = 'Invalid_parent',
   MAX_BLOCK_SIZE_EXCEEDED = 'Block size exceeds maximum',
-<<<<<<< HEAD
-=======
   MAX_TRANSACTION_SIZE_EXCEEDED = 'Transaction size exceeds maximum',
-  MAX_TRANSACTIONS_EXCEEDED = 'Number of transactions on block exceeds maximum',
->>>>>>> 60e21e43
   MINERS_FEE_EXPECTED = 'Miners fee expected',
   MINERS_FEE_MISMATCH = 'Miners fee does not match block header',
   NOTE_COMMITMENT = 'Note_commitment',
