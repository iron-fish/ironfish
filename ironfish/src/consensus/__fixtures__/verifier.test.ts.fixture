{
  "Verifier Transaction returns true on normal transactions": [
    {
      "id": "b06bd685-b42b-4d7f-a9d1-1d79abf17e4b",
      "name": "test",
      "spendingKey": "34e4f6ace23efb38f01c57dbebc61720da78abfb761ce2e34caad5cefb96c51e",
      "incomingViewKey": "99a376374bdb08a904fbee97a8499658b1ff32fbbbd505e4d1580bbe47295406",
      "outgoingViewKey": "77280f951b7bf1ee2958e84f476642482b01aa923ee319e75c3d2c018e15f6e1",
      "publicAddress": "ff7025a62eea77a8fced51e28d3b8d7fe62ec12a00e69828b989ebf4d94b6655"
    },
    {
      "header": {
        "sequence": 2,
        "previousBlockHash": "4CAB88C05E1749309982F1A0FDE3B69DEDDEB1AFD89A4CA5F78BACF3D7C91C12",
        "noteCommitment": {
          "type": "Buffer",
          "data": "base64:eRMNI8lMtTrBOYpWd5z9Jels5xWPDc62RgYi5QhAjEU="
        },
        "transactionCommitment": {
          "type": "Buffer",
          "data": "base64:2TE0tIpm/5GQZ2RF10Jq6XC7ttAijQfS5YA0mdZjOD0="
        },
        "target": "883423532389192164791648750371459257913741948437809479060803100646309888",
        "randomness": "0",
        "timestamp": 1669926731639,
        "graffiti": "0000000000000000000000000000000000000000000000000000000000000000",
        "noteSize": 4,
        "work": "0",
        "nullifierSize": 1
      },
      "transactions": [
        {
          "type": "Buffer",
          "data": "base64:AAAAAAAAAAABAAAAAAAAAAAAAAAAAAAAAAAAAAAAAAAAbMqI/////wAAAACoGly2k8NmqqjJDnlvvxK31RogqjlRHPiw/kYGzyApE7OeTPAuc48CXPU7K/KDsMeAljBb2ZT+sFZJRFODyAhowcy+5mAA15Wt3mrXaAcb0tn3xgfPKcNRDnqEfYpkNVkTIzt+/2ftMBS9FWNfZe8dkSRwWjA5cryIizt//rH9Jp8TgQS3vwZ98eII4WWN9oiIawmPrzqqXhzh8x9OKv4eOKRFw2pdrCyCFdH6R9HzdtjqZZT4+WSLbFirh+L6SRnK+gSf8cEce/p1kJcXHZc7ZOKYMZ2bjrXkZRLPYsetvQX9aeS7cQZDTDoBtWVnNZKUqKx9p4z43R/QuEz4Z+1q5ZxJJn7q5N/fbMazafHzzjZYLEBD+pKGtKK5mxe+a0f+tgLNfk6HReFLda4a1imOk4vS9ihDB3gnTzMbw6i1RDuy7N2i4jHKcTWeX8/StveiLNqjN0AQaTR0wN3WGEgcitNPABFNcI+ZxVX8JEM0dNkxMog9Xfc3Ke02mDe6tWrVdIITVajGIqd4gLyBegoxWX42YBAfqF9CZWFuc3RhbGsgbm90ZSBlbmNyeXB0aW9uIG1pbmVyIGtleTAwMDAwMDAwMDAwMDAwMDAwMDAwMDAwMDAwMDAwMDAwMDAwMDAwMDAwMDAwMBWnxFBQRAQKTmySQ4R1OIfovrhAZwCRHotCOI2fQRWtjKBn0O3NJjqZZdQyZFqFVvV4PECxQ1vwD/WeqUQyKwc="
        }
      ]
    },
    {
      "type": "Buffer",
      "data": "base64:AQAAAAAAAAACAAAAAAAAAAAAAAAAAAAAAAAAAAAAAAAAAAAAAAAAAAAAAACn3swXHSy5EQQX7dqSoP6/qqxdvom+htOsa+S/xhEjDB9LlmaZf51QhWmemApn5vyoEIEg5YhZuWtEvhdf0VUs681QYtZ1PJCWkDd31dy7Hmxh+/IZoW5MfxIdS3w6w4kPvMfhn8mremeCwDEvlbkKuRX5359QJsoeX+3QcCM8esZx3QSYFQT4hGIvO7gMPE+juzsiJb41Y/hezRKi1lCJnupaon7J16kyf6rF2UU1jytwJTpvn1iRfRTHZsqEQyUGH4ohchd0wPjzzoZzo7zRxXArGYMa7TbrSInrr3V5I9j1ULEXTbVTrxTXEtq2mF05x8mGaPsR4kuUNjeXm+RweRMNI8lMtTrBOYpWd5z9Jels5xWPDc62RgYi5QhAjEUEAAAAodYCNjM79YYH0ekzHf/cbHuEWxW+AjUg9X8A6uxOLIkVgIyEzKS6CKsHKkevdSdbTg3SF/8C6ekrn38hngBT4ZajtDd5ryMgOwVxjpbQLsUs9Q8cE3nmcTD4tTr0MuYHgJMRzOUQhdFp4wRfDJehiRtzSpAtkezR6IHyGkmE2nwF/+DpsnElbagA9S0f9As/l/q+5ujiktMVLnbhHnSuuucr3DU2Ly0wujwpYV/oZdMtR8bx5brZMBUzG5lRu7LSBIusiPy7/NAN3lz44z/DXHMKXmZrQuZ3lJRbQIbCwWKXzEZbcSH2zuQgdVyoKdEqohfL7PU5miG+OreQ/7ZJyvTMd6O3gPlLqehw9MVUHogMj5BgqSu+VsafGQ4P6EqAOJ0h7qUcW4QDeki5XASovf7Qs3BGvtj0eT1ebp2yoO51EF7HN5+JHC1fTlOxv5sV8ZvaXze0j/UhyBCkbWQUYguTG5ORudyFtJ1Q2VY4Qhx4l12l1LnAiEdqe3iVoLbjecIuS2oUaL0fT3ckIeDVpXyDUGVOYEDtJLNBqe+0JBG3dpXaCmf2YyvRF2CcmA3v7hMsxWjnW6awjk2/worNiAAI8tcv0CdCnBF5k/9pyBHH9xTPo23DTD9HcSMwb8k/AnSSML0YhrzyUGy2HZ/IoQYI/5hF2raZk3ZGra6G5o8ydyCMQiDgfCYji0hbsBTOEIOFqR9XAy/8iAyvmqqhN6hjIjIxpC+MfqAkVPuZSMnC/z210PMjhu7ebWQYe9gwy9rn74j8oreAx+O0Yn2uwk53V5J7wv7C0TBTS80wZgMSmqHvTS0Bt+Sb1lf5Cnk1s6pNWHujhn2C3BCC/5YheAgBmm2Qm7HGPdn7tsiE6ymcVhzvr3bW/tq25biqAxjAttLsxcPHtasRuR49hHJwO9QTqR3YEhJWp0nVHXiejbl63nFRhYbX3qn+0gWu+lSZ5lHnqQdhhqKKKgWDYDZWBeEIZgiorXm4SEkWyBFDPx6+9vtM374L1Q8LvxLQKUOkRykQX3Cv9BZoxzMPNuUF0YiSdgjm8GcJASAga9reKk2zm2pPSs01OhYc6mG1IzSJhI9QktM02+ty/77eowlSOilEivIxpIVuIRigs4pQLP6SE0STKq7trB1d0KNTr2iqbgafISsblhgRCXk6SjSkHBHXr9hgEI3a1TWwwfkfX5Qm410eQPMmMvlhAdasL2FQY/Ox6TPFuY2WYM9jq+1Rn8xZ0wwU1ViO0xHP3eV/GjytMvAA+FdQsCvacIa/1BRKvPmnNcdJhQg0jog+IXdFDlrd2za/5jQjnYqFQFeBFpopjlTgvBGTdIZFb6A0IW0knWhXY3K31a00DPNqt4+jy5GGZKDjhiJ+HQThTmOFp6aYyZhS5M7RFDYK0m/GTpwuYmmcQa04SVRTKIDzMwa41kqglsPhFMqFtF7rPdQ2yeMKsdXQ6FtdoivXuSZa0feiYeUufIzWcWCUawP/7VUc8U11NBmrHSL9rv8a9Ie8Xgk="
    }
  ],
  "Verifier Transaction returns false on miners transactions": [
    {
      "id": "5f88aed8-b3ff-4c9a-9b4e-9d46f49fd17a",
      "name": "test",
      "spendingKey": "7849761fdd0ab01fefaaf700eb031c54ebf09d4850edec4fefb1c627211f51e1",
      "incomingViewKey": "e02c125b106b8887895a80abe355db5995c0fea676285f624853a02d881b3a04",
      "outgoingViewKey": "8061fc1be591b8f63784284b912a68b17ed8cdb4d2d4b877f8d78966fca2aeb9",
      "publicAddress": "163ebb056c52f263a4effc30cfabea576388387cbc051ef8d726b9f9ccd41eaa"
    },
    {
      "type": "Buffer",
      "data": "base64:AAAAAAAAAAABAAAAAAAAAAAAAAAAAAAAAAAAAAAAAAAAbMqI/////wAAAAC0Pss3ZziHBaHh9zDWR8dIZUO+DYQkbGcwNU8NnDeP/yNHjxG4hjpN9QloS9bLEIK5idlPgDkohVof8m6X5QsoAKM0YjgALlEtsHi60kCeb1ic/vQIcWzBFifkmDWUQBgSXM6rt8aY4DazL0R/RReVbpFuGw5MuN4m/y1HhCWv1tfQHey4QSe2azM7MgMXF9evPxCsnVnO9mFwVRFmZQ3Xxu9z9i109HcXN9g1cMAFFeXdZxzdT7HWdkFTrRuhvYrTIjE3zUwzivSILA8Zb2k5+SBuYw3gNWOiTvnMkMsDAT8Vg4M85WdOesKE1YaCtjaK4zaSrRDtY+EtITwH31kzAghzYQtDh+xiTyTMIkKxLTVY9La2Pvv6iJ/AZwQt3EC0LRw90Tsn/fjuxD3Z6fGopMu+RCRcd4IN7fS9ADeo1muGLU9bWM5KY5RktmhrE6qb5v0P/52deYnl81IAM4ZdwNynj4zTDLewtdJB7jUgPqHcXH2CEhtIQulVzM95MhmafnzOO8824WqpqaHtGvusT84afkGmNi9CZWFuc3RhbGsgbm90ZSBlbmNyeXB0aW9uIG1pbmVyIGtleTAwMDAwMDAwMDAwMDAwMDAwMDAwMDAwMDAwMDAwMDAwMDAwMDAwMDAwMDAwMKwYLF9JIvGKd9Pzel8t3Bh/cpqDWTnWw5K9URrdzCRq9bAPht78ivNKo6abE3sXH+0M21/07iNoB91ivNV25gg="
    }
  ],
  "Verifier Transaction returns false on transactions larger than max size": [
    {
      "id": "248cecfd-d403-4667-a23a-7afec8c0b30c",
      "name": "test",
      "spendingKey": "77333c9212d34b2f40825d35546f5f5d215dbdf5de53f06782026553936390a7",
      "incomingViewKey": "1375988fefb32d44a30f15c0b10549c319f9d5c07a47e3609f23ccfc01048e06",
      "outgoingViewKey": "3c4fc23a90ca7e7a895c8e953dee56527a42500a56c7dba1855c4ebcc5a4b02c",
      "publicAddress": "bcc54b5015fac9a4214f384721298b23b5f4c6da425dd61b66f085f256b62214"
    },
    {
      "header": {
        "sequence": 2,
        "previousBlockHash": "4CAB88C05E1749309982F1A0FDE3B69DEDDEB1AFD89A4CA5F78BACF3D7C91C12",
        "noteCommitment": {
          "type": "Buffer",
          "data": "base64:U7I80mLAeTh4eXkgoxn8h/iL6iokUAi3VHOJRLrsOkA="
        },
        "transactionCommitment": {
          "type": "Buffer",
          "data": "base64:BhdA9u+bLAWwSXPnELBE1dciEkWeSHK5fnMcNT+pJj0="
        },
        "target": "883423532389192164791648750371459257913741948437809479060803100646309888",
        "randomness": "0",
        "timestamp": 1669926739434,
        "graffiti": "0000000000000000000000000000000000000000000000000000000000000000",
        "noteSize": 4,
        "work": "0",
        "nullifierSize": 1
      },
      "transactions": [
        {
          "type": "Buffer",
          "data": "base64:AAAAAAAAAAABAAAAAAAAAAAAAAAAAAAAAAAAAAAAAAAAbMqI/////wAAAACECTNqnDIeRvvzretv2kYquF/81ZJA6DOQfswRUnt43P4Opypiy18AM/entbVI7Ya4bYuRFellNWXC21fUy2GAQqnqyyTXWqk4pRjA/pXfwKh7/jT3KhIxJGt/YJq70nsTrQlqWXDnufyCA8ee2EzfAkHE5LtqzoObDOorgiC+EKzxgn3LpXLRH6QwvEn/o6O2T1B1jbPq7mK2jLjeJhleo5Hrj5jPD54i6hVv7aC44irS+hGt6+qWlodGBE6dCUC+s99xkKp+8ONMOm3JTFou7CX05lsnRQdiQQat3Q/Rbu773bjduWCLHcSirGEKcVR6hSZvX9vtV8YioX36OgYvWHhth91BTG8P5iyhQAFtQ0kS9dM9+af16Ko/kylLn88nTW9eOmmO+eUxEn6fqwIlQIyJ7O/j+T/97z7/4YbmDkWP3mi9UpI394WXjDeJ0fSEBxTe/Iw+rK3HEt7nAuNwfO8F9EMtyC+Q+6vbvWn+owsmNYrIHRviKwne1uU0I88rguD8yXU5tQhpDcLebmHEuVpdnHmsUEZCZWFuc3RhbGsgbm90ZSBlbmNyeXB0aW9uIG1pbmVyIGtleTAwMDAwMDAwMDAwMDAwMDAwMDAwMDAwMDAwMDAwMDAwMDAwMDAwMDAwMDAwMPSRKRUiHQPOGFL9exnkGkRBRtqIrJYfaWlKL9Z620u6XBd8q+6uPlstqzK6F35RhPere4Zqs1hqTk8VZS539Aw="
        }
      ]
    },
    {
      "type": "Buffer",
      "data": "base64:AQAAAAAAAAACAAAAAAAAAAAAAAAAAAAAAAAAAAAAAAAAAAAAAAAAAAAAAACNFTV/TA5nIhKFTqdQzxnvQvnPZrUrTsnieIkre5RafPfGNjerqEXm7jKzsq1foU+4vDJHcPm9krrhzsTqraJ3o1zF9aTFKm8Fclm7LnMpua1BVK/10gXUVAc+CX3bG/ASjw4m8o4eA+iiezyJhSyPRThvgMKTFGe0dfacdRlP5I75DVHKGtWNKVfA2a0QqA6ifh8yw7AgLQC6AS8xeH9zHKxC8Li48am6UydIVn1bTXT3wVnP7q1a5Cmv1LbEhy6bsqa+W7tMpT7GCJ2mYh4s7THjcTM4Hyt3zlH/q85HBIE2Kt39e70/MBwQGcM4lB/5tVrScOHWeK5NtTQzoR/UU7I80mLAeTh4eXkgoxn8h/iL6iokUAi3VHOJRLrsOkAEAAAAgvbwfKXvWXyUh/QZ8+yBSYF4BI5zaiov5zWUfqqcSCVCRL6Z2P3c6pXJtlQhMVuWYp3iGhmZk7atGIbAMSV8a1b9GOQ49Ele95VSyiqxG5zJJPZkm9afKBnNxsUcjdINipQ9FyDUlCeITlsTCWvsBc19pGl9aJOZjutdYpVRoT/Hcmve/Wv/qgt2VZoAD+aVmdAQIOXlmOOPiwjDJfvQDROLcHMb5BCA0JVX8MF3hERxoMPlSr9ZSXJWHCZkGYI0DFa5XPXGGJksSGXg70w6x5Nqw712H4QAgRhI+ggk/GkGO9ItV3e/rZTvsGZfEOgjlXH9+LAPWzkwEKLagyv17SLPIWarqnL8REhQDstUNvs2IhREPFvxZ9xFm2Um4C3Rm0IwBf+3byEncA2D8nQiT+ihmz4c/HguHS432xxeA28q007scnfkJgv90+U5vsg7NWn7sd63efkP8t/1iwciBk3CqhEYzDffuuiO7eXSZ7KGZooIHCH74U0l/H2G6ZzYnMJGj7yAOEadbiXsQn4ms7bdnkKjTw7wHFp7sz1u4nibAskt/JkMbz5BOwHA/GoKSba7F4Iine6eZTAtpN+RsfXkvQg5vNBw7XHyHodjqVT2Su5uzZqoSsvO4Rg4BlhURzXLRIPqymEVxcMp+wpnREL4vI1pOOg8w7VAhPMz0ZPKBh5rZ5WRPbcQ6ICk/5e4Oht9THXxv3KTgn5GEIz9viCj1fuVKwEvHcR/rTJwG9IaDcKhq8GV/+X8pZh1baPU3s9F5fIlBX+2id8wKli6Cn7JmfqyDg18pFlKXkUqEmzqMrxxWk9xfRqZRAh8rPtIiXAWH24JaV65KJfUGi3PPF8DHT+wPxeZwG/ci1EyEmAJSj7rw+xNIi9b9eOJfeh8bGQlSj4zKh0ThoMeZ/NMK8Oye1rxluJfqyXh+qIAgiavtj2joTn5ERplsDQZoTJ3XvAPlw179qO1R1E2BqxR89az0I5p2kFiT/OAeXyulUJR8USJ6dJ/87f8VMwxM5DiQI6Xfaz8fu3uiXGwYpl3Qw4XcIc2+XLqg6IuU+7eU2WMM/WE1Iwf2kvn6ooTizva3T4XL0o8w561xlzB7TRynURZ9blM/u5qYaN/OvN1FZiBL1oYh+A+E1Icd1kuQl6lcLICC83+kGmLzRaJImvWYPIUYqXJUgubE17XXcOQBxUsEE+JQ+7lKzries0ZsbqUbXBLFNoTe/2uvvgHfqImi2jlsuqZs6+03Qo5Jgj6AvYDNrmw8t7xBBQqQq8+vY6jZ3bB2rmx7swNsO8p3L1hayymrIs8lSCU3an9R6SCOFvxB8g6Q+CvhLswFaNULoqvGW5LYSiZpwmBEzbrMfjb4hC73VMy8e0fOUy81it8l49IbbUrZwicnWQ5qNOQgjiZCVI5Ohc+MERVYCxqnYkhcPR0qXDd+QOLzOCoaSh1ybeBRhww4bidXH1p7XIL11DfnCJEhFbrEHlhx7N2bcmPK3gVQr9O9/Z9GUwHPJkkTg0="
    }
  ],
  "Verifier Block rejects a block with an invalid header": [
    {
      "header": {
        "sequence": 2,
        "previousBlockHash": "4CAB88C05E1749309982F1A0FDE3B69DEDDEB1AFD89A4CA5F78BACF3D7C91C12",
        "noteCommitment": {
          "type": "Buffer",
          "data": "base64:hCmPotR6eQZ6X7qZJt+msfbfYJUjMiBaO0+NtwizDF0="
        },
        "transactionCommitment": {
          "type": "Buffer",
          "data": "base64:PK6ZRWI3kmE7nvaEqm7hq1lTabBr2xKcu2XyMANnjWI="
        },
        "target": "883423532389192164791648750371459257913741948437809479060803100646309888",
        "randomness": "0",
        "timestamp": 1669926747072,
        "graffiti": "0000000000000000000000000000000000000000000000000000000000000000",
        "noteSize": 4,
        "work": "0",
        "nullifierSize": 1
      },
      "transactions": [
        {
          "type": "Buffer",
          "data": "base64:AAAAAAAAAAABAAAAAAAAAAAAAAAAAAAAAAAAAAAAAAAAbMqI/////wAAAACueJ95B18h02H3mhXW/NtCW6lfCIYus8WOKnNcWsP7MExMclAPYPoMGEcd9NfUwQSOi41Q5cI98dqGhlB3XzoIQ9eTUvONwAm8XIkkZrxUMKVW0BSjUwYPITnm88S9xe4YU0ADSzdNUCwOlt6KjQLGKwtvoX01uA/ytgm+nH0yCemjxETG9M/ORCHgGuMJShGXyWJddUr+TMSqZqrld7+AB9cINzgABlDmIjsGf34A+T/fllRieOsFY4w/AkoIyRhwfOwTp3JOxfaNF2oET9y9dkWth/0muH2MBSk/QsKszlzG/8yz8k61JAQk4Fo3gSb37+MO5y9LUcu/NtzVWKQ3x1fLblpR6N8YlWd+81GGIgX0rr/8u7AkvtKJ/tVrPVs61tXuG6jXArVG35PoCaNpR3smHQxaegkA2Fez0DjzMLlBJXatCVyaxJFeFowGL1hLaQwK5V1I6UjCKEniSSsAKPIopm7vYseSVm2SUq8PBPPblnHiKmUZMPtvw/X0b1LSGekBn8reQQwQGtlq88YqlryKnLaNsMlCZWFuc3RhbGsgbm90ZSBlbmNyeXB0aW9uIG1pbmVyIGtleTAwMDAwMDAwMDAwMDAwMDAwMDAwMDAwMDAwMDAwMDAwMDAwMDAwMDAwMDAwMNq0QE4knnm//L4Sgh+QZqRkW6cd/YPvGTv9YtS2nF2jDZopl/2shVm9X4yvic9Buz9CMCFdByAkOijb9j4WKQU="
        }
      ]
    }
  ],
  "Verifier Block rejects a block with an invalid transaction": [
    {
      "header": {
        "sequence": 2,
        "previousBlockHash": "4CAB88C05E1749309982F1A0FDE3B69DEDDEB1AFD89A4CA5F78BACF3D7C91C12",
        "noteCommitment": {
          "type": "Buffer",
          "data": "base64:5Aw72ACGlqG5mo0g76K0nTjANLruXHUOumDd5yXjMVA="
        },
        "transactionCommitment": {
          "type": "Buffer",
          "data": "base64:fmDm0ySaa0ANpgkKWCGUyaqdqc0nymx/qEB0/heQWDw="
        },
        "target": "883423532389192164791648750371459257913741948437809479060803100646309888",
        "randomness": "0",
        "timestamp": 1669926748118,
        "graffiti": "0000000000000000000000000000000000000000000000000000000000000000",
        "noteSize": 4,
        "work": "0",
        "nullifierSize": 1
      },
      "transactions": [
        {
          "type": "Buffer",
          "data": "base64:AAAAAAAAAAABAAAAAAAAAAAAAAAAAAAAAAAAAAAAAAAAbMqI/////wAAAACAtw+T3WZbuf3WHDz7g8SPZzdkllW1vzdCGp2pKVV2TolOTVwG0btfvjA0UH65HBOnzKGiDj4PMtY4tcPhEvc7674FeDvfExu648hJGQl0y7suVIdh337rM/foj1nLQK4Kdvr08pRdBD4lAVRXfRx8yQZ+8EkrQ3MqmgfUXTE+S7NIUvylk/HCfcptbK1ZyQCgZwznSpMYRPyyD3lLENJs5mhnL5OD6+cPaaNRZKv3o81QOrIGfs+iXlIC/SqrDY3J0+yaZ2L6gHLYpnTfmEHfv1Rg0y8klBaFPPoViUoOmgMNcs0yFMZeuCGEGR21y4X41BsuyhiJtDk8Vep9+3lHHScE1j2V0kB9aRepFyhSRrzimxgOTzmtOBL3i3gRvxti31s5umGGSQTv2Z+Ug0mUki7DoInJfRetMhI0QSO4MQI4YHEfZQ5ERllUWq39+j1r0YzrT542kJiw1vSFwT1607t1hQTtp6xTru6OuruI3jB4kX65HH7eTdvScKsMi0yvsdjOCBVRLN54xEYaETJ6RXm17L2qTh5CZWFuc3RhbGsgbm90ZSBlbmNyeXB0aW9uIG1pbmVyIGtleTAwMDAwMDAwMDAwMDAwMDAwMDAwMDAwMDAwMDAwMDAwMDAwMDAwMDAwMDAwMIght4KpZlLUDTYiwLVrxgaTxjiWkiDwteUSCDOJNZVweBxOFJ4v9j76ltxl3kiDuFnaYWDt1dTHpVroIpa09wc="
        }
      ]
    }
  ],
  "Verifier Block rejects a block with standard (non-miner's) transaction fee as first transaction": [
    {
      "id": "0eea9ef3-5943-424c-b664-ba533870ece2",
      "name": "test",
      "spendingKey": "7ada421d10bc7fe70df1f40a4ea7c6776d4b1dddc6310977bf4cc36cf4433338",
      "incomingViewKey": "88559f24fd68abd75691e3956b725346827709e5d659027a8f13fc38e66a6704",
      "outgoingViewKey": "4b3817b172c5d9d09369401fe80f5c69c2688571f55393ae2460683e3fdb05a6",
      "publicAddress": "9111c2cfef1cc373442e13e116db76d5a39e263aa638aaa1b7162e84be2924c3"
    },
    {
      "header": {
        "sequence": 2,
        "previousBlockHash": "4CAB88C05E1749309982F1A0FDE3B69DEDDEB1AFD89A4CA5F78BACF3D7C91C12",
        "noteCommitment": {
          "type": "Buffer",
          "data": "base64:kcSz+0ELSDePAFMlzdN0ZkvFP1hOEXGLgiZBLzjKXDg="
        },
        "transactionCommitment": {
          "type": "Buffer",
          "data": "base64:IUgkPr6SNyDxj8Yzq0/rmWzO8dl/vrfm4voAIWUuKS4="
        },
        "target": "883423532389192164791648750371459257913741948437809479060803100646309888",
        "randomness": "0",
        "timestamp": 1669926748891,
        "graffiti": "0000000000000000000000000000000000000000000000000000000000000000",
        "noteSize": 4,
        "work": "0",
        "nullifierSize": 1
      },
      "transactions": [
        {
          "type": "Buffer",
          "data": "base64:AAAAAAAAAAABAAAAAAAAAAAAAAAAAAAAAAAAAAAAAAAAbMqI/////wAAAACKAmO3Uh0SxWjz17M/6w3q9tgnHjlVoJSwijPq2Wrh092r6hLiG+Cf0qJ9XMCyIu6SLDTcRmm+cC1PTgZ7fkB1PUF+W+vq9w2V3ORViIodleZUmNzwIC28Y2vBPMOrZ1ALrPtKQGmjhittgbSTv/tUOrdyqi3+MjdfIQrnA6Ku2SwHxjKPYLIZijnS/h5GK6WtLtvYsfhQ5ND5HYQbDIO1bhecIEwbLfA8mC2RqNxmbxvRSehmWrln3ei/+f/EMqNz6uW5zU9DaX0c1flSBtEp00U7KYGuEn9CouAEW2kgpHuld+yjYsUxkK5YqFJFkB9yZYLtscis/kVU5IHP9Is2GsTvlGgpGnQpRCWp9N/80GI4QCKHCQtAYqQcdxeXyybu/xTlJgIIPlRc7X8HQPyENmaWi0xFudsOH8CBF0zVzrioXQ++GO4ej12rAu3EAkPpzsLlWy03I1HKUBwq+VuCt6PB0JOU91RhnvZlCcW+KsltZMqCGDrke+EBLoehlXx32eersfL8+giElRqc4wYVa3NX0mD9m49CZWFuc3RhbGsgbm90ZSBlbmNyeXB0aW9uIG1pbmVyIGtleTAwMDAwMDAwMDAwMDAwMDAwMDAwMDAwMDAwMDAwMDAwMDAwMDAwMDAwMDAwMOyWkrSeGYaRaoDtLm2jVSBpYMRacA0++21MBMnBFzTWHTrFVxGDgl8TrAV0Q4+HtMXX5nBDOL+7smkxzFd0Zgk="
        }
      ]
    },
    {
      "header": {
        "sequence": 3,
        "previousBlockHash": "E2BC3638DFF7B78F13BCCB1159302B0A71633D50524A78E3754713FF98025106",
        "noteCommitment": {
          "type": "Buffer",
          "data": "base64:gT0Rf0gk/j+VyByWxTZOrv4ZYKoCovKGHJBC7+Zo0gI="
        },
        "transactionCommitment": {
          "type": "Buffer",
          "data": "base64:tFpdXyCS+xi2VyjNkQHmXQSG0sUdqCyAdebOVDuZgPA="
        },
        "target": "881271989446208257911980828427057262643615932976441214377264856368067535",
        "randomness": "0",
        "timestamp": 1669926757383,
        "graffiti": "0000000000000000000000000000000000000000000000000000000000000000",
        "noteSize": 7,
        "work": "0",
        "nullifierSize": 2
      },
      "transactions": [
        {
          "type": "Buffer",
          "data": "base64:AAAAAAAAAAABAAAAAAAAAAAAAAAAAAAAAAAAAAAAAAD/a8qI/////wAAAACRYzIZlkXteUCCUa7q5ZRVJ8Wz9cwokqHBBvTgga19zcGV7xVDirSSbiV5PqjXsq6rsyWVd57RKUW8eq6S78cDfp4BTd4Hx+C/B6+eoBjb119xh8ppZEl3VD0f+xsIFmELbgCVYtjqK6APqWQqb4IreRzh+N+JyeAqdoaf/RhVj2DpDEdZoOgLw8FjEa8/9K65u35W37UOEs3Dbv2S0LBUjykP+LUV/zzw/gIxf28OM5pUB0rguBTolWW872Xp9QAvoBY2msygIBYCEM08JkukVpS+ASPJmnRiO7BBKuqHKkSLXV/Hd5w2jvJvWN4b2NImsnScz/fSTmYZtsQnTs8qdOTiihn0Eaj93GGAt0X0BM9X/istLxBIdR6jcdZ5TGgaH3FD/SJHcLM52YhoXvCPenGIomtsrSxj6jVhX8nNo3jTLb967BDWH/PLUaR12o8oEi7AiVPiJ16aO6oQnm76WJldRQak9ken8UsP413AWk73qWrWu/z6qQ8qt6Df3B5AKX0Qu/V1RnU7Qz+dhbzcd5/KrqtUQ3VCZWFuc3RhbGsgbm90ZSBlbmNyeXB0aW9uIG1pbmVyIGtleTAwMDAwMDAwMDAwMDAwMDAwMDAwMDAwMDAwMDAwMDAwMDAwMDAwMDAwMDAwMKh1+EDDjby5hljPsqVysMyzCFRDderAOGQMYm6jnIkNGURa4GL/NRriiWpYmKaBh2cQxoVwWK+NqlrT8+0FXQc="
        },
        {
          "type": "Buffer",
          "data": "base64:AQAAAAAAAAACAAAAAAAAAAAAAAAAAAAAAAAAAAAAAAABAAAAAAAAAAAAAACIV57wE0YT1TvSnGxTlQssn64C2p/m9bXps0kLrxH+0e/6oXjF1cRHPtuhkOYq3JShxd6EvOUS5Ngrvq3AVhltXWN2PcxLolK6KqxAJ6WmoCjqTKOKZFqAeNgZR2jDTKIWiTqq98lhF0uYt4PogNo4Nv963BWd34sPmAJARDIRBxbuWfos48WGF5AEWkUAv0a1CEHQ3VLPMnMEY8d0tuyVqSmX7KiB8USR1j4NiXNHVwIyhjzPyT9J+GOBZT71btAAH+NgbeLRSRXLrI+lPUlQk6oY9RR97lCaYVLUXKz4YF87QZ14+1znF8O7wouuE1yQrgZO1gu9EWhPDKrqMMJWkcSz+0ELSDePAFMlzdN0ZkvFP1hOEXGLgiZBLzjKXDgEAAAA9aAGLuzmJ51Q2Q730jQtfymLMBluh3aTmR30pOxSvq6Ywl/jV43oGRKUfwyyhyf1h6owiAz//moMp8BBv8tBzLbTwCT6xSDm0ICSAK7VYdhNjYjsE2z7LedWmDZcwsUDgtZEX8la/8CJ4YDRnmVbZ/IfS1WPxnFNzf5K9wJ655Lk/uah2g3nQVIaTUPIljKvpQ12iWoelJhyg7mfsDUa3J9RdQAGb7YAyJ13z4/Ja8oFMa/z0x5bmVedrLhPc8BhEkyQNF/8F5q1/T0/t24VSAWRb/a3y2YYx072tnFqyFqKvhWr2Pl7n9n8J7vJXXK+swhLQQxXk4knP87KZ0bf99Gbg/YRADM/9WG8MgodMcXDWx6HNO2sWJRhAP5OJYfezZEUGgI7IRm4Odu+Sc1uL2qXnrwf+8vrq+CU7LppPrplGOFotVuB+M+BJqvYmujt6GQjMrMlS/gwRIU4+7aTa5vz6zYlVSOADYoI3fjQRwyP7XUzXifcsGAKid5leQig6F2DN050C0VXNgPRvb7lIaCS5AhsA/sexLzbTtDc+a3okUV24j7nluF7DbYl2qvhCgYayK7Z8UgQQsFSeKKV0+g/BGEoPH9MxThQwLqSR6r7ODqxuFbmB7CshpnvWHvNCeram/XeXY7XHR6GIsMhUCjPrnttkyUnhQnU5UfXFrsuFWSGnVr38dg+ehWJQ4KohF9yauo+QZUze+Gtjwo0KGBS9ElDlQ4WoIzRFIvfrYCXCLhrH0A9kgHDS0Q1DflOzFDfpdWe9PyJJod42Jo1wQeL/XBjazGwbUw9UiMO3/T4t584P2eLdsHurrkINoxIhfghHqtMjrWEGHa44b49PoT0z1siSkPg60LcMpm+Ix2kIkmihSPTfPBnPkg5uS5YhF8shwMw+nQMLO25sUFz31c9qeXzM4EAbMsOAeWDYAwY9+vmjmkrfwU8UZYHKpBgj649tGtvxtKEywD48JlbNWP9AUuRym7DXa5dD/8s81YvF27RqRvJEfy4xzhkTEMXTjJXwie4tJsP6uBGsfybATA/UmsEi/ZD4SPrM9nY+kBj4KqLm2A+troEzE7OVAvFqPfuq60/LZ++/J0/AKjOtL+zCl5R9BABbp0u/Nn085AosSzMxUrZcrSt0yuATDE8lzpduaJ1qGtHQm2hMDudJ0TJCymyZRwH0oj0AJGmlqK9fSNndvmULINeyfBk7c0eX//St80MH2CqKTjgxd5r+CQ+0cQJLFN99PipPBmr7iGee/Z9ydA484sAuaNAUoO4jPEesGHtZRES13gF+qyuTj0nge4JVHmwfNpiSMtZeyRxUsxR491sTeBXASQScOKMWHSK6PrfzC5UsrtMqvV+dIS5J41hl2D2fMSCvQaQ1PkoUFESJYffiGqxB2QdoTQ4SgkyKKQpTnkn7VkyVTQf38mIrxQE+SZUJ0pu4LPnoNP1EV9sQvxUPI3qWI5zj6DO7sGzcLesp+Q2XRLmr6e+waOLt73wx+j1Qdkgs3zUIAg="
        }
      ]
    }
  ],
  "Verifier Block rejects a block with miners fee as second transaction": [
    {
      "id": "3c1bbc09-4fc9-435e-ba5d-9ddb115822c0",
      "name": "test",
      "spendingKey": "9c98da8a5088409db18369f3157509be5535e40816526d148d6f5685a7f06d24",
      "incomingViewKey": "3bf015b838bf6cab96fd9ec8fee5808b89be09e34a545ebc55ebb0421e9abc01",
      "outgoingViewKey": "715c4355359a71f42d76a06a6aa6a3bf265888e04c3dde2dd16a8cde5d199605",
      "publicAddress": "fd20dc2a2cba6922dace382b9db108093502d424b864257786d811f09da07c87"
    },
    {
      "header": {
        "sequence": 2,
        "previousBlockHash": "4CAB88C05E1749309982F1A0FDE3B69DEDDEB1AFD89A4CA5F78BACF3D7C91C12",
        "noteCommitment": {
          "type": "Buffer",
          "data": "base64:XaKA4cL1IcIuZCVK6jJPQcSrWL3d2am2oRF1/Y94DlY="
        },
        "transactionCommitment": {
          "type": "Buffer",
          "data": "base64:yVj3rwMD823epxaeLLOnK12lJN7wDm0jrRDFeJpSukE="
        },
        "target": "883423532389192164791648750371459257913741948437809479060803100646309888",
        "randomness": "0",
        "timestamp": 1669926758558,
        "graffiti": "0000000000000000000000000000000000000000000000000000000000000000",
        "noteSize": 4,
        "work": "0",
        "nullifierSize": 1
      },
      "transactions": [
        {
          "type": "Buffer",
          "data": "base64:AAAAAAAAAAABAAAAAAAAAAAAAAAAAAAAAAAAAAAAAAAAbMqI/////wAAAACKL1JfWB0LU7lOIBx8V7yJRv9Cx83hmyzrG5ijAqXVpQrISIg7uypgpkP3cNk0u6i1Cm3kOuXIvpCs42nBrqwQmzhvqGGN5H3N1qEK0Znk+W6YmRdoFYNan+ylXxlwKE8P8pbY0JmjBrwcEgWXM9Q2DvXYt6w6rXnKceL0MuYYuyGYi25+N6K2Oo3npUdSrxeD1b5h5XujjVXQc3Wp+skQeIaotLbVA+3IeY7/lWRpreYLeL3euCETJ9eD5OAF1HPzZD07+/TEKqp7DtNB7DzBFybMtQCzezFFWURoE2mWIGnVNsN9NA/sBmcbL/gc+qfGRM01hwZS6p1EKzCHKlpRNHcWh5vKJsLhszlce6ihTildvg/oKpNzoWq98oC5q0cE5djx75slDNaSK1zXCMOk7k7uxQuGuAlMF/NYewjzYUsO48IKENR4FlTSq+gVYel7cDMzo3Joh/a09reKXpyQMZyyDIVO+Npl9VpE6fUlU/ikVp3pLNPKYoIjR0+FZRt/+SrDbv9zWUf3Fzm6k4pNkxsDmbEjxSJCZWFuc3RhbGsgbm90ZSBlbmNyeXB0aW9uIG1pbmVyIGtleTAwMDAwMDAwMDAwMDAwMDAwMDAwMDAwMDAwMDAwMDAwMDAwMDAwMDAwMDAwMOpy0SFAAleaTf5Yyq2iYcnK9TAr30FhcB+kCuWh0BfrsBLfq3ibk6GKy8sd5JwQaoQKnts0kOrqcNXigvp51wo="
        }
      ]
    },
    {
      "header": {
        "sequence": 3,
        "previousBlockHash": "0C30C71F78B5683021C10324AE2C78379807FCB3B97E734F979B58725ABB1D05",
        "noteCommitment": {
          "type": "Buffer",
          "data": "base64:iir0zH0ejRO4PMQ2eY67TxkYXzcWkv1aCyssCj7Rkg8="
        },
        "transactionCommitment": {
          "type": "Buffer",
          "data": "base64:teIK0OQ59QWS+VGImVh/RXQgAk5HLaVSgbS0KaySFoI="
        },
        "target": "881271989446208257911980828427057262643615932976441214377264856368067535",
        "randomness": "0",
        "timestamp": 1669926766824,
        "graffiti": "0000000000000000000000000000000000000000000000000000000000000000",
        "noteSize": 7,
        "work": "0",
        "nullifierSize": 2
      },
      "transactions": [
        {
          "type": "Buffer",
          "data": "base64:AAAAAAAAAAABAAAAAAAAAAAAAAAAAAAAAAAAAAAAAAD/a8qI/////wAAAACVJA2x9lvest3pH0FI9dchiSmS1Jt9gcR6C6uORObHeaLigVHkM5b78mtN8gDysG2z3+YkSzipzkmDDvpNxUPhSRMWypDOfzMHkTYBq4tdASZ1J3QF2IdczolO8W10QD4SCQLGwYNw0kQqhYuco+01EgoebL0o9lL30cpg6zDDErrLTf0Y9BX+aVfO6lfC7ym1Q4PXciU4StIEvZ2/i7LcYqb0UAJvnCcQzjxNRQu0e06FHOKQyPV+LU2gJn+eMCmOhfhYa8BPFU1DLapU6/Ujdg6YD+Oj4OKpOv4rbavbksiEtZozibIonjhiA49KOzX4Q7jKY7N0M/tUB6CriikCzu9I6ENC5avYHRg8meyiO1ggOEXoJBGc+Jp4YDoFO64H4tZ2hhBLyh64iOrCxn5gZSvuO8M3i/gJLXlmY4bTBzQ+yLG2dA2XyX+bcah85SsvOPJpf5zko396JBvE/mjvqkBVYYJR2ry/nt50tnrN9Q76D5pR9nQusUh3pk09Ja4JhJrkUuGWwMMSs3RSaLGIkRl6Q1BswrxCZWFuc3RhbGsgbm90ZSBlbmNyeXB0aW9uIG1pbmVyIGtleTAwMDAwMDAwMDAwMDAwMDAwMDAwMDAwMDAwMDAwMDAwMDAwMDAwMDAwMDAwMNrDJuVSJU0v6qAs3m3EKH3KidXrD8/pCP63DY6+8LrWgcA8LKpLkLB7jglaLlZjrzL58vtU61PmikV8VegNtAM="
        },
        {
          "type": "Buffer",
          "data": "base64:AQAAAAAAAAACAAAAAAAAAAAAAAAAAAAAAAAAAAAAAAABAAAAAAAAAAAAAAClxEOj2Wiojxl2fQkCeHnpgVeAeXZDJbrKmz9ARkN0Zx3omiSrvslgLaQVCfXpBmGtOJ9SmxqJmwCPRQRfXStBTIEo3UQR9SkBA33xOxNIF0SgDavXND525dhj49vsT0IRFYdZMoPN/UAvi1QuZQG0pii3oelbP0SQMkV5wGJf9IymYf4q8xQxVlkxxayQcN2zgI1piQ6S2TmRJcdon7oBj7rYNYkJI0v0gVhrrCJKQSL/yIjOJzImiwbiPg3rlQoRjlOPTF1DnyfmkYsdPk+TaNMPv7K221VAgosQAF4lp9XSD7wlCnalMoJEnOaNCyXselCbpNIG45mL8XkJclONXaKA4cL1IcIuZCVK6jJPQcSrWL3d2am2oRF1/Y94DlYEAAAATcEdC4G43xKyX7c3mhM06/Mq+RLxi1mSGX/zVOz2O875pR0ZOs8GcYAZNjRB7eh16XPg4GD4Q0Eu+z05jpbrNlsRUXAIyNl/FGxhLDsCJkD228SiTuxdJximngLq0YkFrC3in5PklTBStwM/LBtGFZSfgPCy6vUDOPZQ5u5GCY2mvrCiYZ9wkxPUN5sMULRblVmfudHi53rRf5WapX2X1QhQsaha0g9rEAikFV+5Syj4hwZRYlvgPcuHtQD1k+DOBsRTOHSZN2mjE1/NaJMJJmNHcaJ1nnNqGFEFo9d0SXK6LYoSvrmS57BkTyuba1ktrZmhAR4oCWPdKwGQw5yZuhXO80MvInhWEvba1cJmOJJjErSZeyXs91TlkYh96xBlE1yM7Pv3AByrDwfux2jp3vCwa2US77HfyYKcDLE4cROE8nZjNcps/5s3xcxry/DeF9D053NzUukAIDu6jLnfY9gaOWpy/5cEFseq4zHg84jsgZJbnQVfJNyZdk/A0tTBgZBrsaP8E8Np14gS3BUa1bfvjMMIwdE/fqBU1IDpygD9Q9yuXFDK72ZhLMcx1lvtxCKobo5iQ9QjILel1uNKrdDg0bmJCKdnnAyFFf2iLbOMpOMEwquXMRRKqYa4UtsPaNpGXKx2M+aI7WB6Yj51hbgEmMo+gVI8R/mSnnawALrhe4pL2AFkYeKZKCi452XuYgJ7vby1R7eFvcoqrDgvhEkOnimtWL7FvD/7YP3nTUs9KJXQbjQ+uYFdEPjbFndH+bHXsIptfJCNVtSCqujiVLfzyHyiINBsQc1BVtN7MDlAQmSBt+715o6NrAnInSaDdSNIjriF/o6TWDtwKeSdXtd7leOgPtkCco36C/AdQNFNMwvgYsuehh1a07/WbpTDJazMSC5SjmgCIaWYi/DRQwoYS12eL14KMIt3YwHHar3lLjemK0r5k//c8svIZX0XsZM5Mh4CeXmzzC5QsyPbhzrrpuYHxZ1IgV0FSptZFrMvAu/TkAhxgwSR/1BAe8JO2BNlpVjWpqsW8zzGaWQWtSIJx88PKDSy7NLpoW9in8kxTyyvIwmpm6lu3M9bJh6nerHbTLPzbM8S2PwlOJ+upAsQJetre/pKrb74u78ChzYf8UbBU/t9l17LNdSuETzlH4WJ1YYyNnFaihc2U3cn+hEUIqrVdi5/qEEj25lSFWJ+TsuvxQEkhD9tQnZKjW8cj2z3ALEPA9fvO6gf4uhrTcsTmO/no+RMvIY/Th95YorQFglynrKwdTMTTncEHN+iwTwwfLOra88PdJYCPJDV7xv+z13EETpUQdlEcHLEtTEbaL2Fu6bTnMZoV2ruruSGwUgH79fThjK5bTtFWgw5IOXFd5nDf7uPgIWcNQknYKPvTz/W5r79bIOYHIlEiu+pyW2OVeOw2Qrr1KT/p0XQBem1dtf2hm8l0wffZzS2HsUhVxVCN7/kxyZhlBEzqAgNj5ey/ZlRd5t3BlPnVU9YH75qru4na/aiFWw+Zz+bNAY="
        }
      ]
    }
  ],
  "Verifier Block rejects block with incorrect fee sum": [
    {
      "id": "80f67c3e-64d2-4154-b472-aaf2bdd4f55d",
      "name": "test",
      "spendingKey": "394493da387e148c6106fe14f48a33b365750a73fbde09d5f5fe444f0acf5f8a",
      "incomingViewKey": "9816711831de1c84333fbf6e3e9585b98fb21330a446f08be835cb31cd409501",
      "outgoingViewKey": "411a0e6c3f9fc61fe89ef59e2e81ece70a33a47c808382d29d7e059dca77619f",
      "publicAddress": "c741d5d0aba4b5de0aca185cad9f1a90f5ee4bbbba4d6490eb0bdabb3d9143a7"
    },
    {
      "header": {
        "sequence": 2,
        "previousBlockHash": "4CAB88C05E1749309982F1A0FDE3B69DEDDEB1AFD89A4CA5F78BACF3D7C91C12",
        "noteCommitment": {
          "type": "Buffer",
          "data": "base64:rjl0BmbfAKQMfVmQHmtZ75da5ghWqKHv8ceXcNLh5Sk="
        },
        "transactionCommitment": {
          "type": "Buffer",
          "data": "base64:M5YfqBTEC3/3XMqBtibCBlk//xCl04C6q4ba+LhXC1Q="
        },
        "target": "883423532389192164791648750371459257913741948437809479060803100646309888",
        "randomness": "0",
        "timestamp": 1669926768190,
        "graffiti": "0000000000000000000000000000000000000000000000000000000000000000",
        "noteSize": 4,
        "work": "0",
        "nullifierSize": 1
      },
      "transactions": [
        {
          "type": "Buffer",
          "data": "base64:AAAAAAAAAAABAAAAAAAAAAAAAAAAAAAAAAAAAAAAAAAAbMqI/////wAAAACJO5je9M3k/8a2EsokYWxD5VEqXBDOOIxJ4zzof/4EfYexhdkcKqZnMLJsS0RgHeO4Yw13C17G68Rm5SGDJp6KNSur8Hx+Fu0ChU2ausCVkjuvXGCo83eK7uZm0Zu7gPoLI/gm04ti/tuu6igP1b4Ees76ATDMquk6vHelniI326+w4w5CUHj50XGqyXO+94uOXWa69aSJEMiu0VVN3cXgARlC2TTfBCmOC9PZ1bh45CPBLz/dH74mELhXOs0ZKI/F5e2n9c9ike9rYms1XAkuTv41GypxlC3gEmLSIOGwKRmZpowInlm/+6YJBVzrs+ljMjxIKjmw3QPoLOh2Ss0WzBCFqs0fFyXeylxSm+bakRaL7D8k152quD5S5pR9UevZFih9Vkmon+umepsmnVi0WY+5FcLo6lp6X3nutT9AmduYr4wWzrpPdS+jY1uVfkpOdmxDVnQalL3dVdTTX1iXBBFcWyL/3wrwnLTzl8HIQOmH4DDuNSt3Lqv5I1HXH0Fq4Hx7fEj+kHuUE4sFM5b1J6zLllybZ7VCZWFuc3RhbGsgbm90ZSBlbmNyeXB0aW9uIG1pbmVyIGtleTAwMDAwMDAwMDAwMDAwMDAwMDAwMDAwMDAwMDAwMDAwMDAwMDAwMDAwMDAwMN2qQANf1kjix7O5ZAr1fB4f4aQrzV4IIZ8oa+iOnP68UvXZnscuA+4HQ4xyXvYdVg9CWdNxxMSfWCj/0G80fAw="
        }
      ]
    },
    {
      "header": {
        "sequence": 3,
        "previousBlockHash": "DC75C230456100C5FF80DE82B41F79A793D05B559A5936F13300FED5E8DA5932",
        "noteCommitment": {
          "type": "Buffer",
          "data": "base64:VdFQaijRVCasvqUZQQ4MqtgWQfgPVVoO3MH8i8yEjF0="
        },
        "transactionCommitment": {
          "type": "Buffer",
          "data": "base64:Fg6IIXCXRKPLYT8p6Et4wC6WmN/o/ckHYlD6M+V1HQk="
        },
        "target": "881271989446208257911980828427057262643615932976441214377264856368067535",
        "randomness": "0",
        "timestamp": 1669926776433,
        "graffiti": "0000000000000000000000000000000000000000000000000000000000000000",
        "noteSize": 7,
        "work": "0",
        "nullifierSize": 2
      },
      "transactions": [
        {
          "type": "Buffer",
          "data": "base64:AAAAAAAAAAABAAAAAAAAAAAAAAAAAAAAAAAAAAAAAAD/a8qI/////wAAAAC08pv4sS7HEDTqo7yDPFPwpbIzomN2M4fzIVylhSzhV+d9dmR2MTd0Rm7gRj3YCQCswemH7kwx/MxZUl0GTs8L6a2pb3FdOJOGXsFUti6NsVVKya38gBI2ryeJQ4VJTIQJ+hQ/X4BtQ2VJcx6xaAKZQUWu33fwv6lVERhAJ9m04QgggoWSCS1ffRAI31YF8j+olimzxDw3R0upDxNctW4FpvbQM+RXyj9QxrnNCp3dr6ZECU0zVVJiUxlrWJaf1GDrUOFVT444/JeHANUTwT+oFan08hrZqM3vt1DMsuvZA+4Z+c1km+I2nA+Gc/UP6SGi+HBVWgQcp/mSZiBI9wRcayAJTJz+hsvOWcLd+BkhW4+HHZ0+x1g2djO2C8nk77vcRriq+dkXb4kSVSK2Nh6cbR8cAvB8KVdG5u/a5t72b3SRt5QC0xXye1CnwgMPBXm3xsRH3MwomSgVD6TMPa3M0sWCg+jKgFcOeSf0oMrD2gXUpB0f5DvsCWka38q+HW4xNlzHUEZ4i/0TQZXQv2d0qvygatd3TVtCZWFuc3RhbGsgbm90ZSBlbmNyeXB0aW9uIG1pbmVyIGtleTAwMDAwMDAwMDAwMDAwMDAwMDAwMDAwMDAwMDAwMDAwMDAwMDAwMDAwMDAwMLRCM//mvaCrgZoCxU9nrHI3oHyOkoNiIkqyuXE1v+9cwCG61LiuPtO3QZ/cGdrzJ4K3uANu4qLXrKckvYesgAU="
        },
        {
          "type": "Buffer",
          "data": "base64:AQAAAAAAAAACAAAAAAAAAAAAAAAAAAAAAAAAAAAAAAABAAAAAAAAAAAAAACqZFZhilkbpohFs13xeSGPr/N2cdu5BH57aKeV50RleSOG39A1P2fq6ManmJc0RSSAriYjnhY9uDc4xAqJ4U+9ZYhhSE8luGuAVn0YruNMRMb3jn2b+IN/W+33elek0GUPWp4fQrlU3+1Hvq2SHRlHeA3e+c5Fk653XKRsOJnDzhHHNTD6P38YEqCADe8hRJKivYFvVeF3u3pYetXcMJsSIQt1g9nYjhavGNDBTCIUBRKPhI5N7QfEiNXVZ+XGFT7/w7R5ROJjOhft7+dcAvtRKjgZyR58WCOHmZhxZuT1bcEmaQHQ8OSGPRnxl7OTj35/qA2MrwRUhAvw/VIr2JKOrjl0BmbfAKQMfVmQHmtZ75da5ghWqKHv8ceXcNLh5SkEAAAAsfSquT6MkBQhaAzlU8R/LLua0Tdzxefp7I2weK4yy7Gv5NqBGAjHO+oHfU901YWXUWq8pkJ3fBIExHN0UDktDBPKn4LZ6HTBw1d10s4DWzSydQ3Z8T1n0EW7+ILzda4Ig0y0phOtVW4qo9+9Z8GMwxxnNVlBR4c9VknzBm0FwHZlhFm9enRh5mCCEflRE6ctoyvCU2qVdAM2IHlX7Ic7erTpaDQ36//YtPEHmVLRAcWqgr9Hv5rQmHFXpLK1JV/YFsnDcsJs/uxVGpiGMPB+ORVCFvExfHnOnXqOBMfFUazC9/35Iasok2bwrhlNJDEQpZAec79tRKfqUI69YXbgQ56Vjag8SjCA1io05EF2UVECQgzKt3GuJkjVgmREJegqwsRXqPufuMXGCP3yR4oBNLYXnOUZzSLS85Z4TDJccKQtG1LLsfMxv58dryv4Q7QepowPnWpmezh+J7R4iaxNG1vLBtwj6FDYiNfP0ZsXRA8qi/RE4HZalRyEzm1PMK+Vtc3enYyYkNq08wpgu0JCwsyKLkqJvg5apR0tSj05kk/ZiF5zatlKUaGMvVYAqmf2Mm38DckQ8/D69MZsvg5xoQRwmWbUGMa4XEX/GcxD4p2vs27+jwOulW2hhRgwPZNE2DGbrA5bdhE5Jy+a+2umRRGl2RhnGpI9Di86jXyjrjQSQY1Ch8IHoWwQdLBRgVig+c7eGWRt9//7j/3c6HjhYTOXXSwiDNpWhE3x3lXqP6TEauiqW8YTWfhE5KhWOvPqOGZjzWYlbuGKOibMvNiF99BvvsaMqjQ39GLyDuXAv3Kls/TsLp3aSQw+j/HgwxEgGqcr6pek+WiPXpsQ38Q6rjAnO3weieopNa4DoAvUtZz0qZSw3PigGskNesYTTnSekFptTRfNl1IL+KY5zCAdXDSFsS7Dvd2Wqdnx7Hnu5+PNNvYRU5fNBgnIsat+l/Fp631+FwgYPVOMWvk4yWaYboJqA3oCg1Sw1IRHA7fWYraaLdCi0LjiKoUq7RHZuV0bkljIMp3DFp9P3VwbPT1SVWuCfORvc9FVzpI4svbhqzo5oObanN5YWiKOwxeJQrMKnGLcna2YPW0QsevFllDTTx6YG0jlanAIUveKtqPYe89SLVKsE6Z5Jsn/SQY/xsheSx9h/e/srNnQ4lkPT3xQrubu+/16Ft3H2UfbhFZDspAfKHeh5kHOJ69gu6z3uhRZP8lWLHZ5Qnjf4wp14ecRiHKIl6vb4Er2VLsaGNg0Rbxi0KycqOx9wf2zkEi7xafXF+72rPKHaLy5ks05nt1iaXFOMKGZeSG7mEdFt2Yp5ZyKdSpFo5jgnDZQauaOxS6AOgMseEKoZmxWgPJ4UTIOYFoSzFLcNZA1P0nPmOv74k8dTVKRd/iSWgfAUqVYBYHW8Uc/dzkH/kswlXJWu+Uwr6twfQmLhJkILWTE4/jYjwhilo+EQ/vzVnE4l7iQijmzMFyK7gsPMD13/KjsQCZ6s+P8a+daG0q8u5mhijniswk="
        }
      ]
    }
  ],
<<<<<<< HEAD
=======
  "Verifier Block accepts a block with size more than MAX_BLOCK_SIZE_BYTES before V2 consensus upgrade": [
    {
      "header": {
        "sequence": 2,
        "previousBlockHash": "4CAB88C05E1749309982F1A0FDE3B69DEDDEB1AFD89A4CA5F78BACF3D7C91C12",
        "noteCommitment": {
          "type": "Buffer",
          "data": "base64:TNv3GX/+Vhh6dNo2ykW60+tzb3nZIPq0RinVdSza+UA="
        },
        "transactionCommitment": {
          "type": "Buffer",
          "data": "base64:7CI1S8sdtvJ3AhP3hbgIbLGTG4R51uYEY4xOSYz7Uxc="
        },
        "target": "883423532389192164791648750371459257913741948437809479060803100646309888",
        "randomness": "0",
        "timestamp": 1669926777695,
        "graffiti": "0000000000000000000000000000000000000000000000000000000000000000",
        "noteSize": 4,
        "work": "0",
        "nullifierSize": 1
      },
      "transactions": [
        {
          "type": "Buffer",
          "data": "base64:AAAAAAAAAAABAAAAAAAAAAAAAAAAAAAAAAAAAAAAAAAAbMqI/////wAAAACEMaKlez470D0qkAksafW7uscSD1HxMr5Gg/Md5IPPaDN+4Gcaqxj0o6ToykAZBsiSUa2Xge0xT9Jc5T6jPa03vu2f29Rf/C769JsQXxlnCCPMg3/lxU3mrO9hVY0RnTIBhVr3AJ5MAw62S17TznGbjR1d7UTF167zb5RuqVZSNPMFlQaC2MBHko2p+KEOmyWy8yVpixw7PicE7a1mL0YzuxxHK+VXAl3sr+T2KZvo7V0q9Da+aSsUbLnkW0KRwSXdXF8hHTEkkaSbAITMMflHxx3HV1X5DHch44vGBy5no6Sd888nLOFQO2NVPo9z9H0fjpYdKMO+XKVA2ryucH8paLKl3rX3hkHRbsgIAaD/0eAPVPK8mfq12SVz8HOa7GWBRyAHPoF8Lw4nCnxJ6VEkdg0eFuWu9aLMJDN1IjnZG/oWJAQ7T2Zderuk6aIFQlOPoLVfqaLm287UTaFHVQWlU2QZMV9wjbo5Bl7ysL5YIAqbKGuJew2C6/Zd7ngtr2OLTKW2y9z1D+5ThTownILosVSJ2y9VpjRCZWFuc3RhbGsgbm90ZSBlbmNyeXB0aW9uIG1pbmVyIGtleTAwMDAwMDAwMDAwMDAwMDAwMDAwMDAwMDAwMDAwMDAwMDAwMDAwMDAwMDAwMJKCL0f9lOAifesDgxPyJbKs4faac8M1qgpalfp3OkWkJd83PTOmzmcUfVscoxvnPQ6EqcvCuFEOy41OzmPWiQ0="
        }
      ]
    }
  ],
  "Verifier Block rejects a block with size more than MAX_BLOCK_SIZE_BYTES after V2 consensus upgrade": [
    {
      "header": {
        "sequence": 2,
        "previousBlockHash": "4CAB88C05E1749309982F1A0FDE3B69DEDDEB1AFD89A4CA5F78BACF3D7C91C12",
        "noteCommitment": {
          "type": "Buffer",
          "data": "base64:9ErI3/WJWF42dO9gypHy881R8gFCSg/baBmmk8SigVg="
        },
        "transactionCommitment": {
          "type": "Buffer",
          "data": "base64:ZCah2x69NjDxNaejK5BVAAopMo45VTOXEKC8iQw4T6c="
        },
        "target": "883423532389192164791648750371459257913741948437809479060803100646309888",
        "randomness": "0",
        "timestamp": 1669926778645,
        "graffiti": "0000000000000000000000000000000000000000000000000000000000000000",
        "noteSize": 4,
        "work": "0",
        "nullifierSize": 1
      },
      "transactions": [
        {
          "type": "Buffer",
          "data": "base64:AAAAAAAAAAABAAAAAAAAAAAAAAAAAAAAAAAAAAAAAAAAbMqI/////wAAAACGdz8iNnKfEcZiJfU1lSn7E2It4jkuHYO7hpxQnrd+X42V+1dg8LDZoH/sOcGQ78OV0lWxnrU1WGhZJxSdKupw4j5+RU24KG7DJbS9W5Ln9FkD6UkJnGR4oozY7Qrg1mwJwqUsU5az3RQwEU/zDWqrC3m4RtIzZcsFJaoCOW8lsM/sVBw3dHndUWFBd/VedCGOvg34CZqFhzSAZ4e6eg75uvx7j2Tw7W/oyzShn78sUTWYvtEfkEmTp6Hra2P3ekF3XkCNZ/VHhgWBlW2taen9qo7KznGTQ30BkRM6p3vyEnWY5SYR0gvzCrFN2r77S9EJV61emd645zda4e0xmClXfqXbanjvNI3dHYq/7BuCA3ETVF1HfpyRmK3LqYpdpIW5hR20eMPm/6bkhZC9C9jNNrSXbcpaFGzCh+5RSGhqYXktoltEdVSmxeilPXSsE16pz9nNQcb6b861G8iUlWcWiPoN9YOzgQ9c2GTXhTuxVnRpg3le4N/IMyvZV1jV7/0Eq4Q7vdEVpzLuDX4D9V5KSNQQnHTlZttCZWFuc3RhbGsgbm90ZSBlbmNyeXB0aW9uIG1pbmVyIGtleTAwMDAwMDAwMDAwMDAwMDAwMDAwMDAwMDAwMDAwMDAwMDAwMDAwMDAwMDAwMNkfkrIWZOcl3gUEpzsXzA/73vARyaSa26UfXjmCma/vgH01MEptFBGEf37iqnX8XbaSgllaM6FuWn6TcY59BAg="
        }
      ]
    }
  ],
>>>>>>> 9a6a4023
  "Verifier Block accepts a valid block": [
    {
      "header": {
        "sequence": 2,
        "previousBlockHash": "4CAB88C05E1749309982F1A0FDE3B69DEDDEB1AFD89A4CA5F78BACF3D7C91C12",
        "noteCommitment": {
          "type": "Buffer",
          "data": "base64:D4jxp0fcyODVMeJdekyz3pk8Y4jrHsNRTb5nRWys7UA="
        },
        "transactionCommitment": {
          "type": "Buffer",
          "data": "base64:GjbnRC5a3JedoFyIPTUPYMGhZYaJOw39we1VwJ2Dbis="
        },
        "target": "883423532389192164791648750371459257913741948437809479060803100646309888",
        "randomness": "0",
        "timestamp": 1669926779609,
        "graffiti": "0000000000000000000000000000000000000000000000000000000000000000",
        "noteSize": 4,
        "work": "0",
        "nullifierSize": 1
      },
      "transactions": [
        {
          "type": "Buffer",
          "data": "base64:AAAAAAAAAAABAAAAAAAAAAAAAAAAAAAAAAAAAAAAAAAAbMqI/////wAAAACL2ueUV8ADMLpWb9W9GNg5Ek/TAEoL4Zyh4weLVYmi0tWoKxm1rt9wZ6kingP+XQSLOW486rAothg6xXeIDKu4kKitPlt5JmZWyJxjJjVALMaOL+8GLlvJ9zp+ddkyVG8IQfL6RzxdS7VVIQHf6bw8UzMxFpq4dnYtBZYGnijtCUGcql8xRyOsHVjeBwZQDY6iHyaEmFZJEHCJMZ4FO/av0Rh+MU/8VMCt8r9aHvzRI1k3Nkx4dG0UNJNsNh30IdWtBZT7ECGzY3MYehA/n3QsTFaU9c6T6YKyKGIVEncAILByhkFrYkGjbNvEBq/cMRkpcD1bv8msVJ0rJ0BujTwalqMYVSZZVv4GcoRQ1ly7yVvN2e5Ar5csdOel0v4oVpmoNzQ626YSCo1tiMzpDJ3rqkGvRK8h8cyVQVdQXDjJspF5olUfs/tGpp9g8nlEW2wR4fLsAYd2UCqifBK8u4d8aSrpTSQBTMBfA1QLCBxuiKuF8RgEhnlcUG5DWyChBeT53Yr9Y1Qz0SRIp4Wd/K9UP6L+WC5HUPxCZWFuc3RhbGsgbm90ZSBlbmNyeXB0aW9uIG1pbmVyIGtleTAwMDAwMDAwMDAwMDAwMDAwMDAwMDAwMDAwMDAwMDAwMDAwMDAwMDAwMDAwMPv7isrrk7Xea4KGovnLPb6rgy8poMLYUM1fjljxz/0tyXmdByuLspksM0Dpr3n6j8QZ2F1aIKEQ+ZjjUtu31gM="
        }
      ]
    }
  ],
  "Verifier BlockHeader validates a valid transaction": [
    {
      "header": {
        "sequence": 2,
        "previousBlockHash": "4CAB88C05E1749309982F1A0FDE3B69DEDDEB1AFD89A4CA5F78BACF3D7C91C12",
        "noteCommitment": {
          "type": "Buffer",
          "data": "base64:hWi4gOOTebJoosj/TFRFVyGD3H6z9ZBysRT2Z3S2zBc="
        },
        "transactionCommitment": {
          "type": "Buffer",
          "data": "base64:TOGl8TGOKnX6KucKQvCCfBj4/LB/bZwlOVv9sp8u7Xc="
        },
        "target": "883423532389192164791648750371459257913741948437809479060803100646309888",
        "randomness": "0",
        "timestamp": 1669926781070,
        "graffiti": "0000000000000000000000000000000000000000000000000000000000000000",
        "noteSize": 4,
        "work": "0",
        "nullifierSize": 1
      },
      "transactions": [
        {
          "type": "Buffer",
          "data": "base64:AAAAAAAAAAABAAAAAAAAAAAAAAAAAAAAAAAAAAAAAAAAbMqI/////wAAAACRL9hV4zjGGhWvkV7rokwKBJ6DuoPKpb4D4A8ZlY7x0NkJEUW8lkptOOZahACZ5/ynjcN7gUJJQ2A6VX7EU1GJUC8tXFqrkYcudV2ArdJhesXDAwqjKoKkq6epIDNmi3IQ3CKXBypeg07qfQzkbwPv8a/GnWNAGU2wHG0Rl5hqkoJO0I2wIcXm17/K9mmLCMWEFwG/iIKE59g/M5guALVj7zGfhKZb3B6z6kxXFtBh/TLgsCAv8j/cmui/DDDPWCANn91c+48H1MHxwyYrVakOxZ/1RIKTi6Vln20/iuboNQBtCLhXj7Gqe4fbCAbQEkQrmN5miraIaYbzxBAD3DQgVdbCOIsqmWNbiyS2XVMpRd0nxomtScSYkGadAwIInA55k+33hGK8U+s55lq6w7lzBF/4VLUkIg13M7CC0+8iMu5qaEsxNnO75Znqw8udh7ohPiI2rtNTCVfV+ZI6EFO+H0GNRUVUCd4Ic+CvsSCfsSeTb4qrxKfAbAHeBdms9ulNCKzfODDyjVLuBh7R2R5Gl0FuWJH8qo9CZWFuc3RhbGsgbm90ZSBlbmNyeXB0aW9uIG1pbmVyIGtleTAwMDAwMDAwMDAwMDAwMDAwMDAwMDAwMDAwMDAwMDAwMDAwMDAwMDAwMDAwMN7s+ioXdtEovYkLFmoa8w/XbtDZt5O+aZOElTBLckkkTNmusJ5H/UJWl6uJGTN+gzmrOLctBgeZyJxIfHHGlww="
        }
      ]
    }
  ],
  "Verifier BlockHeader fails validation when target is invalid": [
    {
      "header": {
        "sequence": 2,
        "previousBlockHash": "4CAB88C05E1749309982F1A0FDE3B69DEDDEB1AFD89A4CA5F78BACF3D7C91C12",
        "noteCommitment": {
          "type": "Buffer",
          "data": "base64:OB2l57RujG0Ku9wut78JtOQR+3p2L+OjSuinhExZWWY="
        },
        "transactionCommitment": {
          "type": "Buffer",
          "data": "base64:/8sfeIJWD2QlwwFwPJGgfrHGyQOqlkDZFJdmn8aM6JE="
        },
        "target": "883423532389192164791648750371459257913741948437809479060803100646309888",
        "randomness": "0",
        "timestamp": 1669926782053,
        "graffiti": "0000000000000000000000000000000000000000000000000000000000000000",
        "noteSize": 4,
        "work": "0",
        "nullifierSize": 1
      },
      "transactions": [
        {
          "type": "Buffer",
          "data": "base64:AAAAAAAAAAABAAAAAAAAAAAAAAAAAAAAAAAAAAAAAAAAbMqI/////wAAAACAxJqpFma2oUR8/urgqAS/zaNwQuK4ouZ/jiA48EAsQjxq6fn+vh7OJF8DKy9fY8+SqFbyotoNb+jSWrHfVO/vzlRA5bbClTX8P03AVqIbovizBLEQvMCW2i8Bu2plAdMM0COul57ozVxaSobXFUF6pJW9mc5SMeRiYYBhtuscnBV8qfc1QEiZbM77RDE23iWt+U7iujaRELuKK5EGaND6YycuvI4PjsPP9LIoLEs4PK4NokiZQOYGSt3BjiltlLBAIUnv/xLocdzZu3G/MHUnjzSgdAB/dlaQ/aWnCXPWHjJ7Gw6mLkTGnNwT9sF1Hn5mFe6uSjtG4G5HivSmEU0qlGqj75ShYErDGlkUpLOcBbfBmhJGGuqREPJVqQ0iTtR68cPVNYrCCAdT0qLt8raB0SXCH+D2V+qvPnjjpJTbTCnXY3yLAMg98PZvmKhXE25nsVbrekBsEJFnIFXrT3rVRW9PQU8kjXUTWBKyF5Pk6uIQcFW4FD3Fym5xFLDv4/przg5gZCFlOkJ1Mq79uPGpMjre/owtHmhCZWFuc3RhbGsgbm90ZSBlbmNyeXB0aW9uIG1pbmVyIGtleTAwMDAwMDAwMDAwMDAwMDAwMDAwMDAwMDAwMDAwMDAwMDAwMDAwMDAwMDAwMGroIzPrZjamu5Zm1amse9DCD/KomwCigUvcomMoxV1jp9bnq1UGXjH2UmZXqPVwZboOeSwz8/hsYdNdc6XpwQI="
        }
      ]
    }
  ],
  "Verifier BlockHeader fails validation when timestamp is in future": [
    {
      "header": {
        "sequence": 2,
        "previousBlockHash": "4CAB88C05E1749309982F1A0FDE3B69DEDDEB1AFD89A4CA5F78BACF3D7C91C12",
        "noteCommitment": {
          "type": "Buffer",
          "data": "base64:KKIqb1d8YSN3PuUC8qPnEK706EU10sKnze/8DE5TK1E="
        },
        "transactionCommitment": {
          "type": "Buffer",
          "data": "base64:5zAcpSoi9ZRR7IRFaLNRBEh44Efkx7eJ5jNbYcEM8h0="
        },
        "target": "883423532389192164791648750371459257913741948437809479060803100646309888",
        "randomness": "0",
        "timestamp": 1669926783007,
        "graffiti": "0000000000000000000000000000000000000000000000000000000000000000",
        "noteSize": 4,
        "work": "0",
        "nullifierSize": 1
      },
      "transactions": [
        {
          "type": "Buffer",
          "data": "base64:AAAAAAAAAAABAAAAAAAAAAAAAAAAAAAAAAAAAAAAAAAAbMqI/////wAAAAC4vOrLkTZnQ3tL0YaX3FTVgQc4fcn7wSCJ/LQd1nr8EKmDeUvuUbytHjHzh7pCCGGlW4G++x1NM418mqp51ZT+v0DN+G3HRyrqGF4U3H64PoRt3E0tXEN0hPbPP0M+3nkFK9c+qQp11pTAdKO3oti7Sk2Vxc8dkdryKYvZp4IJnilbG7VAUQjMwjAuCXCxDxaltV0GKawadc2c3rQbZWFhdAWFMceknf9bpiHUf7UGE8PJlrEnlr0QtpGRDhzDxwV8a4crQQ052yISIPwPoQEOp9lXrnGuF8pyODQN9KlL3o2Ucb5EMkr3yuwnGSHbTC4sqagljaEJXwCW3DQRKt1rHfKngzvWlYSY+5U5rIqjBCFN2ETqNR3xMDMdBcll4mlfQT09nYqhehivmMb+XHsonz9pZ6VQn3T8x2UtSqzH9xkwxmpxynqSnctTsdNegkfpZNhKWS1ysgnjYwhv0cRwEdI+laK4QON4O7elxny4/VoUlGELSY5QuT9NNWZCDXutN/huzXPZ3GYzCo1FmWW2yQUxkpSlRYxCZWFuc3RhbGsgbm90ZSBlbmNyeXB0aW9uIG1pbmVyIGtleTAwMDAwMDAwMDAwMDAwMDAwMDAwMDAwMDAwMDAwMDAwMDAwMDAwMDAwMDAwMODkFn08mXoLdsbknG2OQ69OUfpRUHwHV1LNHVSlAtSyQjKIknQqmLil3wI0k+TCEKtfyUtMh2/NfA2YH3lgUAE="
        }
      ]
    }
  ],
  "Verifier BlockHeader fails validation if graffiti field is not equal to 32 bytes": [
    {
      "header": {
        "sequence": 2,
        "previousBlockHash": "4CAB88C05E1749309982F1A0FDE3B69DEDDEB1AFD89A4CA5F78BACF3D7C91C12",
        "noteCommitment": {
          "type": "Buffer",
          "data": "base64:CWUK9OYr73YrGewYWo+4VLCBeD/5fH8iH0W/My0KilM="
        },
        "transactionCommitment": {
          "type": "Buffer",
          "data": "base64:EtVt78sDQOTcHdErlEY/n4+DHUMqbq/d7xeS2gY81yM="
        },
        "target": "883423532389192164791648750371459257913741948437809479060803100646309888",
        "randomness": "0",
        "timestamp": 1669926783927,
        "graffiti": "0000000000000000000000000000000000000000000000000000000000000000",
        "noteSize": 4,
        "work": "0",
        "nullifierSize": 1
      },
      "transactions": [
        {
          "type": "Buffer",
          "data": "base64:AAAAAAAAAAABAAAAAAAAAAAAAAAAAAAAAAAAAAAAAAAAbMqI/////wAAAACn7+S4pJWdpd+CwEMOvGsMSFBMxmvaZCnhum0Mm89DHg8A61C3NLCegFklEsJGuGWt6RmCRYSfZmwnfV5cReUi61rg3AsWDnUTjSK6DCAxb9HqY/wqiVgC+7EdNJWX2VwZLsMPzO8fZqEIgJIMbTALKsOFJI/wvXCOZtnK6Jjh9bDBNOtnuaYHwB6BViS/pziOKeh2BiYvFA2ScW12Afd7nVKWB6qGBI7JpCqKMgD6LJLguUFCUngnMvmh6WOw5zWlS0ZuOswZ/cDKZP2NTd4WFbtq+P6TtCym+XBAapNGpkudCMULA16c5Ecf/5yFGQBzZLKRXc3ohjk3/b0wYD9xlTuOtFHU+ZVRziPCwZcF7JJ0S+bOrqUamkhiVLqw2jZly+bQXFoicGfP6X6OC1VIIpApYzxC1nczPZdtmXoSUIcWm3wOEbJynZq1YNBWfBB7KzWx7ME6IfuibQHdkMCCY5KLu91jv+OYy9RHG3WP3iCcRvo2iUpu6fq94zTx0sNBhEkG0kHM4miQM/1CkEBJx2whZiuzTjJCZWFuc3RhbGsgbm90ZSBlbmNyeXB0aW9uIG1pbmVyIGtleTAwMDAwMDAwMDAwMDAwMDAwMDAwMDAwMDAwMDAwMDAwMDAwMDAwMDAwMDAwMFz+dtwt3MRvJJbxBrhJWfuMKLN+mguqlhRtgDnGdm8+HlykvB23bGxMLgapl/v1SNVXf1zpC3pA/9T26JBbKAw="
        }
      ]
    }
  ],
  "Verifier verifyConnectedSpends says the block with spends is valid": [
    {
      "id": "13974b8c-3630-4122-8670-4ba437931fa4",
      "name": "test",
      "spendingKey": "c546e89fe3b82d544c8fd28dd08ccedad16a50a1d2afac69b12ffde4bdac0126",
      "incomingViewKey": "036a78f80f98cfef8de89b642a1b197e44073668b39c2d8ff03ac0243c402901",
      "outgoingViewKey": "f88a955267d1570ecf520efe5b5a47bcf74adf2099269538f46f0afff7f13f3d",
      "publicAddress": "aa6dde9afa3f75b8f21ef4dd52759b6e3adf5cf3b599f4f16b983bab0b88b497"
    },
    {
      "header": {
        "sequence": 2,
        "previousBlockHash": "4CAB88C05E1749309982F1A0FDE3B69DEDDEB1AFD89A4CA5F78BACF3D7C91C12",
        "noteCommitment": {
          "type": "Buffer",
          "data": "base64:oPreAOJsX+8t26ZxRZiudOAa0W10adwbllVbFxlCdS4="
        },
        "transactionCommitment": {
          "type": "Buffer",
          "data": "base64:VozeYVqRrKw7ovOWKJnCZ539hqN/TbMEkiDizFIrzZ0="
        },
        "target": "883423532389192164791648750371459257913741948437809479060803100646309888",
        "randomness": "0",
        "timestamp": 1669926784967,
        "graffiti": "0000000000000000000000000000000000000000000000000000000000000000",
        "noteSize": 4,
        "work": "0",
        "nullifierSize": 1
      },
      "transactions": [
        {
          "type": "Buffer",
          "data": "base64:AAAAAAAAAAABAAAAAAAAAAAAAAAAAAAAAAAAAAAAAAAAbMqI/////wAAAACl2wt94Bk30aWaFH6sxcZQ9+J1/GAdwl6WyYqbrqaC6pOvbLNb1kvkhEfpMN3HQraP1e1b/lvOjXPV0quqMASD5LWGSem5NBrGf814q1x1Ei/s49p517N7EtxxGOvSJTsM4EXj2RCge5jmJXR/R9gEd19u6msoznDXsGqDxc532FqHKMu6i56StZBimevSSneJiw2m0EtQ4zK2+dKz8T2HhWO00n1KUZO0jytNQdAa/tR6T2hO2eyLY8xNEEabRIj0FDC1G12k49apsbZSeUOLCsR/EVSGtIkqUVcCgol0jQgpQMOJjEKLOWXtmBs1bbRGyvTumt795TiskhqsJn0bxHpZb0EcgIQZVjgusRoE0j0HzEDmP55WuMySxoEwRlxfDpZO38iwuFwV9RgfyC8B+cCfFBx2oDraBrNc+/5eDnezA2FHR8y1fe58Pximg/qmfCaH8SrDXopYQdtfOmPE0vU6xIHaHdgxNQlKoE1CU67qZrJlK998xsBpYuwKmmZ/KfviEiS+qBkNXvvKJH2c6E1bPlChdk5CZWFuc3RhbGsgbm90ZSBlbmNyeXB0aW9uIG1pbmVyIGtleTAwMDAwMDAwMDAwMDAwMDAwMDAwMDAwMDAwMDAwMDAwMDAwMDAwMDAwMDAwMDrpMvs2Yqm8uiBwGLIdTKKxlrDPb/Hti2eXyCS41wey6SbGxoCvNzTCx7Y/4NTDCLsrQ/3umxccb8VYz3hkYwY="
        }
      ]
    },
    {
      "header": {
        "sequence": 3,
        "previousBlockHash": "F708A2CEE746532DE4F1145FC88A7E8ED23BCA152E17B70B9A526985F8F72821",
        "noteCommitment": {
          "type": "Buffer",
          "data": "base64:1UlIgZM799pGr05LcUSM1VIVBuGC7hwpSJUvazWawDE="
        },
        "transactionCommitment": {
          "type": "Buffer",
          "data": "base64:eLT4asn2USpffP5mnQ8yd3Cnzlg8cSErixFbM7I6na0="
        },
        "target": "881271989446208257911980828427057262643615932976441214377264856368067535",
        "randomness": "0",
        "timestamp": 1669926792494,
        "graffiti": "0000000000000000000000000000000000000000000000000000000000000000",
        "noteSize": 7,
        "work": "0",
        "nullifierSize": 2
      },
      "transactions": [
        {
          "type": "Buffer",
          "data": "base64:AAAAAAAAAAABAAAAAAAAAAAAAAAAAAAAAAAAAAAAAAD/a8qI/////wAAAACjrYjh0zXWWqEZWPxewlNJUI+Q/MdCyNYEejSbLb+9DrwSApbfbrgBcY8NztXU28KGUDTlDEFFdEe8mre2qzkG0GMG9K2mXqBm4sln6P7X1tOW6Eda2ebSzvdFtUs1LsARWtPB9/Zd9TdJB8fIy/xLklTM2XsOiZOjxixNOrNAG3TuOoITACxTli4r/9q2dxKoVC5K38/8czBQKxdGqUgdV/pwrtD+yrxf18N4oflpU+9/U4gr4cqXqaE5Z2n9gtcLzUDRX9dV+cZxpJ8BZcINm969uDhqog1JTn2JzHVvgJHROEu3QNGDOw/p9iBhXuEYxt/uH/H0LVeFiF1GadY5gBq5NDe2owc4GRhsC48zY+f53ywP9hPxoptrZ0KOqcYtEG3Rl7PoFXWULH1ypNGISPUCFdj7DNGAQc5v4caIXUiQzUrKyFHzFSav5MeOW/liZJIcODna0LbRQv5wz20e9ZqNBNT1k3TFHEyUWLp9WNI8N+dQMEE9PBvOkD4pwN1FHqSt4no1aD7pGIoXFGgllrNRs/LnXyBCZWFuc3RhbGsgbm90ZSBlbmNyeXB0aW9uIG1pbmVyIGtleTAwMDAwMDAwMDAwMDAwMDAwMDAwMDAwMDAwMDAwMDAwMDAwMDAwMDAwMDAwMBXE0rbOvyZQR+xZJvOc7GVEm+XHk0+YRADgVEe6KlCyhFrSjldEO5jW2MsgT34JtB21EWSRAx4y14wFFHM47AM="
        },
        {
          "type": "Buffer",
          "data": "base64:AQAAAAAAAAACAAAAAAAAAAAAAAAAAAAAAAAAAAAAAAABAAAAAAAAAAAAAACX7B/B1Z8ZaPARHm8PXDlN+636Ag6asP0u1XcFZAAO62Y2D+vw9eOTu/0NABJDWXmmuQZj3Y7YY4IBvJC6SLIFNykdzARRTVqTh5UQHQawj2AAx3h5LiKWjPBbO5uXsD0BwTwHouG3VSY9MRQZYToqyl9qO9ybH7avdpuOp0JXWxnmhMueDtwwFD831Va8ZnyZXzj8M5ikbHGf/yKutk5iu1BGnvzsyx05wBX56AZWbg4zSJdmllKvj7+6QNzp6HiEyCkaRckEzUdkT+d3dAcf/9BaT3oovDhPYTvDBQ9cb/mGOfHFmb75rjOyO6+ElnX8ckddhSAl+F3328UcMHrVoPreAOJsX+8t26ZxRZiudOAa0W10adwbllVbFxlCdS4EAAAANeOfwhlu7GSbG3jZSKkZ45Kh4NlhLvtsCjnoGbQFSeA8ftBlDD/4n1XlK+Y6DjJmNm+I9YejiL65p1pl1g6hoFXYVQnA8HW9HvIX2wD7D+uqs1DlCyHtGcZvE/+8/qEAgCURGzHVPuGrquTFqbJ4wHNHGPaAg9/5hKVX7YPCdS3BowMbAYJH2H5pC2h0JxxIgfO2popItZsfd93+2bG5eK2yCpQjPitf9s4MpfAVZsFAuQoXwraFIJz/Is/jXOlxF7mVX1ncGvLlNfOGXRLii9p8S84FiKqrJHr0Y7IvioJi/eZsZcHUHSZyrNez1c0cp/HWcPpunvssULgmhSDogPi56EaTISGeN+PRf+DpbHkgo0578wIN20oMxejVCJbyCSnegCpBcvNFRstXxg+TKDeOUarj0HXylxVW8fbMJNWUEoF+4vRTgYY4YrxNG2v6dBFZQVLr7A1SXi5ZQ7ypVBH0b1QawWSu1KG+gX/kb9qUi8GsrJmZna5tFq6EhxHYfj2WidTT37UYz6RWlvQX/FvYsDAKktv1NonSNM2qjU2BwReoLHGGnLdfq8o1zrtyfWvniPdwuYfQcgd01t6bIpTwinLuLvIH/sFXr7yerIektQBjNb9HyEj0eH2CYbseXUNG2ElQO8n2Dnaq8Tfp0OQOw36Ng6tZYfNc01dF8MdHCz/BHOQ7EZkkLhe1X5Zv2BqVPU7ztkai4ZbuT4Ec4GNdmtqtf4iXCKuQNjCqjSp+sSaA2SVl4do1gcBLb70L9X483QPksLK2Hs6hSauSC4ji7GT2HP1p0OSgWfYvezDvAbcJ6LX9P2jCToFUewT+wSQSi0lxgaOH4IFJ5OXgMX8JybWHlg24mRtt96yAmSAByASSHeJ8o+gCkwmuboSvV1Douf99HJAWxtYtZln4o+DUrGPJphKjoaOPfg4KCi+QS0ShWQTkCkS0Dwb54t64/HrPgeUBwX2Sa6g/MdqMr7jRTAkPJ05zQO0m4FXRF5TVgvcJ8pgBcxj0SzoMrmvYUEscEef7dIz+dHJxOcyAnW+ZtgZfFK+4G9IgBBP0S/+U8wHMsBW8UCqb7URuA9lQnxLH+sj5x04n2+OcN3mtYwRceh1WsBZJTiTzw4vLAr5O18BG8Pl1aTjKQeHUbxb3Tu/XS0detqD8m01Ma65zZP1Iyy+qA5bNn2zjOjD499wuBlEIBeMPnHdbSs66vy4Po1xC5mR7TcQpGwmVOuEfrjSI204apvt5grSfNGLF+hJ8AFj2qNd8JG5zR0ddO2JOKCws/967Z0oxrBXTmunF97KTHoxID+yOFAif6Hk9uyh7weSCJffJC33B2QR4WTwDHf0z0iJkaZyFLK6Hsx1EkitiDaw7Uj708ECyEwW+o0S7BKabieoQWodutg0ksHmLezMSXf8tnE8wTeW0gQfVuAI+6eoWDUFQiu5wj43MlrDuFV1sixtoaomtbK30PQkB/fGiZNNRwRitZIQESAEmP33Fsw/FR+svFUYdtRtYHw0="
        }
      ]
    }
  ],
  "Verifier verifyConnectedSpends is invalid with ERROR as the reason": [
    {
      "id": "dcebcaab-4a62-4a25-af04-a814f8ca4a66",
      "name": "test",
      "spendingKey": "3892e5f554fd02d6bc26c9a9d224be59be29ea4577b3de0c9478015278650b1a",
      "incomingViewKey": "edb5f4482d5a970a82c672d144379dfb60bc762b49d6a7bacd8b8c75260e6904",
      "outgoingViewKey": "887b6c402984cb7327eaccc42c0056546ff497ecb5a83d57e03abf34cfe25553",
      "publicAddress": "feb36b6cc11fc5f963786f9593a904c21f3004bb16ccb18be027cacdc399319a"
    },
    {
      "header": {
        "sequence": 2,
        "previousBlockHash": "4CAB88C05E1749309982F1A0FDE3B69DEDDEB1AFD89A4CA5F78BACF3D7C91C12",
        "noteCommitment": {
          "type": "Buffer",
          "data": "base64:ZMO9AP/Upbhvu33DGH0MvKYR3KjFtEiZt6uinvjOBhs="
        },
        "transactionCommitment": {
          "type": "Buffer",
          "data": "base64:73X33VzDQCDqBEtKm6CcBp/uAfz9Zfn/viN2vRHNyck="
        },
        "target": "883423532389192164791648750371459257913741948437809479060803100646309888",
        "randomness": "0",
        "timestamp": 1669926793598,
        "graffiti": "0000000000000000000000000000000000000000000000000000000000000000",
        "noteSize": 4,
        "work": "0",
        "nullifierSize": 1
      },
      "transactions": [
        {
          "type": "Buffer",
          "data": "base64:AAAAAAAAAAABAAAAAAAAAAAAAAAAAAAAAAAAAAAAAAAAbMqI/////wAAAACnWRxWDYbCP08hBjN4ZP4v2YZePxSktF7U3GQ9jPQhZfteGJxU6XG7zc/RMyaLuOWYlXd/0886GUarSIuG43HLFIlFMb07iW4OK8XmndcfmwJq9RcM2yGfra7QCBKk/zECw4Kc7+F23VyveKCeKttl2A+CQEDUCGJgRyVBRhAun9P/ghPbUqu21lknglKAyP2TsodkNBgSlDcMcyp0HfBKpJRLAS2QiO7Z528RyNExHnmi7T32nK2zLdmh6gdxA4zc3Y1+GecDeLH4idsSXyZdwjweSwY7Ft9QomAequC2YhjRvYyYE/fpcexZZrounO134ode0MDHukVOwbcKR0dfbmWIDot4FVX4NZ9UsAUanzqVpfrYyCMYQ7lY/0U/m1L8VLvur1gtjaf34D/yg1+0+hXdj047yAQLO2bHlykM3JdjwpvRVCMAMLvNarW8Aej3yzeUr2YX29+m01Rf+BIbkLRkENs/USR9m1UYCWXVF8H/A5Z92XZ8IU/t7tx4Gqk61/xBbSJFoR2sHgtiE5u2u5ZR2p68sNZCZWFuc3RhbGsgbm90ZSBlbmNyeXB0aW9uIG1pbmVyIGtleTAwMDAwMDAwMDAwMDAwMDAwMDAwMDAwMDAwMDAwMDAwMDAwMDAwMDAwMDAwMPrO32+2pBcpsrbLZaEBwJrjT7ifwA8bNQAoWP2b4/tlggLC1oOCApsZzl2aLPkgXUDin7BHukvKrRx6DSqdqwk="
        }
      ]
    },
    {
      "header": {
        "sequence": 3,
        "previousBlockHash": "5912F1EB54CA0104C17546EE2AC22704F30C98C75EE613FDC01BDAAF36C6E001",
        "noteCommitment": {
          "type": "Buffer",
          "data": "base64:BZX2dh08DJz+97mVuVPIRI/xSDbIt+ejt9javrV5u10="
        },
        "transactionCommitment": {
          "type": "Buffer",
          "data": "base64:hoqz0g0SpVKxtDbkq3EUAIs3BdfcdzwvDwFgbpc6EWQ="
        },
        "target": "881271989446208257911980828427057262643615932976441214377264856368067535",
        "randomness": "0",
        "timestamp": 1669926801047,
        "graffiti": "0000000000000000000000000000000000000000000000000000000000000000",
        "noteSize": 7,
        "work": "0",
        "nullifierSize": 2
      },
      "transactions": [
        {
          "type": "Buffer",
          "data": "base64:AAAAAAAAAAABAAAAAAAAAAAAAAAAAAAAAAAAAAAAAAD/a8qI/////wAAAACJ65mYhr03Mh95+pQIO8hoIYUSb44m6bCecbBX+KSdABz2+zb2pP0cWtuOz/a5BY6J1e1Eed32jH1yI45fclzfxlKNnoGBqSZBMFs8P8AyM9Qfs/sjQ8sIuQWq2oExzgkWZqsrm8iVRooDsLkEPBwT20mmVIQcvmJCv+JlZG5chdLf1Oe0Jalc2wfxI6O4yLqFMFZe4ghyuq/63hu42skrMdrKP6fS7kereEH82bM0qYfJGrVcOKFhBmEeolKZyjK3gnErFs5tmR3f4fHGxqU2mCkydoDQb5bAqYI9l5wQr8mzexcebh1Qn+ptxWZ0W+WdvGBY5kzJCWasCjp52S9AWEXB+cFLMER2A57Ebo+2te8HyXEdRv5NbnqQcTci4pCQBldlp3Rk+3foNsAUwCiYMB4OgnRgtxX/iK8KwOPjqO/fdEn8UYXTgwk81ow0xjCBoAsAT0Zaak+Oq/3JOTUwYCLB2ds+i95XWE0IX/1CDervShgWK/2uA+ekotO5Y+aBSMPmWYp8OZdyPxUO2tGqNrUeXVCqQoNCZWFuc3RhbGsgbm90ZSBlbmNyeXB0aW9uIG1pbmVyIGtleTAwMDAwMDAwMDAwMDAwMDAwMDAwMDAwMDAwMDAwMDAwMDAwMDAwMDAwMDAwMCGYQ5mL7frPaiBKFmcjKznmvHlwXwW6Vn6ht4faMHbNsH0YBcijh4UZxNvz9qQePdnwrq5tJ5bv9dSRdXqjwgI="
        },
        {
          "type": "Buffer",
          "data": "base64:AQAAAAAAAAACAAAAAAAAAAAAAAAAAAAAAAAAAAAAAAABAAAAAAAAAAAAAACp3rfzyAO/NWr7nAIXmOtp7TMvOx23iWhuau2zCPJKcg81SoCUd6qc4Q+ROp76EZyrreX+TELoHXS/Ls16ZnbUfZOIl3Ya0Xd+kSO/JHfyN5WMd4LOhnWSvGcurok7+UoLJH0jCTKNUdxdEyc7nXx0z8WXE4FY8vW9/axhMdnG3h10VZH0MSZ3+vofPpeydRSESxMdQ+kGlmDYJA4WCnKRIjaZv6cGH4wuYpDhdsbyhyciOgbW5cum5u3K1VWoP3KDK3GdZ5pKsZ98AyfR4DfO+/AlLg+oE8WJ2wZ+kMQGyIcaT+dWREHWjhAEnLEWgcS2uP+qjcSaZyALFacwNrYAZMO9AP/Upbhvu33DGH0MvKYR3KjFtEiZt6uinvjOBhsEAAAA9ScroC+ifner//kcb5/octdlB+ojOPL+8vKg6Rcz96oQDNPS75r3fD9d/USCmP1f7lzUh2ckK0va8DZWBqjIDUtQ41vhzI8ltdtpgLWHLnqKACvSbzCMByLNLOvD/M4MghPBajoI3lzZYftasfmo/NP3QNuGG+QaggD6KZcNogXFqn63rc20Vv73elhw+JwlgT6gkgHLzmpi3bhmFaz4ZFyuX6m1LcmL2/8pInPSZB2EPHcQ9wjUYeJQqpW2lV+2CBYajcJKeBsNyo52sZrAoquptcfpbttgoKqLFJOCxFB+3he96sUvrwMiOt/g1XBBk8QpiyHOCFygUKQ245niXbCJlXgYx9jqorcA9vl4Z156rqPmVWgE3102VhFQAtYh3KmmCIOXVxwUrsEnTqVcEqy5BimIn21M1fn2+ItkZGmSvbhnHhTifp1bChZXooir8hAEGbHGbmIeVSQSfuc0COw/s39l6/vpHzyz27JnYDhiyCi9cmKFyyTI6VeTSYnA9hGhRgZ+J2rN+VJF7IhHRfh038R+GHEMfKgtQ5j442esfxZhdCqu3MMWFMY9JqGG9I5W0NnBzUgcdiNdx8xPRBYV3+O252ruxJmJN+mEq6Zr1siBF47cWmRw5BhrKe79J6d/f8OZOmkFeX5a3I9shZ+EQMT0IUF+Wr4znpU9QbIg1cHTlCqEAA992PB2jHdwHbYrwK/S0iRHvrENFMn6MURW5MrzhSHH7flqQRfNabF4LYRDU29ty82eQ4Sz9stp+CO/ocTqAPih5invHr8K5P+9P2Ufqnv+4wEGTO1gUWwkNKLp4iZPcuSoWF/5pUsXm/aVyhYbUO+H627DLmIoFgb+VhLnTwA3pahwfKLBvdEJ/HWx12WFNb6mZgLqmyHJ4SXlgQl/VaEIrbYg1riIaHlrNS1Ra1IFtYZgghCVN1CztzWGfbea5ESvLgT7HgI+6lIfNvwTv2eStnFseH/npuRJnVDOgelFW2v4Uzm4XpyZDjvz+vGaad5ossKiaav1cLNWWCcELN70z7IR4Wuoi561bkfbU9YJ/WOgMDzd1Vc/MZj3N1yFoYNIgyOCG4GXcuJh/rZ14tYdQG0rn8areuebSFsd0EgREO1LjHJuUDlopfdcv2kq6XZW3fnlZqeVRH9z65EmnenDXFGrJuNs5pICBbpjrDk6qb2O6R9FzPK1gS20m5zyg4/sCOJSFGtV2oX5gY2AkWyJKu+U7qGyZyOIx5fCpZcEzugO25Sp/0F8gFX7kfq6fZYRC6fhFzN/3GpaCXPyrYAuE/2w/sirNiEnrNGd7a0DsaIDk1T8j9LimXTpSlY0GIqM3tRdog5cHeUTtCTJDxzCLHtq8EobRe2pRHyIFtLXDEq0a4h5YYJsE/VfCdtGqTdtau3GXOwSa4Z3qxLIa06H3jK3y1eeHssVkj/zWwr+KL2VFMhNYpJEcJNNxI3SLPXiiDA4GXiOvFDp7QrNtcBe6AKjtSWQniYTg9OsvfC09DIpyzvz7wc="
        }
      ]
    }
  ],
  "Verifier verifyConnectedSpends a block that spends a note in a previous block is invalid with INVALID_SPEND as the reason": [
    {
      "id": "41a0e44e-c95e-473f-a165-e34c5631a059",
      "name": "test",
      "spendingKey": "d81d59f944da748a0e9d5c9d962ae7584d9004af6c10531385178c614a1e7407",
      "incomingViewKey": "e6f2f1af8fbe2ab0652ca4c3e5b02e2fd7ea9c4a83c6c1676c06e5666c5ffe07",
      "outgoingViewKey": "6eb5f71e67ab8705f029994797492b7c59c068be33815eb46f07265fc75b5824",
      "publicAddress": "ddc6600ccb9ed2d96acf840ef59fedb1397894a31af5586ad0db076c29e83301"
    },
    {
      "header": {
        "sequence": 2,
        "previousBlockHash": "4CAB88C05E1749309982F1A0FDE3B69DEDDEB1AFD89A4CA5F78BACF3D7C91C12",
        "noteCommitment": {
          "type": "Buffer",
          "data": "base64:LM9QcD5dyQU+Fw89xYzN7TmEI6sep6BZTow86WdWejI="
        },
        "transactionCommitment": {
          "type": "Buffer",
          "data": "base64:KOjpnOUKVVFbP7lCIAufixl0oXZ/wQtgxzZnNyISVhM="
        },
        "target": "883423532389192164791648750371459257913741948437809479060803100646309888",
        "randomness": "0",
        "timestamp": 1669926802191,
        "graffiti": "0000000000000000000000000000000000000000000000000000000000000000",
        "noteSize": 4,
        "work": "0",
        "nullifierSize": 1
      },
      "transactions": [
        {
          "type": "Buffer",
          "data": "base64:AAAAAAAAAAABAAAAAAAAAAAAAAAAAAAAAAAAAAAAAAAAbMqI/////wAAAACOP3O0XwPNKFM+8XHKY5QG/z79obt9P0hSPYD+hQP7ndHRnQSz2HWn3peDiG1v2zKkHQ5dMJjXy1EkhBOgIBwOO7g4LczuxOrzkX5wGO/cDZXxKz1ncdsZOzIuj0zbvMALfcJ+0NiZ9BblmDy/4eNRtweeObX3PpmbKtLPwuvunz6O9rsNE0O24AUz5zwFdBeHea5u0smP1GSywSBNeYPqRLaQh+DF9P+ru2NYRL3PPpK8nQD3qpJN9GeS/bOFqyR0Wpmur8I21OsUxR4+aSO2N+UeL+8fzmb+Sm7kLzfWPG1bkEEqkjpyLDO01xXJYZyX8JN6LmujUfLiAYcOgk4EXCLClQ18PEWULBFXMLFQXhyTQeXxmZj5MQuSpR7Nswxr04MlG6b0Ydu7dCnIWiV7Vn2CNtmNUHHpOyTq6nTxNxFsh1MS73avvxzgINZnAf6HurYrCpng/UTeGUVJ1IAPMAcAUdc3+lCzxC5XZf+ucsql7czfv+RvxNF7+R6az/O5XMOGtYbGM1q2oxs9O9K7EfAAnMBxuU9CZWFuc3RhbGsgbm90ZSBlbmNyeXB0aW9uIG1pbmVyIGtleTAwMDAwMDAwMDAwMDAwMDAwMDAwMDAwMDAwMDAwMDAwMDAwMDAwMDAwMDAwMFYy1Tv812KPlVGIte3LsYTvJvPKhWro3dzsj0uqDDLVBHAqXIhhpQZsu5afdenxjKv/lXKPBsLdEF1AuzBVZQ0="
        }
      ]
    },
    {
      "header": {
        "sequence": 3,
        "previousBlockHash": "7C67245A589A9FAEB15A2C5A1ABC74ADE9326349FDFDA4A36ED6051A96064F4E",
        "noteCommitment": {
          "type": "Buffer",
          "data": "base64:yTGW3meLEVepMc3CugeR/+KxuPdlZ8DJ9R9nFO+etSo="
        },
        "transactionCommitment": {
          "type": "Buffer",
          "data": "base64:ZhLx9OzXmxdgXhM+l+Os8ftZXI9mATERB1oBKF+LeIU="
        },
        "target": "881271989446208257911980828427057262643615932976441214377264856368067535",
        "randomness": "0",
        "timestamp": 1669926810888,
        "graffiti": "0000000000000000000000000000000000000000000000000000000000000000",
        "noteSize": 7,
        "work": "0",
        "nullifierSize": 2
      },
      "transactions": [
        {
          "type": "Buffer",
          "data": "base64:AAAAAAAAAAABAAAAAAAAAAAAAAAAAAAAAAAAAAAAAAD/a8qI/////wAAAAC0H8sc2aju9wI7wyPbWn1qjFuTnSwuMzpos6Gs616sY5vH17FzB2uFknNlfdFYWgy4wSm/iVnEJOUNe2dhHir8h2mT26tKkBi/XH3Bdy1nGrmCxC+2m9BB0NgDzOcUCyUPTaZ7I2IdVfhYmCXCeT4g80MIZlgktuGdiK/HgB5phs2nsbYBqAUzYUX20e/zF8GCUMjiKkeolWvfFV6rtgTxwMVQMSD7Ln0OmkRGPVQssLCh9GqY0JFjj9yNPyTglQyOauxzKIqiUwm79E+S5lBQUbx1Q/iEZePaENogr9eXQwyJdKGTPZNuencoiQOUvn/LanE04ZQRYZjSqyK17xA5Ka/zn/WjP1xiRInYJUmVmjlAwf4Hxj2CugekEL+S1lI5rhBWEuJTKyvrR4txgW+OH9BpuOuJE+lk9TqISjr6dpauOAh9/VyNdJYvv4z6twqrLgbxaIklkaqCJguB0AuA4O7mjZq7lxf7s9Mkt56cuVkYuvdTRhicVpi7jkS2qeyLqMugKATWCYh8fkOMLN1oACzQYdIHg7JCZWFuc3RhbGsgbm90ZSBlbmNyeXB0aW9uIG1pbmVyIGtleTAwMDAwMDAwMDAwMDAwMDAwMDAwMDAwMDAwMDAwMDAwMDAwMDAwMDAwMDAwMGqYIk0KRFN0iPqRXGoIIRLirLw/U0Wq4uwIBhGk3kFievAJi+LYLWKDJtU348kbl/LPDFGtve0X2wp81SEKMQY="
        },
        {
          "type": "Buffer",
          "data": "base64:AQAAAAAAAAACAAAAAAAAAAAAAAAAAAAAAAAAAAAAAAABAAAAAAAAAAAAAACK57B9K4XKtVxeX1hb9/JZtoNaW9F6ru81oQAveyE1nLHFTHyCJLgk+lTwmGwLqdaQFmxwmIE0Kp091gWgRLbCm4CioN/aP33aXTXFsVCkDcJl+5amnZbD5rmeQnueCCUTGEQtbga7QqWYOWVYx/IwkWFCmjCoakTsBW1PlSPZtmQClkvWt6Jf4qbeNCZnThOxniOUQ+ENP7ogbwwFDfoujn4B3pvP6Bln++nqcMMvQhp6q/Xr+YHhdZDkZiN9pRVYpLkeS1JM4wbH8p+RewEnJnWqlxPqzJQYVkYKumsGnzlE047VlKIDp5x3tB1dxQb76O3gzbvWnNvG5+F2lz2vLM9QcD5dyQU+Fw89xYzN7TmEI6sep6BZTow86WdWejIEAAAASnNRQU83qNmZrWibSDBHd31ze3kGRV0jfT+veKqX/aCBjo8g+v9xgx+P0juEu0H5AZSNrFhPjij4e10r/UgGYDQeB1NeLwPPfFZjVNyyupuQqWXYQOqSfvJIECRJmsUKpz63P9q8XyPhzWeQnvf14j73ZgQX/xHNS1NRs9ZgZXs/mSkJCOkKXStGXd9LgL+rhHW3IR4kmqfeNsFFIeAI367/8x5llqCk0ZUuiYgTy4eI5K9XvgNHJI14MUEN6DAwAxmGgSrSGVp9zWN2azUEnm4wbVfA/Pd0fkPdfdVRI2fbZNFvLtdj1ElFS+LwMXLFlCDoLPPT03dltchYn/jEsGlHQ6XMflfB+wxngB23u4vY8RmEFCavUibqyArIbtvOO9QYqPNUgcFYlxlIehQiUq7/YCogLGzZc2TOn06cnqpzCLE3GH2jCpch/GC/TtSbZroWOXfD4Y6MQ08H/NXTTJEbBtZqgXe6wFddC7KYYQY0ikvBW8dos5Flz/IL4NPTxa+xfAIx77wZ5hzCLFhV4YlIp6m9HJPxIPuaxYltc3n8KcXMuWwqpSdRXRi4F1bxlLV2HQCtvj1m5wqXeLEHSdoyu0P0ILYwSjky12artRlpQLG78lZK7z+uQALwb2RqpZCHWIQ2KR5Ndw/UMVJw0pHbKyL/cTkte++EhBHzTccfO35UD4F2VBwOznvVRm9uM2xxkC1v5ZbC6uHFnaLcEtjC32+PlQ/quSSdlb8zkPA+h9s/2oXg9c3AUZpAgHPF5xT+bp9vzZSokUm5B6t3oYfytQVYP+cK+V0jTOyOr+SscjTPEJ0/8S0V2eJ7YgmUg2aQY3jZfRSiz1gy8KBZE0MU0eVqg93WomxioMxMEKjfUBgAL5YhKHKU8KwPulLgk8Htm8PCxA4S75Tr266/h39dBB56ilL8IM+NvCQQR+DeofOIVeu9Gg5OxFA3RdLir8xED0S8V9GpfEpHevTM2cgVoi4z7Dn5icO+NqWt39zKYKQwRjuIaxRCIsZcMTs1EamvMBjpi3ZFrETo2lfKMoeJf+wuLzmL6zXp2WjxnvL+8CUBxK5pWn5kPJJ2TrUKasychYAw4qOQwtFeBcHoujxNcRf0cZ8Q+DsetmXhIqIFj90pstf1du3I7xqOuClkDQMK3azhZjnKkFitQDDpve2y7W7d9L2UAMKop+6UBc2EfPbEJpg47QVYsyq3h52IOQ3HkaSE/RYIK5a+hZ3QYb+4x26oZISph2ndrdirKoebLsonMahI7Fuz8uT3OI61/qmO/oc0O3RaezPtcH+o97HLFfJN1hWJOb5UsPTfNU5GoUJn3toggM9r8S9gLFKT4djQTYUzurubQWXDIakLdtLW4xsjDtW1a8QJgIjE5QrlB15LiuscES/+cRHORPgBT0orwcWhn0392rsNL+z/ar5VPT1pkOQu2dJ8ys2Y5dMFqMy+38ZG6fV4uvEywASQHJAsCQNiAECOUX74HAsctg8Rn07zbGg2i851pn4qpgk="
        }
      ]
    }
  ],
  "Verifier verifyConnectedSpends a block that spends a note never in the tree is invalid with INVALID_SPEND as the reason": [
    {
      "id": "720b872f-0f9c-47f2-9d3f-f9f86c5364f2",
      "name": "test",
      "spendingKey": "e59419b81197977ad0b617f9ad81a697022adf4872623001bb8a19bc26cb890b",
      "incomingViewKey": "a821e2abb21b3be2683dbf38ff258028f4d318bcc5310e8a50dc706e3e351901",
      "outgoingViewKey": "a4f21a74b35f3f00cdf8c3818efcc79946bfd5d8bb982bbd687f1eb5e3567f8b",
      "publicAddress": "922b33fd24bfea75595b535669dc7f8b601d4c9a4a682ae5190dd34b02dc4466"
    },
    {
      "header": {
        "sequence": 2,
        "previousBlockHash": "4CAB88C05E1749309982F1A0FDE3B69DEDDEB1AFD89A4CA5F78BACF3D7C91C12",
        "noteCommitment": {
          "type": "Buffer",
          "data": "base64:gmKz8AKQeY0mOOqJ1Ib8KNnRI0ATAq8rSlmZklvVP3A="
        },
        "transactionCommitment": {
          "type": "Buffer",
          "data": "base64:Sf29u3oGUqtY86bGQ45byFQK6x/ulast3MndwhjiVzU="
        },
        "target": "883423532389192164791648750371459257913741948437809479060803100646309888",
        "randomness": "0",
        "timestamp": 1669926812122,
        "graffiti": "0000000000000000000000000000000000000000000000000000000000000000",
        "noteSize": 4,
        "work": "0",
        "nullifierSize": 1
      },
      "transactions": [
        {
          "type": "Buffer",
          "data": "base64:AAAAAAAAAAABAAAAAAAAAAAAAAAAAAAAAAAAAAAAAAAAbMqI/////wAAAACEEhxun7v4wJqF080+qk+ns+2gKf8KbO1wS6a7XDmK27E6q0I90gLNuEpw1N7ZFyiyCcKfxJUINOJzr7RxtPaCYMaZMHm6FDA5NCny6piZspX4UbCifme/PRoXQTsL2+UPij9vcCS3Aksbw1+FKeKLSoqyMMlVuleuvfatjGcHzJQhxhgr5jTwqAYEJErSyfatoNxU+Z57WZ13JN914xgoAIbR6w+6/lghXFqUBnRkDWZqDZZoG+SHY9awJ68sZZvEjE8bCeHW0OR67e9awQ2lLi3LhvFj3FJ7vV37+HYf25t4Up75/sx9BMmeJ51FqqYW208TOCfwCWKOkAYxuYkD69oW9UBrxVvL6CGNqwWb5Nv5EyNCGyXAws6qBtKXbg4A/JwIS1vHQn3flYZK+0S26GmnigkKNln92DhOsS5exWw63+0S3W2cLXZLCvz4pg5qgi/SNDxI7vyxMS9pXFkET/WszSJ0KIdJLuYM+WqPRl4L4q101ZosL+bGJncl3oLMy9B807Enhg6AYyQmmnT4hU0iFiD7qAVCZWFuc3RhbGsgbm90ZSBlbmNyeXB0aW9uIG1pbmVyIGtleTAwMDAwMDAwMDAwMDAwMDAwMDAwMDAwMDAwMDAwMDAwMDAwMDAwMDAwMDAwMCXSPN+aD4nK71DEfU/Gf+V3Qnsb4ViqdEMCAyI/vwnlVm95LM/vFXIfBUSZOgmaZYzAFumOL5nyZ+SdYBfxIws="
        }
      ]
    },
    {
      "header": {
        "sequence": 3,
        "previousBlockHash": "204EDE4BCCED928C2AC12A3D823ECAE23DBD04FE7BCAFCE737BD5DF90136AFF2",
        "noteCommitment": {
          "type": "Buffer",
          "data": "base64:9PsbG4FWSsVvVKJrnerL1+lwce+QwbuGY+03zQaMLAI="
        },
        "transactionCommitment": {
          "type": "Buffer",
          "data": "base64:B2XNjeXdz5rc2aX9FbwOS4Y1EsJE1q5s3GZRZPpS3cY="
        },
        "target": "881271989446208257911980828427057262643615932976441214377264856368067535",
        "randomness": "0",
        "timestamp": 1669926820162,
        "graffiti": "0000000000000000000000000000000000000000000000000000000000000000",
        "noteSize": 7,
        "work": "0",
        "nullifierSize": 2
      },
      "transactions": [
        {
          "type": "Buffer",
          "data": "base64:AAAAAAAAAAABAAAAAAAAAAAAAAAAAAAAAAAAAAAAAAD/a8qI/////wAAAACM+KIcoI1XQycxHd8ERNRkUX5JVk0xklTl02tIYpjGDtYx8F+H6cihrzKZFuOGgGiBxFKt17ySItwF6am5NPJEXDVgcKkPo5ThnYwYnh5PXTNOI2WsoHRBJmF+k1yHLOcRDjIefHXGUIhcrpYSACJCYkvEtmTtFfcPQvz5HZVz3wIoKPRdcJSKlq2qv40ogoeK/Prl/xGnBn5Z4xIaWSthiGMNMCQmhAychbjyMuQ+O9y5IU62JKqOUBCsm/JLO6Ly6ERU6ImUbZ10Sr/y86qUm7K1ZJn4KffJm/IScd9dCCVaovAm9z/aXAqQDvlAfqBu9nq4RoANyshVCuAQpaAgJ1N/FOU9G1VKfwsMoDccjDkp9ypDXL3I9ypB3GxL9U/iaBgC84UpDfC3jsGQ1O4kZIPKMt8XfdpN5d/8pX2DpHw1FbwmBm7A0x4laolu/5rV0DPCHcsSakAXNP73GJ0LES/HYfswwQX9hBWuQUSa8PXaXIKOS3kPtYOKY/5/LijPgqdAHji90DNvkIBck93S1/yN8D7blDVCZWFuc3RhbGsgbm90ZSBlbmNyeXB0aW9uIG1pbmVyIGtleTAwMDAwMDAwMDAwMDAwMDAwMDAwMDAwMDAwMDAwMDAwMDAwMDAwMDAwMDAwMMxT8JVMu2QntyY/UtFmdfG770pizLfLsrkl40xaCUM1n953jv3H8B9xGF09ZxGO7oV2ZCGHJWAy3h9Vq7bIaA0="
        },
        {
          "type": "Buffer",
          "data": "base64:AQAAAAAAAAACAAAAAAAAAAAAAAAAAAAAAAAAAAAAAAABAAAAAAAAAAAAAAC3j/MUkCdzNVfOFM/IwFWZkSxvp9VMB/gma5Ew5Iei7yhN/h/NzWTzyu2C4Bmwvoiv/Z75MzYaDOAgDmrhayIUo5Td5SSIHfO8Kg6cjTX8oThDABWiWQjqhwjS8rCBZZ8GBmHQWH2hKcrhqabAkRE+6qeRVXu353qAYUIJ8P+yBw98zdgtB05ILp9d4Cbdl7urHJRezXDON9+UPZKTSgyRmUJwBTrcUWN5hXR9n/20ODmdvEh1Qi1gFGEIlPLVfwJzVMoaaRA5OxzlYZJxHdOdrQG10tCc2zi3OoNRtAyhTGeMxdjN2WZf5sfKDsLtW03vN6xQMU5WgW8YuFSurqBwgmKz8AKQeY0mOOqJ1Ib8KNnRI0ATAq8rSlmZklvVP3AEAAAAClhQfLsEyOil3+LEZq5++xAlMQwLYgvwUs6Yvmyz2OokZN3zOHJ4nK/EnsiBDWSX960j+fPNjjiE2fp1ie5ADutjhnNEjSpmVPQrQodh8GNNykbR/GnG0FKdLajSnNwIlcC+4xHFzJTTUmlUAsgMewTyqVGJ5qpYWvuj9WIOLXGyBhx1LpP37cHg3ad0sg52tfJfKqo5rwgDqgeu9mMoNKg70aWZcVgBfUAyzR9Q27jY1SDsdOrxVXx47539j9ssFHGWXLaQ44PRLlH2pQdHL8x/jfMJaDOSDCPQCkdxtO3pIfJWnt6RUas8kB0D9M/6t7MWZkCFPCqdLFX/0nM51q5u1Ts/ZK5CTwhjinN+l+0g4jWDP5VHKzDWQnRPojDkghA52WM4ZP1WOwKE8Crg6js9af8B+GCotjEv3oFxDJlsrxlZA4nousEZqsITlHQZPGc7kXV8/uaM2EVgY1q9Mrx71WtyUJ2j9OaaFk+I83tfCXHkhG+LanbUCJEv1C/RtXVyi1ite1tNyxBwhaPGRfxSsvGEVxb9/XGLqO+olFOscurpBU07POfmkq+mvcQTCLy28+LG4RdqaF4OlZ1dTWeb4norBUT2l4vaOgUvOH9Mhybn6lLHnOTa8JjzVGwH0NV/e37JDlxmqH/YdmhpMnfQDRyTEoYwfd54Ea8T4+ZLBvSnHDBiyk6dtAU46stFbw6rgkA2fPdQSFsB+jqHvadfUFLnHc86Q03YfK1Wtx8ntXFiIy6JIjFNkNh6aFAtmTQY6ujxvYq25Cew77UA9dD259T+0DcC3PxSvDpCGG/l9ZDxnhnYf7PhAEy6nzfkbntfHi08AHmBP25gkpJkD+sTkY3C1TnEDQWyzyWPRRIC0Tqx0saPkmkTgyXCB/MeyGXUiCnk2TAClAW6DTG7ZrVI32iivFy9bMfGewtfX+mBF5DXs8/sMnUwq1HbiJ1XhJVtaRM6ngmx1gNlsmQJvrT+/F35krQ9R2wqGY8c2Wn7D88KORfFv8fGYvaWHAH+QIUy+jILaZdtOo5eiyZa1ihf+jatqHMPmyEJ3sviNfTsFDl/yaHlLKH5pZhMDTp8hVUJTtloQteZDN7GYjcrl/JvNFJLnVI/uL843vSrCdBIA6dKuB4OTyy79/F/Xqzh7hSf+2kocRkfozISwFd33+boQ4/rSDnfiarp0H4soaT6nm3ukc9Dcfw8IJ3wBTN0yWTbIU+EJtzzCFOxoR8fhJxktOCkahBqq9dfTwet/vCmbDeu0oa1ZzgOZK2iTvSC6MH9CI0azg7czM9WmyIF2ECs2jjPLcmtjYblI0w/zpTyUwCv2nBuAEdMLyHVBYFbWwluQj7tPFqiZoP/sp2fhNrY7ZfH/dT58s1cEjRrV4VjdeQqGue0aNLCeTDh1GINTCp6v39up5FTNsfLEDT9lD7QclBwqSI7m3CQlEU1DPL5DoxT3J1UZ0xj007dmivisWbmjP3dK6u3YkmIu+fdMPwknlIb0qBI9vvGvVWQ1QY="
        }
      ]
    }
  ],
  "Verifier verifyBlockHeaderContextual is valid": [
    {
      "header": {
        "sequence": 2,
        "previousBlockHash": "4CAB88C05E1749309982F1A0FDE3B69DEDDEB1AFD89A4CA5F78BACF3D7C91C12",
        "noteCommitment": {
          "type": "Buffer",
          "data": "base64:hMv3Iu5sPKy/Uvnl5ELAYi0wY4DuPDoKkhnp+tOaRyU="
        },
        "transactionCommitment": {
          "type": "Buffer",
          "data": "base64:auLWjbMF0QNwR+HEBtfDz/QHKf7ea8Pp9xktH6hzO6Y="
        },
        "target": "883423532389192164791648750371459257913741948437809479060803100646309888",
        "randomness": "0",
        "timestamp": 1669926821039,
        "graffiti": "0000000000000000000000000000000000000000000000000000000000000000",
        "noteSize": 4,
        "work": "0",
        "nullifierSize": 1
      },
      "transactions": [
        {
          "type": "Buffer",
          "data": "base64:AAAAAAAAAAABAAAAAAAAAAAAAAAAAAAAAAAAAAAAAAAAbMqI/////wAAAACvGe3jZrJXERxbpEzBV3ar9X/IgcpXIUCROh1DhR0lgP6Ehaa43nbpUQxtzLy15S6JblD8o2eTo4Oa6eqr3Bjk5xliv/HJAIsyJDXg4mZo9/OJBq2LGcdI5coBXhBRv0wBngs+hCjqvl+p1Jw5a3usxUrfCoEpxZ4eISOEJSUAhgdqr2VM11PnouACXxSq6/WLI5NnyHdX8kueqGmi48aTrfJMbSfdyhnBj5ri9vOZeXEuhaXW6SjQVDcfZ+g54ITfyk6o2oq7Td/VW0IciLOvcxsYLuaqXmoAsa7CCuDgK1C/K1zgD62Of2v6DXEA6xwNCD/T2U05xcpimxBDUfEr4tAhYscvmagZFTK2duiplDdyslFpqR+U1d1I2Zu6KYL2WPTKv2GOKMugR9ZtSQLZpoy7SODpjN+A9uGWs2u/4fe3YkjU1Vt2kVi+f1ocSyG5e6I/5B/sUfZMUIahVXKwh1aKCnnkdFBNc7Iki83CDTJLNHje8YO61v1z8XmHqlK0TvqPpD6rgMbzZMpP1/VzcVYfGuNJb31CZWFuc3RhbGsgbm90ZSBlbmNyeXB0aW9uIG1pbmVyIGtleTAwMDAwMDAwMDAwMDAwMDAwMDAwMDAwMDAwMDAwMDAwMDAwMDAwMDAwMDAwMH144ew2T5XdjMdtTg3+rvYB2jvcoQHHh7gEKseGQ0JS5Ihu9Oj6OVzVreCVwFndXl0qBF+JVrXumiq5bJ4FHAE="
        }
      ]
    }
  ],
  "Verifier verifyBlockHeaderContextual is invalid when the target is wrong": [
    {
      "header": {
        "sequence": 2,
        "previousBlockHash": "4CAB88C05E1749309982F1A0FDE3B69DEDDEB1AFD89A4CA5F78BACF3D7C91C12",
        "noteCommitment": {
          "type": "Buffer",
          "data": "base64:mHseUZ26IdXuSqOg4Wd7jtODF2yi7sCqX1/4zjBGsVk="
        },
        "transactionCommitment": {
          "type": "Buffer",
          "data": "base64:gZC8uUrTZHKPb0Wv35RUNhQbmBhmg2hXLMIgyX5oP+I="
        },
        "target": "883423532389192164791648750371459257913741948437809479060803100646309888",
        "randomness": "0",
        "timestamp": 1669926821888,
        "graffiti": "0000000000000000000000000000000000000000000000000000000000000000",
        "noteSize": 4,
        "work": "0",
        "nullifierSize": 1
      },
      "transactions": [
        {
          "type": "Buffer",
          "data": "base64:AAAAAAAAAAABAAAAAAAAAAAAAAAAAAAAAAAAAAAAAAAAbMqI/////wAAAACEVhSn9NXZDpgf1jsAdZ+MfFdtd0YLnJuEw9Q1zMjSP475Xe1dGci9mguZfELP7ViV9wrAu2kYyc4TZw+5Q1C92yd+qd0ugAI2lABmelQN5koJrEC7WCQFyrjY7DOtyZAUVrIjGU/DurOCeN3VN2pXLCj0rCrM105tHS7dWYnvRWovArwLYz6g1haa/hpgEpyX/UFIJCi4IHZ1B6TZQiwYOxKo65SrDAKNvIw4THjy9v79uhn37dX31y2t0qx1XGjYTGMJix4xLIGC6oSRskjD1m/MFcbpUsWqnhyTiT7f4zlsICCV5YQ6MmqYZcDDP+TaFd52VLC5NeSv7SSdIOkyFYYxmsH0MSvSckJbc+zMUwAKQSBtoQFp7BZ8sU9w/rtLfeZwQ9KZpkoX4LC+X8tiPIyiDJnb6xjTBHYJCKnaMmp95WSUehivfIcKvamonMUDhfWAgIU9s5Su19OX0RUJ0tjdqVIjMiJ9CF+lUVB724D9vVFKLHUf1HxS6Pz/XN2j6Nbh/VkUN21Bxt6lJFMGSo9SBVhxqrZCZWFuc3RhbGsgbm90ZSBlbmNyeXB0aW9uIG1pbmVyIGtleTAwMDAwMDAwMDAwMDAwMDAwMDAwMDAwMDAwMDAwMDAwMDAwMDAwMDAwMDAwMAT49OtSP2b3LfwCS8XLCt1u9rHvRyKMm42J0+N5apIGVM9PS3toXliRXqKAtclfol1jJVSNNk0u+vXmCPk4PQk="
        }
      ]
    }
  ],
  "Verifier verifyBlockHeaderContextual Is invalid when the timestamp is in past": [
    {
      "header": {
        "sequence": 2,
        "previousBlockHash": "4CAB88C05E1749309982F1A0FDE3B69DEDDEB1AFD89A4CA5F78BACF3D7C91C12",
        "noteCommitment": {
          "type": "Buffer",
          "data": "base64:lwv2NmWV7hT1dONPRPHQeCyGW+glFvCZaXmQMaOlA18="
        },
        "transactionCommitment": {
          "type": "Buffer",
          "data": "base64:BaH5XFwtUW+6gVmnRqEKryKBAFNxO8EJZ5S/rlHs+50="
        },
        "target": "883423532389192164791648750371459257913741948437809479060803100646309888",
        "randomness": "0",
        "timestamp": 1669926822954,
        "graffiti": "0000000000000000000000000000000000000000000000000000000000000000",
        "noteSize": 4,
        "work": "0",
        "nullifierSize": 1
      },
      "transactions": [
        {
          "type": "Buffer",
          "data": "base64:AAAAAAAAAAABAAAAAAAAAAAAAAAAAAAAAAAAAAAAAAAAbMqI/////wAAAACMaPpcVEWXz3NjVkHR17dumf3HTon8b5K7BPi9/xSK4yA9CsTOqXxdKDUdrXjoXv20IEz5dEKOxV1y2tOSQSAxi5GbMMHpbkgiKqkut2Jre/Z1jMitCWAO6jJQ6OondeED22I1ALOXPWQFWKWt9nywTXOzzRZmTWWjCCEBMiM4TxbUnmDhOiootv/JsmXoFJmi8efgKwKXe0Lyojt1POmdrpA9n73zELcfESthx4cPF+nLhp18i7p6AcpfYycruaMkZ69kdHutlM5BXupS8thJQVY2uT6PEfKVx7OH7mto7ZjSPS83Z7GTIrJsnlCiMv2uJLFSCSEfNfOZ04K3a6YLKNpw58ppEyZHtLYofY+qmIawdEJRT6BnDUShMD1xEV5ZExMrkoiWAWmMPaRwN2UmgPOjB5cdwZokcXpSeJA9nnT5ewUQFhVNeeRYiPW6FciecdFqnW+u/JyknsCMy+6rEVBBbKek1arYWodjOSO9EVW6GPhnF32PxHNanyOO2Mq7ofLR777fWvkn5c/r1XSFBdfyoh0XbNlCZWFuc3RhbGsgbm90ZSBlbmNyeXB0aW9uIG1pbmVyIGtleTAwMDAwMDAwMDAwMDAwMDAwMDAwMDAwMDAwMDAwMDAwMDAwMDAwMDAwMDAwMDdvsMIxyacFVXbq410ALIfjGKd95LdgafVEbKDQktxw0KjsclEtxMb+KDqmfxky5Mvphw1eNLvU4+Nqw9qy+wA="
        }
      ]
    }
  ],
  "Verifier verifyBlockHeaderContextual Is invalid when the sequence is wrong": [
    {
      "header": {
        "sequence": 2,
        "previousBlockHash": "4CAB88C05E1749309982F1A0FDE3B69DEDDEB1AFD89A4CA5F78BACF3D7C91C12",
        "noteCommitment": {
          "type": "Buffer",
          "data": "base64:26uRHHm7qTQkXzRiaEgvJu8NLB87RF1ZOq/KxtBHv18="
        },
        "transactionCommitment": {
          "type": "Buffer",
          "data": "base64:lbHIswked8kRzPbL79vSa5Bl+nQMzaI7w2Jw4iNzJFw="
        },
        "target": "883423532389192164791648750371459257913741948437809479060803100646309888",
        "randomness": "0",
        "timestamp": 1669926823926,
        "graffiti": "0000000000000000000000000000000000000000000000000000000000000000",
        "noteSize": 4,
        "work": "0",
        "nullifierSize": 1
      },
      "transactions": [
        {
          "type": "Buffer",
          "data": "base64:AAAAAAAAAAABAAAAAAAAAAAAAAAAAAAAAAAAAAAAAAAAbMqI/////wAAAACNf9XjcN9Rj6JRHXOkQuUe9ZKckVkdJmkTC3/eSD7SBucxNeBSrngy16SFFuQoRpSMx6JYgj9h97nqabUwnKv5EwSZgbPZI2zn4JAgJfEGWpYoSBARPRN5hiShmAhyGFoDvPhJzOlei3YjNSEDbjirSmSXto7ib3CXWJlutk9ugccAH8H7TuyQJyGYURdlCyCSz44BdRKehImjiWMUa7BNsSJBJp6PKpX3/kwo9x7KQn+CFwuDY5+an0O6DEGS4Qt7xillA0n5+Of7rLU4K9594wOfZtgT1LjxB1BM0SsT83FX3eMxx5mtcRzA1Q6fDnJ1ptzA54tkrTjCp0XLNDBMgWJtGkr6qCOW0RqaS8vctyaRjmvIR6M8CpyC5hIDSjaxKjIkSstkBLgQQvXkcYt/EUcggqWzS+YZ571GoFBk9914ywSjQ5hQf0tfj7q2bagT7YXROWOerwvhkSerHRSss+eDyq0iXehRmbfEZ+d7zbNb39XLEk4wlgf1H2ipLXonTOcV9ITYDqyqfZqrqbC2v/m2SlnMrzdCZWFuc3RhbGsgbm90ZSBlbmNyeXB0aW9uIG1pbmVyIGtleTAwMDAwMDAwMDAwMDAwMDAwMDAwMDAwMDAwMDAwMDAwMDAwMDAwMDAwMDAwMPBY5mXsdTx1cXl4TjT18sJXLFu6ISLenexYZ2eDYBTnFkT7yTr4GO8AwdvjGmJaf0whc8hTNxm/5LoIa54TDgY="
        }
      ]
    }
  ],
  "Verifier Block accepts a block with size more than maxBlockSizeBytes before V2 consensus upgrade": [
    {
      "header": {
        "sequence": 2,
        "previousBlockHash": "68E35D3C423477BC57F0E580653AE5326BADFA46845693B873896E2DBAD15A11",
        "noteCommitment": {
          "type": "Buffer",
          "data": "base64:QOX3goax43CGP9+TKUoCgTuTAUNx9tBZDsmh+Ody8Qo="
        },
        "nullifierCommitment": {
          "commitment": "75B6424460A60EF177035E4265EAD201B0197A1D07989619E67C07575B53995B",
          "size": 1
        },
        "transactionCommitment": {
          "type": "Buffer",
          "data": "base64:IwTz8eaMUqPRJVuoKwq5ldphoDr6QnK2zQ9ovKClkXw="
        },
        "target": "883423532389192164791648750371459257913741948437809479060803100646309888",
        "randomness": "0",
        "timestamp": 1669922566696,
        "graffiti": "0000000000000000000000000000000000000000000000000000000000000000",
        "noteSize": 4,
        "work": "0"
      },
      "transactions": [
        {
          "type": "Buffer",
          "data": "base64:AAAAAAAAAAABAAAAAAAAAAAAAAAAAAAAAAAAAAAAAAAAbMqI/////wAAAAC3GsOV63fTO81KZCD4bLbxn7IHr8ZUDykHSYFSEuC+IH4Jk+obPfv10SCH2lxpKm+zl8F+KN2cKlXmXP+KyO6kxbfk0TUHg1+zuVGxvlpVb6zfS4lSEF3EFTCt4B9yzlUOXUG+fKNPz9bMCVuk+D+OCzPpL5Xb+ZoJWZZH2C/zBbyD/pFjvifZ67KUoAwf7t2A3Ti12LzHFzaTJxAhumMpYr50hXkSAeIFlJKvkPtOPeQm8P5oHfARQPMxLUpfkJR1l9IGMrQwMjsfCiZiXeXRtQJo3u9KK1puvgyShf17D2gUWmt2QqXuHyGCA6AkPKFSRpx7G/SdcArgTTO33WxjM5eVnBy+XEYL6npKQQcYRC07PrLL/2SGojtsqODoh8JQkOqTw7e+ADMGyW4CWOt74rFhsyqC7sfLgshg++qrb6EswedGgfc4JgA474tCyUH/lwNIoL2ob5XHtNwKea8nmwkqWdCXkcq0ZYYM7Nijo3RO6uQirAD9DBtqGlOIPMUs6ysr2IqcneEDV5PTsZs4sq5Tye4kqcRCZWFuc3RhbGsgbm90ZSBlbmNyeXB0aW9uIG1pbmVyIGtleTAwMDAwMDAwMDAwMDAwMDAwMDAwMDAwMDAwMDAwMDAwMDAwMDAwMDAwMDAwMPGhZcw7+WCmfnYmPTl2iCIdBrLT+WV8ExeLiu3q/BrYl07xs2RhVulPaunPr22YrN25m04Cwo0naOfVUCq5dQc="
        }
      ]
    }
  ],
  "Verifier Block rejects a block with size more than maxBlockSizeBytes after V2 consensus upgrade": [
    {
      "header": {
        "sequence": 2,
        "previousBlockHash": "68E35D3C423477BC57F0E580653AE5326BADFA46845693B873896E2DBAD15A11",
        "noteCommitment": {
          "type": "Buffer",
          "data": "base64:yUCqWG/uVqGkulogL/XwvV4AR9/tmRlQFqJyslFkWkU="
        },
        "nullifierCommitment": {
          "commitment": "75B6424460A60EF177035E4265EAD201B0197A1D07989619E67C07575B53995B",
          "size": 1
        },
        "transactionCommitment": {
          "type": "Buffer",
          "data": "base64:CIOUS2D7gL0+FDsK/6qPX5okE7uyEiFchYETQykvi1w="
        },
        "target": "883423532389192164791648750371459257913741948437809479060803100646309888",
        "randomness": "0",
        "timestamp": 1669922566931,
        "graffiti": "0000000000000000000000000000000000000000000000000000000000000000",
        "noteSize": 4,
        "work": "0"
      },
      "transactions": [
        {
          "type": "Buffer",
          "data": "base64:AAAAAAAAAAABAAAAAAAAAAAAAAAAAAAAAAAAAAAAAAAAbMqI/////wAAAACQSPxIU2WzxB10ZlzOv+7QrLJr4PQdn1SBQzFwAur+FuR+t7eoeRetYopLHJyZcPGwk7o+RYm2lmowaf3UFqtCmkR+V+gieQ6l9tYM1fojLyU68hsn91c3Gta6yJ6t0WcUFdIQ2HThykUqq1EHdXC0RefAOqwToGODljIaWfWuh80mn3Qz9CF9ru0dZ9JRpNerdrQ9knFVTPujqZwT97xOYP3cK3iKN++2VC1DATTa/acjzlbFZn7FvpUBnLyyX3rNpUOVtdN9wr15vf7/4F5gQuSCv5M84hNIcavgRPBW3Hx66ofEXzG9HkDGUOk1hkoDbLZopoNE0hLj8+uBNLMpGnP0ulJHfFyrHyI94dEEtw1l5zMhBKKfTt7DWiURIkR1MW8U8i33nrFeXrv5QvKecAmLL47hYKjPJxInOhcH5oYt22biNwJ2WigZaDpNmrtOxgdcKM4F2cKIORa+X7QjHQz9sVmCb/NCCRvlQsR5NsFH/Ya4LHluUNrzq4EGIIl0iA05UgNmIbpm6bqnGoLz/ap/QXJvSExCZWFuc3RhbGsgbm90ZSBlbmNyeXB0aW9uIG1pbmVyIGtleTAwMDAwMDAwMDAwMDAwMDAwMDAwMDAwMDAwMDAwMDAwMDAwMDAwMDAwMDAwME4Ut/gtUEi7ua5vyuTgO5RuLxURWBJ9Z/c7CV9ai2Ryi4diqYpkw7YTulbtgjukjRe2asAe81JKrVNBtBjIcgw="
        }
      ]
    }
  ]
}<|MERGE_RESOLUTION|>--- conflicted
+++ resolved
@@ -357,67 +357,6 @@
       ]
     }
   ],
-<<<<<<< HEAD
-=======
-  "Verifier Block accepts a block with size more than MAX_BLOCK_SIZE_BYTES before V2 consensus upgrade": [
-    {
-      "header": {
-        "sequence": 2,
-        "previousBlockHash": "4CAB88C05E1749309982F1A0FDE3B69DEDDEB1AFD89A4CA5F78BACF3D7C91C12",
-        "noteCommitment": {
-          "type": "Buffer",
-          "data": "base64:TNv3GX/+Vhh6dNo2ykW60+tzb3nZIPq0RinVdSza+UA="
-        },
-        "transactionCommitment": {
-          "type": "Buffer",
-          "data": "base64:7CI1S8sdtvJ3AhP3hbgIbLGTG4R51uYEY4xOSYz7Uxc="
-        },
-        "target": "883423532389192164791648750371459257913741948437809479060803100646309888",
-        "randomness": "0",
-        "timestamp": 1669926777695,
-        "graffiti": "0000000000000000000000000000000000000000000000000000000000000000",
-        "noteSize": 4,
-        "work": "0",
-        "nullifierSize": 1
-      },
-      "transactions": [
-        {
-          "type": "Buffer",
-          "data": "base64:AAAAAAAAAAABAAAAAAAAAAAAAAAAAAAAAAAAAAAAAAAAbMqI/////wAAAACEMaKlez470D0qkAksafW7uscSD1HxMr5Gg/Md5IPPaDN+4Gcaqxj0o6ToykAZBsiSUa2Xge0xT9Jc5T6jPa03vu2f29Rf/C769JsQXxlnCCPMg3/lxU3mrO9hVY0RnTIBhVr3AJ5MAw62S17TznGbjR1d7UTF167zb5RuqVZSNPMFlQaC2MBHko2p+KEOmyWy8yVpixw7PicE7a1mL0YzuxxHK+VXAl3sr+T2KZvo7V0q9Da+aSsUbLnkW0KRwSXdXF8hHTEkkaSbAITMMflHxx3HV1X5DHch44vGBy5no6Sd888nLOFQO2NVPo9z9H0fjpYdKMO+XKVA2ryucH8paLKl3rX3hkHRbsgIAaD/0eAPVPK8mfq12SVz8HOa7GWBRyAHPoF8Lw4nCnxJ6VEkdg0eFuWu9aLMJDN1IjnZG/oWJAQ7T2Zderuk6aIFQlOPoLVfqaLm287UTaFHVQWlU2QZMV9wjbo5Bl7ysL5YIAqbKGuJew2C6/Zd7ngtr2OLTKW2y9z1D+5ThTownILosVSJ2y9VpjRCZWFuc3RhbGsgbm90ZSBlbmNyeXB0aW9uIG1pbmVyIGtleTAwMDAwMDAwMDAwMDAwMDAwMDAwMDAwMDAwMDAwMDAwMDAwMDAwMDAwMDAwMJKCL0f9lOAifesDgxPyJbKs4faac8M1qgpalfp3OkWkJd83PTOmzmcUfVscoxvnPQ6EqcvCuFEOy41OzmPWiQ0="
-        }
-      ]
-    }
-  ],
-  "Verifier Block rejects a block with size more than MAX_BLOCK_SIZE_BYTES after V2 consensus upgrade": [
-    {
-      "header": {
-        "sequence": 2,
-        "previousBlockHash": "4CAB88C05E1749309982F1A0FDE3B69DEDDEB1AFD89A4CA5F78BACF3D7C91C12",
-        "noteCommitment": {
-          "type": "Buffer",
-          "data": "base64:9ErI3/WJWF42dO9gypHy881R8gFCSg/baBmmk8SigVg="
-        },
-        "transactionCommitment": {
-          "type": "Buffer",
-          "data": "base64:ZCah2x69NjDxNaejK5BVAAopMo45VTOXEKC8iQw4T6c="
-        },
-        "target": "883423532389192164791648750371459257913741948437809479060803100646309888",
-        "randomness": "0",
-        "timestamp": 1669926778645,
-        "graffiti": "0000000000000000000000000000000000000000000000000000000000000000",
-        "noteSize": 4,
-        "work": "0",
-        "nullifierSize": 1
-      },
-      "transactions": [
-        {
-          "type": "Buffer",
-          "data": "base64:AAAAAAAAAAABAAAAAAAAAAAAAAAAAAAAAAAAAAAAAAAAbMqI/////wAAAACGdz8iNnKfEcZiJfU1lSn7E2It4jkuHYO7hpxQnrd+X42V+1dg8LDZoH/sOcGQ78OV0lWxnrU1WGhZJxSdKupw4j5+RU24KG7DJbS9W5Ln9FkD6UkJnGR4oozY7Qrg1mwJwqUsU5az3RQwEU/zDWqrC3m4RtIzZcsFJaoCOW8lsM/sVBw3dHndUWFBd/VedCGOvg34CZqFhzSAZ4e6eg75uvx7j2Tw7W/oyzShn78sUTWYvtEfkEmTp6Hra2P3ekF3XkCNZ/VHhgWBlW2taen9qo7KznGTQ30BkRM6p3vyEnWY5SYR0gvzCrFN2r77S9EJV61emd645zda4e0xmClXfqXbanjvNI3dHYq/7BuCA3ETVF1HfpyRmK3LqYpdpIW5hR20eMPm/6bkhZC9C9jNNrSXbcpaFGzCh+5RSGhqYXktoltEdVSmxeilPXSsE16pz9nNQcb6b861G8iUlWcWiPoN9YOzgQ9c2GTXhTuxVnRpg3le4N/IMyvZV1jV7/0Eq4Q7vdEVpzLuDX4D9V5KSNQQnHTlZttCZWFuc3RhbGsgbm90ZSBlbmNyeXB0aW9uIG1pbmVyIGtleTAwMDAwMDAwMDAwMDAwMDAwMDAwMDAwMDAwMDAwMDAwMDAwMDAwMDAwMDAwMNkfkrIWZOcl3gUEpzsXzA/73vARyaSa26UfXjmCma/vgH01MEptFBGEf37iqnX8XbaSgllaM6FuWn6TcY59BAg="
-        }
-      ]
-    }
-  ],
->>>>>>> 9a6a4023
   "Verifier Block accepts a valid block": [
     {
       "header": {
