/* This Source Code Form is subject to the terms of the Mozilla Public
 * License, v. 2.0. If a copy of the MPL was not distributed with this
 * file, You can obtain one at https://mozilla.org/MPL/2.0/. */

/**
 * Equivalent to the builtin Partial<T> just recursive.
 *
 * @see https://www.typescriptlang.org/docs/handbook/utility-types.html#partialtype
 */
export type PartialRecursive<T> = {
  [P in keyof T]?: T[P] extends (infer U)[]
    ? PartialRecursive<U>[]
    : T[P] extends Record<string, unknown>
    ? PartialRecursive<T[P]>
    : T[P]
}

/**
 * Converts a type from Promise<T> to T.
 *
 * This does not unwrap recursively.
 */
export type UnwrapPromise<T> = T extends Promise<infer U>
  ? U
  : T extends (...args: unknown[]) => Promise<infer U>
  ? U
  : T extends (...args: unknown[]) => infer U
  ? U
  : T

/**
 * The return type of setTimeout, this type be used with clearTimeout
 *
 * This exists because the return type is different on the web versus node
 * */
export type SetTimeoutToken = ReturnType<typeof setTimeout>

/**
 * The return type of `setInterval`. This type can be used with `clearInterval`.
 */
export type SetIntervalToken = ReturnType<typeof setInterval>

export function IsNodeTimeout(timer: number | NodeJS.Timeout): timer is NodeJS.Timeout {
  return typeof timer !== 'number'
}

// eslint-disable-next-line @typescript-eslint/no-explicit-any
export type Constructor<T> = new (...args: any[]) => T

// eslint-disable-next-line @typescript-eslint/ban-types
export function HasOwnProperty<X extends {}, Y extends PropertyKey>(obj: X, prop: Y): boolean {
  return Object.hasOwnProperty.call(obj, prop)
}

// When used, this type will require a value to be set and non-null
<<<<<<< HEAD
// ie Account.spendingKey? is optional
// with WithRequired<Account, 'spendingKey'>, the return type has Account.spendingKey (non optional)
export type WithRequired<T, K extends keyof T> = T & { [P in K]-?: T[P] }
=======
// ie Account.spendingKey = string | null
// with WithNonNull<Account, 'spendingKey'>, the return type has Account.spendingKey = string
export type WithNonNull<T, K extends keyof T> = T & { [P in K]: NonNullable<T[P]> }
>>>>>>> c9ab6e47
<|MERGE_RESOLUTION|>--- conflicted
+++ resolved
@@ -53,12 +53,6 @@
 }
 
 // When used, this type will require a value to be set and non-null
-<<<<<<< HEAD
-// ie Account.spendingKey? is optional
-// with WithRequired<Account, 'spendingKey'>, the return type has Account.spendingKey (non optional)
-export type WithRequired<T, K extends keyof T> = T & { [P in K]-?: T[P] }
-=======
 // ie Account.spendingKey = string | null
 // with WithNonNull<Account, 'spendingKey'>, the return type has Account.spendingKey = string
-export type WithNonNull<T, K extends keyof T> = T & { [P in K]: NonNullable<T[P]> }
->>>>>>> c9ab6e47
+export type WithNonNull<T, K extends keyof T> = T & { [P in K]: NonNullable<T[P]> }