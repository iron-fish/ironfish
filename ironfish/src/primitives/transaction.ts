/* This Source Code Form is subject to the terms of the Mozilla Public
 * License, v. 2.0. If a copy of the MPL was not distributed with this
 * file, You can obtain one at https://mozilla.org/MPL/2.0/. */

import { TransactionPosted } from '@ironfish/rust-nodejs'
import { blake3 } from '@napi-rs/blake-hash'
import bufio from 'bufio'
<<<<<<< HEAD
import { Serde } from '../serde'
import { ENCRYPTED_NOTE_LENGTH, NoteEncrypted } from './noteEncrypted'
=======
import { NoteEncrypted } from './noteEncrypted'
>>>>>>> aac0ce37
import { Spend } from './spend'

export type TransactionHash = Buffer

export type SerializedTransaction = Buffer

export class Transaction {
  private readonly transactionPostedSerialized: Buffer

  private readonly _fee: bigint
  private readonly _expirationSequence: number
  private readonly _spends: Spend[] = []
  private readonly _notes: NoteEncrypted[]
  private readonly _signature: Buffer
  private _hash?: TransactionHash

  private transactionPosted: TransactionPosted | null = null
  private referenceCount = 0

  constructor(transactionPostedSerialized: Buffer) {
    this.transactionPostedSerialized = transactionPostedSerialized

    const reader = bufio.read(this.transactionPostedSerialized, true)

    const _spendsLength = reader.readU64() // 8
    const _notesLength = reader.readU64() // 8
    this._fee = BigInt(reader.readI64()) // 8
    this._expirationSequence = reader.readU32() // 4

    this._spends = Array.from({ length: _spendsLength }, () => {
      // proof
      reader.seek(192)
      // value commitment
      reader.seek(32)
      // randomized public key
      reader.seek(32)

      const rootHash = reader.readHash() // 32
      const treeSize = reader.readU32() // 4
      const nullifier = reader.readHash() // 32

      // signature
      reader.seek(64)

      // total serialized size: 192 + 32 + 32 + 32 + 4 + 32 + 64 = 388 bytes
      return {
        size: treeSize,
        commitment: rootHash,
        nullifier,
      }
    })

    this._notes = Array.from({ length: _notesLength }, () => {
      // proof
      reader.seek(192)

      return new NoteEncrypted(reader.readBytes(ENCRYPTED_NOTE_LENGTH, true))
    })

    this._signature = reader.readBytes(64, true)
  }

  serialize(): Buffer {
    return this.transactionPostedSerialized
  }

  /**
   * Preallocate any resources necessary for using the transaction.
   */
  takeReference(): TransactionPosted {
    this.referenceCount++
    if (this.transactionPosted === null) {
      this.transactionPosted = new TransactionPosted(this.transactionPostedSerialized)
    }
    return this.transactionPosted
  }

  /**
   * Return any resources necessary for using the transaction.
   */
  returnReference(): void {
    this.referenceCount--
    if (this.referenceCount <= 0) {
      this.referenceCount = 0
      this.transactionPosted = null
    }
  }

  /**
   * Wraps the given callback in takeReference and returnReference.
   */
  withReference<R>(callback: (transaction: TransactionPosted) => R): R {
    const transaction = this.takeReference()

    const result = callback(transaction)

    Promise.resolve(result).finally(() => {
      this.returnReference()
    })

    return result
  }

  /**
   * The number of notes in the transaction.
   */
  notesLength(): number {
    return this._notes.length
  }

  getNote(index: number): NoteEncrypted {
    return this._notes[index]
  }

  isMinersFee(): boolean {
    return this._spends.length === 0 && this._notes.length === 1 && this._fee <= 0
  }

  /**
   * Iterate over all the notes created by this transaction.
   */
  notes(): Iterable<NoteEncrypted> {
    return this._notes.values()
  }

  /**
   * The number of spends in the transaction.
   */
  spendsLength(): number {
    return this._spends.length
  }

  /**
   * Iterate over all the spends in the transaction. A spend includes a nullifier,
   * indicating that a note was spent, and a commitment committing to
   * the root hash and tree size at the time the note was spent.
   */
  spends(): Iterable<Spend> {
    return this._spends.values()
  }

  getSpend(index: number): Spend {
    return this._spends[index]
  }

  /**
   * Get the transaction fee for this transactions.
   *
   * In general, each transaction has outputs lower than the amount spent; the
   * miner can collect the difference as a transaction fee.
   *
   * In a block header's minersFee transaction, the opposite happens;
   * the miner creates a block with zero spends and output equal to the sum
   * of the miner's fee for the block's transaction, plus the block chain's
   * mining reward.
   *
   * The transaction fee is the difference between outputs and spends on the
   * transaction.
   */
  fee(): bigint {
    return this._fee
  }

  /**
   * Get transaction signature for this transaction.
   */
  transactionSignature(): Buffer {
    return this._signature
  }

  /**
   * Get the transaction hash that does not include the signature. This is the hash that
   * is signed when the transaction is created
   */
  unsignedHash(): TransactionHash {
    return this.withReference((t) => t.hash())
  }

  /**
   * Genereate the hash of a transaction that includes the witness (signature) data.
   * Used for cases where a signature needs to be commited to in the hash like P2P transaction gossip
   */
  hash(): TransactionHash {
    this._hash = this._hash || blake3(this.transactionPostedSerialized)
    return this._hash
  }

  equals(other: Transaction): boolean {
    return this.transactionPostedSerialized.equals(other.transactionPostedSerialized)
  }

  expirationSequence(): number {
    return this._expirationSequence
  }
}<|MERGE_RESOLUTION|>--- conflicted
+++ resolved
@@ -5,12 +5,7 @@
 import { TransactionPosted } from '@ironfish/rust-nodejs'
 import { blake3 } from '@napi-rs/blake-hash'
 import bufio from 'bufio'
-<<<<<<< HEAD
-import { Serde } from '../serde'
 import { ENCRYPTED_NOTE_LENGTH, NoteEncrypted } from './noteEncrypted'
-=======
-import { NoteEncrypted } from './noteEncrypted'
->>>>>>> aac0ce37
 import { Spend } from './spend'
 
 export type TransactionHash = Buffer
