/* This Source Code Form is subject to the terms of the Mozilla Public
 * License, v. 2.0. If a copy of the MPL was not distributed with this
 * file, You can obtain one at https://mozilla.org/MPL/2.0/. */
import { Assert } from '../assert'
import { ResponseError } from '../rpc'
import { ERROR_CODES } from '../rpc/adapters/errors'
import { createNodeTest, useAccountFixture, useMinerBlockFixture } from '../testUtilities'

describe('Accounts', () => {
  const nodeTest = createNodeTest()

  it('produces unique transaction hashes', async () => {
    const account = await useAccountFixture(nodeTest.wallet)

    const transactionA = await nodeTest.strategy.createMinersFee(
      BigInt(0),
      1,
      account.spendingKey,
    )

    const transactionB = await nodeTest.strategy.createMinersFee(
      BigInt(0),
      1,
      account.spendingKey,
    )

    const hashA = transactionA.unsignedHash()
    const hashB = transactionB.unsignedHash()

    expect(hashA.equals(hashB)).toBe(false)
  })

  it('check if a transaction is a miners fee', async () => {
    const account = await useAccountFixture(nodeTest.wallet)

    const transactionA = await nodeTest.strategy.createMinersFee(
      BigInt(0),
      1,
      account.spendingKey,
    )

    const transactionB = await nodeTest.strategy.createMinersFee(
      BigInt(-1),
      1,
      account.spendingKey,
    )

    expect(transactionA.isMinersFee()).toBe(true)
    expect(transactionB.isMinersFee()).toBe(true)
  })

  it('throw error if account is not fully synced when creating transaction', async () => {
    const nodeA = nodeTest.node

    // Create an account A
    const accountA = await useAccountFixture(nodeA.accounts, 'testA')
    const accountB = await useAccountFixture(nodeA.accounts, 'testB')

    // Create a block with a miner's fee
    const block1 = await useMinerBlockFixture(nodeA.chain, 2, accountA)
    await nodeA.chain.addBlock(block1)
    await nodeA.accounts.updateHead()
    const headhash = await nodeA.accounts.getLatestHeadHash()
    Assert.isNotNull(headhash)
    // Modify the headhash
    headhash[0] = 0
    await nodeA.accounts.updateHeadHash(accountA, headhash)

    const response = nodeA.accounts.createTransaction(
      accountA,
      [
        {
          publicAddress: accountB.publicAddress,
          amount: BigInt(1),
          memo: '',
        },
      ],
      BigInt(1),
      0,
    )
    await expect(response).rejects.toThrowError(ResponseError)
    await expect(response).rejects.toMatchObject({
      status: 400,
      code: ERROR_CODES.ERROR,
      message: expect.stringContaining(
        'Your node must be synced with the Iron Fish network to send a transaction.',
      ),
    })
  })

  it('check if a transaction is not a miners fee', async () => {
    const nodeA = nodeTest.node

    // Create an account A
    const accountA = await useAccountFixture(nodeA.wallet, () =>
      nodeA.wallet.createAccount('testA'),
    )
    const accountB = await useAccountFixture(nodeA.wallet, () =>
      nodeA.wallet.createAccount('testB'),
    )

    // Create a block with a miner's fee
    const block1 = await useMinerBlockFixture(nodeA.chain, 2, accountA)
    await nodeA.chain.addBlock(block1)
<<<<<<< HEAD
    await nodeA.accounts.updateHead()
    await nodeA.accounts.getLatestHeadHash()
=======
    await nodeA.wallet.updateHead()
>>>>>>> 999b3fc7

    const transaction = await nodeA.wallet.createTransaction(
      accountA,
      [
        {
          publicAddress: accountB.publicAddress,
          amount: BigInt(1),
          memo: '',
        },
      ],
      BigInt(1),
      0,
    )
    expect(transaction.isMinersFee()).toBe(false)
  }, 500000)
})<|MERGE_RESOLUTION|>--- conflicted
+++ resolved
@@ -102,12 +102,7 @@
     // Create a block with a miner's fee
     const block1 = await useMinerBlockFixture(nodeA.chain, 2, accountA)
     await nodeA.chain.addBlock(block1)
-<<<<<<< HEAD
-    await nodeA.accounts.updateHead()
-    await nodeA.accounts.getLatestHeadHash()
-=======
     await nodeA.wallet.updateHead()
->>>>>>> 999b3fc7
 
     const transaction = await nodeA.wallet.createTransaction(
       accountA,
