/* This Source Code Form is subject to the terms of the Mozilla Public
 * License, v. 2.0. If a copy of the MPL was not distributed with this
 * file, You can obtain one at https://mozilla.org/MPL/2.0/. */
import { Asset } from '@ironfish/rust-nodejs'
import { Assert } from '../assert'
import { createNodeTest, useAccountFixture, useMinerBlockFixture } from '../testUtilities'

describe('Accounts', () => {
  const nodeTest = createNodeTest()

  it('produces unique transaction hashes', async () => {
    const account = await useAccountFixture(nodeTest.wallet)

    const transactionA = await nodeTest.strategy.createMinersFee(
      BigInt(0),
      1,
      account.spendingKey,
    )

    const transactionB = await nodeTest.strategy.createMinersFee(
      BigInt(0),
      1,
      account.spendingKey,
    )

    const hashA = transactionA.unsignedHash()
    const hashB = transactionB.unsignedHash()

    expect(hashA.equals(hashB)).toBe(false)
  })

  it('check if a transaction is a miners fee', async () => {
    const account = await useAccountFixture(nodeTest.wallet)

    const transactionA = await nodeTest.strategy.createMinersFee(
      BigInt(0),
      1,
      account.spendingKey,
    )

    const transactionB = await nodeTest.strategy.createMinersFee(
      BigInt(-1),
      1,
      account.spendingKey,
    )

    expect(transactionA.isMinersFee()).toBe(true)
    expect(transactionB.isMinersFee()).toBe(true)
  })

  it('throw error if account is not fully synced when creating transaction', async () => {
    const nodeA = nodeTest.node

    // Create an account A
    const accountA = await useAccountFixture(nodeA.wallet, 'testA')
    const accountB = await useAccountFixture(nodeA.wallet, 'testB')

    // Create a block with a miner's fee
    const block1 = await useMinerBlockFixture(nodeA.chain, 2, accountA)
    await nodeA.chain.addBlock(block1)
    await nodeA.wallet.updateHead()
    const headhash = await nodeA.wallet.getLatestHeadHash()
    Assert.isNotNull(headhash)
    // Modify the headhash
    headhash[0] = 0
    await accountA.updateHead({ hash: headhash, sequence: 2 })

    const response = nodeA.wallet.createTransaction(
      accountA,
      [
        {
          publicAddress: accountB.publicAddress,
          amount: BigInt(1),
          memo: '',
          assetId: Asset.nativeId(),
        },
      ],
      [],
      [],
      {
        fee: 1n,
        expiration: 0,
      },
    )
    await expect(response).rejects.toThrow(Error)
  })

  it('check if a transaction is not a miners fee', async () => {
    const nodeA = nodeTest.node

    // Create an account A
<<<<<<< HEAD
    const accountA = await useAccountFixture(nodeA.wallet, 'testA')
    const accountB = await useAccountFixture(nodeA.wallet, 'testB')
=======
    const accountA = await useAccountFixture(nodeTest.node.wallet, 'testA')
    const accountB = await useAccountFixture(nodeTest.node.wallet, 'testB')
>>>>>>> c014fe61

    // Create a block with a miner's fee
    const block1 = await useMinerBlockFixture(nodeA.chain, 2, accountA)
    await nodeA.chain.addBlock(block1)
    await nodeA.wallet.updateHead()

    const raw = await nodeA.wallet.createTransaction(
      accountA,
      [
        {
          publicAddress: accountB.publicAddress,
          amount: BigInt(1),
          memo: '',
          assetId: Asset.nativeId(),
        },
      ],
      [],
      [],
      {
        fee: 1n,
        expiration: 0,
      },
    )

    const transaction = await nodeA.wallet.post(raw, nodeA.memPool, accountA.spendingKey)

    expect(transaction.isMinersFee()).toBe(false)
  })
})<|MERGE_RESOLUTION|>--- conflicted
+++ resolved
@@ -89,13 +89,8 @@
     const nodeA = nodeTest.node
 
     // Create an account A
-<<<<<<< HEAD
-    const accountA = await useAccountFixture(nodeA.wallet, 'testA')
-    const accountB = await useAccountFixture(nodeA.wallet, 'testB')
-=======
     const accountA = await useAccountFixture(nodeTest.node.wallet, 'testA')
     const accountB = await useAccountFixture(nodeTest.node.wallet, 'testB')
->>>>>>> c014fe61
 
     // Create a block with a miner's fee
     const block1 = await useMinerBlockFixture(nodeA.chain, 2, accountA)
