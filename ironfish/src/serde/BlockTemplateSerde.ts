--- conflicted
+++ resolved
@@ -2,12 +2,11 @@
  * License, v. 2.0. If a copy of the MPL was not distributed with this
  * file, You can obtain one at https://mozilla.org/MPL/2.0/. */
 
-import { Transaction } from '../primitives'
 import { Block } from '../primitives/block'
 import { BlockHeader } from '../primitives/blockheader'
 import { NoteEncryptedHashSerde } from '../primitives/noteEncrypted'
 import { Target } from '../primitives/target'
-import { Transaction } from '../primitives/transaction'
+import { Transaction } from '../primitives/transactions/transaction'
 import { Strategy } from '../strategy'
 import { BigIntUtils } from '../utils'
 import { NullifierSerdeInstance } from './serdeInstances'
@@ -94,13 +93,8 @@
       Buffer.from(blockTemplate.header.graffiti, 'hex'),
     )
 
-<<<<<<< HEAD
     const transactions = blockTemplate.transactions.map((t) =>
       Transaction.deserialize(Buffer.from(t, 'hex')),
-=======
-    const transactions = blockTemplate.transactions.map(
-      (t) => new Transaction(Buffer.from(t, 'hex')),
->>>>>>> 840a5f7f
     )
 
     return new Block(header, transactions)
