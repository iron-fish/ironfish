--- conflicted
+++ resolved
@@ -2,324 +2,189 @@
   "Mining manager creates a new block template": [
     {
       "version": 1,
-<<<<<<< HEAD
-      "id": "85b0232d-f2f5-4bd9-b6d7-b3d1238b6cae",
+      "id": "e925fecf-4ef4-4ff0-859d-4ed478657a79",
       "name": "account",
-      "spendingKey": "e62cccdbd35a5dac0544e582ca85638db2cb8611b2a7b68bd150a89f5f5f7902",
-      "viewKey": "13960ffdd069cb78c045d5353d3ccb823757d60a741bda58346da33cc7aed0e6b8ed4438a4c36a2aec1a8a41c85003612c30177103653f9945182be68e593c9a",
-      "incomingViewKey": "f2828e5924c2cfdce522b8fa428139f044dd4d25224d91035a47610380b54203",
-      "outgoingViewKey": "a672054414db70e7513309a5ddcb15f27540809445b53508edc25b52ea25c65c",
-      "publicAddress": "a4c762913af21b1cc7cf4440064c0654cc41330028d5c5581f62a1e95a575de5",
-      "createdAt": "2023-03-20T18:35:52.846Z"
-=======
-      "id": "fef5b7f9-7e9e-4eaf-885a-969c983c2d62",
+      "spendingKey": "7748d4b582ae4e88c31d4e6ed1b1baa16d0da159530ff9fb48f0ba2eb832bf11",
+      "viewKey": "2c22133f1a49a6578bdffc52c8e30eaf93b4b2d72256c28e681dcdf7aa978d97167c794f304e67bb2e92a343e237eeebdc7cad297e5b75b64386153e39144036",
+      "incomingViewKey": "b0f9771608c98beb06717dfd5e920846c4f3968b8b5e06d561b01f49d18ff402",
+      "outgoingViewKey": "fba5da8cce70cce539f9e1a7ca10c36c24a2a8e38817ea6edac929184190a72d",
+      "publicAddress": "000ef9fda27f53a3bf2ec8cfffb6aa20375e7281b3b6acd68ef4f353cc500383",
+      "createdAt": null
+    },
+    {
+      "header": {
+        "sequence": 2,
+        "previousBlockHash": "440BA4CFB92D7C5949D8C5168B119B204E9652EDFB5A11B26BBD271E9D712B89",
+        "noteCommitment": {
+          "type": "Buffer",
+          "data": "base64:NKNxjSfmdrHaxlhe5g87ZW2zzmu1WGasUABb0gxfExk="
+        },
+        "transactionCommitment": {
+          "type": "Buffer",
+          "data": "base64:rIrlvGqOrMOqCDKTaNMR0PqQNIgzK9sooMFJHSP+Eos="
+        },
+        "target": "883423532389192164791648750371459257913741948437809479060803100646309888",
+        "randomness": "0",
+        "timestamp": 1680697457039,
+        "graffiti": "0000000000000000000000000000000000000000000000000000000000000000",
+        "noteSize": 4,
+        "work": "0"
+      },
+      "transactions": [
+        {
+          "type": "Buffer",
+          "data": "base64:AQAAAAAAAAAAAQAAAAAAAAAAAAAAAAAAAAAAAAAAAAAAAGzKiP////8AAAAAcwGRy2XKAfedcbg+5T0/NUqg6BExNsGGy3pWz3mNdbuToW+ItEa7KxHX6nz3JzBCPF44IFQDbo+a4lx8vtcRU9+Fn3y/rEt+E7hUCarMsUaTtUnjtVK2tI9R8OfjNy6bB+3jbtInmokbSolnrw6Ld91EHsqVROc/RQMZigfvP0gFAtSQFX8yhDSOR/v55mM6f3Kff8AtsPVU4QpPGhKyUslzXu2p1lgFmQWeD89ryqSN2PzxEQZ3KPemE+g+ZfXz9VVgDxcDbo9il7QVg91WTxNCLypnzENUWa6y+WshUON/dzrs/oExd6inXX7QQ9JLYk7mXcSzUuypIaZkDwn4o5SJ6JR45R/d56RiLuA8+UJbTY/MltrRqw8ZP8qxtwYjhzONdWXFaPEC+gtqJjRUhEibWXwuBvBceJWM5ncfjERa8BsJsABT/9BKfBqvUTLL9Ljlzyuhj6U2iFUnECdkNC1IFiLTpK2w2tEoD6s8YaxOc6fU9Vtc6CB0tivn7F2afr8xJ5EJSVYC1+dkfUvdL9psX07UDHBO6QYKE4rBFDdLcRHiFLTXP/vHmLootV3aVh93kpyiaaWuDAC0+VUcAScsrc74nMrQrPEgHEGWe4lzqrQSc0ija0lyb24gRmlzaCBub3RlIGVuY3J5cHRpb24gbWluZXIga2V5MDAwMDAwMDAwMDAwMDAwMDAwMDAwMDAwMDAwMDAwMDAwMDAwMDAwMDAwMDAwddtkOgTwu40SfHvmYhbJHz5tTrwZQFyWiyYBcOtujzINs1ZjXxNUo7qOz8a0F+3E+oSmHQbOSINqv0wu/BziBA=="
+        }
+      ]
+    }
+  ],
+  "Mining manager adds transactions from the mempool": [
+    {
+      "version": 1,
+      "id": "62e7c45a-bf3d-4c80-8f59-1c909175a589",
       "name": "account",
-      "spendingKey": "3a6862ff6780b5e59a1dbacbdc32df5d96d581d1d7d98b815bd66f3427ecc175",
-      "viewKey": "f68b17125433b59cbca4d1b37af63bd8845258bfabc1db175276b516b4a459d1857918746b57b1417a4c8d3c1bfe58c763245870feaf8ede81c7b46302f7291e",
-      "incomingViewKey": "ede3c884b67e08844f3abc7e69000c75c020c4353f503f74025d1f2578da7202",
-      "outgoingViewKey": "85196f9cfd0ba044cd5dfe793a69e14ae5f0df039cbaa3e41b3ba6bbd7848af3",
-      "publicAddress": "9b62d6e28dd1b9b040635ce2abc66d065f4812c3e25a38f07c9298b8e27665eb",
+      "spendingKey": "9a5a2e6d91b8f10717071861ae631b75fbde7c37f1d2fe3f2dc3f146c8e3a329",
+      "viewKey": "21cb875dfd9af414fb5904143fbf00ccff08bb9385fc3e74116ffd3c164bed2979dde7193f4b63a6aba0196e6e329b07c6850a2be038824ca791f10526149beb",
+      "incomingViewKey": "f2676cb7056d69cb92be98875388950c4495a9250371d07588f7ffb40d6dd602",
+      "outgoingViewKey": "06cddd134e05bff7bcb39a9ca32a55f18dc95c6dbaa366e397581a8c005a8282",
+      "publicAddress": "4948229c3eb7c738bff73af76a18fedd0d2848b5832ac5e630329d881bc2c508",
       "createdAt": null
->>>>>>> 193b945f
-    },
-    {
-      "header": {
-        "sequence": 2,
-        "previousBlockHash": "440BA4CFB92D7C5949D8C5168B119B204E9652EDFB5A11B26BBD271E9D712B89",
-        "noteCommitment": {
-          "type": "Buffer",
-<<<<<<< HEAD
-          "data": "base64:wgOdkgZg65rU63uIG7MoXyZldBah6N1k5pnsi3eFI24="
-        },
-        "transactionCommitment": {
-          "type": "Buffer",
-          "data": "base64:N8k5B5fKJj2di8se6nn9enHqgi+rN3NJO7zkuieu3eo="
-        },
-        "target": "883423532389192164791648750371459257913741948437809479060803100646309888",
-        "randomness": "0",
-        "timestamp": 1679337358484,
-=======
-          "data": "base64:aP0XFBP9VZLRlGwW0a1bXfiW4HlmtLUF3AezhEdgfTQ="
-        },
-        "transactionCommitment": {
-          "type": "Buffer",
-          "data": "base64:GDccb44XDob5QcW4rQ+XQrrBSkeJ1+FCo4n5MmaMAok="
-        },
-        "target": "883423532389192164791648750371459257913741948437809479060803100646309888",
-        "randomness": "0",
-        "timestamp": 1678915038295,
->>>>>>> 193b945f
-        "graffiti": "0000000000000000000000000000000000000000000000000000000000000000",
-        "noteSize": 4,
-        "work": "0"
-      },
-      "transactions": [
-        {
-          "type": "Buffer",
-<<<<<<< HEAD
-          "data": "base64:AQAAAAAAAAAAAQAAAAAAAAAAAAAAAAAAAAAAAAAAAAAAAGzKiP////8AAAAAmFLNYBBK/SbxzJZIPrWTsCwUdIiePd6nNwCFaGCVIIuW8zyUQ3fRDRcj6XLTUvlye6hUCT88jZUw54+ErLCWvOof0PctplLqvWvQGiEmvQqt3FW3dcw1tCpSBQg7KCApPpfMg+I199shmStA19lOl0+/GFYTMwGyTBZ38RXKfFQZEfAKKNq+ZnaE5C5UrmHI/gCuef/ATI3fvUQgJl+uCmgPXY7KszfX8Xb6t0d1W8uq457723Se18NnhLAh6E7RHS5Mlkyc7iyuuVLL8c/9yGjnP/TxAIYw1jCBTux5HpQlhU2hNYQdXpZRvDkmTxke7S8zXSXTAfLGz9VbWWlm2/3PUeuiL+yzpOFJb4rTHnJi/SIofG4SPSU28eVg9kVKsAtPFNmqO5d4FIZKwcGqIWE7gy4noKC/9E6kUZvK+KCBvnXg2wfHOSK/gB1TICTy2GZFstXDAqOpJcUkffeB+NUamo58WDY0mgZDk2fdGMkgsgORvao00HNHklkVsezmsI8D5ERrEfLCMhDjalhGm+0D/H2yYR4uJ9cHnMgwmN9OK3BwyXhI90ogtKN53ZbcTWzr+7XHUhbGF09G6JnKE74VFpr3AxO/UcRKh//7tCKtqinHTQiufElyb24gRmlzaCBub3RlIGVuY3J5cHRpb24gbWluZXIga2V5MDAwMDAwMDAwMDAwMDAwMDAwMDAwMDAwMDAwMDAwMDAwMDAwMDAwMDAwMDAwjZm6uIo2TLD5zXaKj86FwRxhG9T0IKUwPyQDJj9LkvNcP0GsSpLuyL+aueS8sRTxLEz6kikenHOFRhFYLLmyCQ=="
-=======
-          "data": "base64:AQAAAAAAAAAAAQAAAAAAAAAAAAAAAAAAAAAAAAAAAAAAAGzKiP////8AAAAAbDnhUrXfqDPKPhsEf/oGm39bEaaAykdUBMcKSOi4l9iVOiZVNUex8pbD6ljupL0tMngx08AHzC7YYJrUW0MrQ+k/1OGMNO8SXBarjEcmCSOjcxGDvd5Y5QAPV/AsaBKeh9CgfkaKoF07tP5Sy6yWcecrl8r1ROzjDmCQQIq/P7YF0z75NTS47HfSxoecOb3K6Eed+5td5JySjURkn0A9AEJF77kcH+1lQskc3FVofLmtspRON3dmrPWsisvpjtg8Sdr1X3qXoq56pupWZ/x6scT8Kb0i7hzZcvsovDhKELKg6rQ8+oD7fO/xQzXlybAKIC/r5ykJcFCy9dzPsoPpoaCJiGSRAEKzbZ2lU4nwR0VKbRElK44ouOma/4dbjh5YSZGsG016DxEII6jG6jBQfVPN6JIvgurC14YHFx/hCEupwvIX4gscQAWhz4+IWV8wJUa24lVQUvw15oIHyZ4MRkQWRuemkeITsYtVlz4Mlp4/+SQHJ/Xyvu+KVQbYhRluHDc+kUnHh8C5whHSNLUCLoPdEt7G5egfhlyd65dITL9WXCMe2JuIt8bjz9XP9Gum8D2BrCLp0H5Ixz+Hg4qsPePz36jKMT2/sT0P4RP85sz2NCHJLxOxpklyb24gRmlzaCBub3RlIGVuY3J5cHRpb24gbWluZXIga2V5MDAwMDAwMDAwMDAwMDAwMDAwMDAwMDAwMDAwMDAwMDAwMDAwMDAwMDAwMDAw0LKImmYWjDUWv+ijnxkxekcpr+xnPYWcuvsu5JC1+mLZfAXZob3tR5oa0Qs1M+rdMZoB8Pk8spKGVFGIYGW0Cg=="
->>>>>>> 193b945f
-        }
-      ]
-    }
-  ],
-  "Mining manager adds transactions from the mempool": [
+    },
+    {
+      "header": {
+        "sequence": 2,
+        "previousBlockHash": "440BA4CFB92D7C5949D8C5168B119B204E9652EDFB5A11B26BBD271E9D712B89",
+        "noteCommitment": {
+          "type": "Buffer",
+          "data": "base64:edGzGzolqe2j8cHbJWBuGa3JNFSM81aZ5Pq97wU2oxY="
+        },
+        "transactionCommitment": {
+          "type": "Buffer",
+          "data": "base64:sbT6GXIIbbBkl3QEZOpFfbeWrwX5QgYQYt0vwLBh1/g="
+        },
+        "target": "883423532389192164791648750371459257913741948437809479060803100646309888",
+        "randomness": "0",
+        "timestamp": 1680697459342,
+        "graffiti": "0000000000000000000000000000000000000000000000000000000000000000",
+        "noteSize": 4,
+        "work": "0"
+      },
+      "transactions": [
+        {
+          "type": "Buffer",
+          "data": "base64:AQAAAAAAAAAAAQAAAAAAAAAAAAAAAAAAAAAAAAAAAAAAAGzKiP////8AAAAA9KIY67gQr/0o8JdAGbZrol9Jf4VOCZwuXcRSkTbmb9iy63gAkzMHyTb2VI0poC4S/4G9EoeMrhnIr23wvxpdBbiEbJiLq+x9OMi9OrXHY4GGmXidBHTssl33gMkLA/G2auNImf7LT3SX3fanqNZ9yCVlHFsuQ4Z+fw4wjBy/X8QXdHBiA2cwe8Y9LGcHJ4TV/HPTbhi0oZRqFl2mY17r6waA0J7NbYXCt9NuvwalXE6DSNQffZNDwtfFo/k8bMtQBI052mAEMGagD+/vC4KWWQMESII4xMJRaoE1u/piFsWCdEBTVnv4fXNEHdlYna8Znnj1Nxeb2m+0qN2Q4eCwhajt7RLhLgRhv8UJUWn3MxyulU12yLmp5cAIDCezz0BX0trJaOq6K4bkPsVcM0JGxhSuJ/3thZoPOo8AxGaTj1CSOTO4qMEygDz4RyU6MDSufk1BV5DZMsaY3vIm/BT5kSAw4YXdLYoxomE2wA4pWiXk4RQQg8aGxPYj8eDyVCwNULbm8S3aGsJE0p7fK3/z6wrtryirkEd2UrmNP9JblxHgU6svJKZX7Bb/BzBUgThpssezEPDRMpKfbo9ZNp+bySlHKdRCMCYIJ4pj+RK24cfn8CccJvzkfElyb24gRmlzaCBub3RlIGVuY3J5cHRpb24gbWluZXIga2V5MDAwMDAwMDAwMDAwMDAwMDAwMDAwMDAwMDAwMDAwMDAwMDAwMDAwMDAwMDAwjmqSDXBTcwNQZI8zuZcfucx0eOGlmZ4IvIAYSt21eawofgSpczslx+odCK/ZntIvTwSa0fubgB+KRlzbzVrmCg=="
+        }
+      ]
+    },
+    {
+      "type": "Buffer",
+      "data": "base64:AQEAAAAAAAAAAgAAAAAAAAAAAAAAAAAAAAAAAAAAAAAAAAAAAAAAAAAAAAAAIjIfO75Odrer9x2GDe5OI0HsaYL6DkEQlzu8eGP2ALSYeArm8jZ21gJ+csjuZfWf6y1Ka8+1qQ1FK/2HFW5Hqff2qvRAOCiXiM8ce9+hPiiSCiO5iunaYD2gezcCngd+ogMobhGPKQRWUbgl17mM6yI+dU4045fN9vQjoCh4ycANaS6HIxodOX6TLy0BMnSzvH/H67bcZeuqXKuBN7GTlA/IO96ixouXOTxVE+d+bYOKUFZSAW2LMWxcnPW/aPWXPD6hUQzLaQQS8eR3LwNsVDIJmw2JkYLEgNjpz0U/Vxg9aarIWMs+0aTitFHQjS1O3wf/fSuntWstAfkR460+DnnRsxs6Janto/HB2yVgbhmtyTRUjPNWmeT6ve8FNqMWBAAAAJyCrxFszVKXRLgrAVc08yWeLvL3+6zZy7Hg2aFXrpf3nYi8Y+eNaQC1/Se4D00yTkPPXBHgJ7sjIuhA18OGnOsQi06phQEmU65u7npQek1GOjKbtu8Jl2FdLXNjiQOHAZhzE44aalxkJRmPN5YceQeyz1uQNHzddGyEJoekEz2+xA8JorsWZw01CANGnDnD3aRtvlwD1CrcISQ0JldQeHUxL0M5Rin6zGdhb9ggOzCsNqw1P4j9MVolMRtreiphoQ/+HBrMSTEiha0vQ1Q3p9zXz/Y3a15xxnRpPx5oRob9FtyTbL6ltzcPGF1/4KlOyakQpf/GU2dskYp40kG/NQdmpEib1K3zzK8NdP5ODX8LrhiEqFSQ9kTdmKWtLQ6SWGaBmNxs6uYkBZkQysskPfKTxQdVe92K6W4vrv8cnYgZe+chOCtdFdePLoFOvk8AW1Bzwvo9WIGNtXz7HUb2AkMZ6Ne7KtrAkaWYGbS3jQ5U6tl74vDUlT6YyRozqgCcESemmspsYivHQdwUyOJHT8zRuwkWLtmfBcHCVZYmpTz78UUNL8+EWsJJkFcwMG6eTx30SrSqs265EVeok0G/HqxBgnG3jn/UNh833aK/5/6nA9QwuKau/Oiw2B8YfMtxFCc4+zD6XnloTEjhbWOgZiP9Semr1fTuv0SyCbPG7RevBm47wNJgNcXn16cXf+pkSHWn3MVoD4pyJQqsZAdc2sMKBS0ovpAr8aCLgXzSwbnKvW1OC/tUumPp+s6BPlYKc/hwxeRKfl1XGH1OCKJHUf3AnAFAfq1JdBGQLEs81QMouF8tOCq9WXaXOOOy43tDc5kjed8TR7t8tvhgzqw3G715AtPKlnGhxDwVBC83FCwSIri8NvSoCNyiAW/aH3hBDM7w67n5iVUl8JTGDXO4qWGRRzjtzcaaL+LF+/3RYAvSqseP6WGFDgQPQ+CQdP+ppBBtTrj8IdcsL4SPY0KK2L85aEEiHfseJ6OhScbBpg/wayDQu2lXTx2GPhKGZUfLcnA0MFUxHtyQns8i7i9UxNN3pvdsw8nQRsvi4TaBMdSVpblOswXdDIKrisj48oa53yZcD3/QTrF2QpP3bBJZU/3ho/2Z+UwzteXo8jb27adqLcQPeIg9PJCsthpfR329qET9tASpTlUgBnm5o5zfdDhWIof6p8BFh8XKSv/Gntb8q17qM/8Zarjb3ya2hPnC8Y51Z7aMG0atiX30VOWZ5tEc5JqVdskrp4pQTiTk6wavq+A9wuvJr8r+B4jQ8pyWhcZIgHr+1jnl45YwLVOpcqCcEo/s8NHSESYVRHM+jS0GSHZqgkrnw2bHEVdrV0YLHxViS6yDq92H0Xb+bI1DaT8zOE4kDMlUhQtiUs8BloR0DTc9qKu5xgt15UySc40z63nelymZP6KMrtehCRZ3z6AdqAoiZOLPYBrBl65MZeYCzc+cgtV8Bd1bMQMtoMUGpPUAixz5MEES7yDwoSJZVhJKu0zxW3b+nrGZq9EOEgF95AWUMBGFiCrDvsMEdUM6S8WyKD7keBR4SJMKG6fTABSc7xInpwlP3cTVGD0OoxRLf8a0mMhc0/VECzMCm18xAw=="
+    }
+  ],
+  "Mining manager should not add transactions to block if they have invalid spends": [
     {
       "version": 1,
-<<<<<<< HEAD
-      "id": "f9a342b8-9419-4a11-98b9-8a2c51359a63",
-      "name": "account",
-      "spendingKey": "048c49c8d7b37533f0efbf43749db5e280261d4256e33ac3eaaec82198f64580",
-      "viewKey": "36c008088fc354582ca0e01cb66b8b975b5f8cbe4534bff22fe3a422edf0e8e7639d2063d0e80c9a63f8bbc74e2eb3c5c774dd07ff37cd1e4aa86603d60aa504",
-      "incomingViewKey": "c8150d87f5d86326f2fca77ce90fc48a2393b569cba163a46cdfc4f3a9dde700",
-      "outgoingViewKey": "1b29bf5c5c95e9c6dbfc82376de04e1b9978158de4589f5e17c5d631024efaf3",
-      "publicAddress": "ae93ce50becf0b033e29f3643cf792440de631658c084f79d5de38290e9bd28c",
-      "createdAt": "2023-03-20T18:36:05.224Z"
-=======
-      "id": "394dd24f-bb7e-497d-9d5f-ea9be7c15139",
-      "name": "account",
-      "spendingKey": "1fcee771f61003af66713e8137661da03e1ffd90e00a600c46b113a162c2a58c",
-      "viewKey": "ff3709c6f00d97183901093971a69f0b4a5ca4637f4196ae019949f03af078dea1db1ea84a9e87579c4dab397a643d341f2890fefd8da76126eba6c1df4adc98",
-      "incomingViewKey": "77c0ac51fb6a8163ba1b6bd978892721726096ea40fca2b4318bb2be9fbe2d02",
-      "outgoingViewKey": "baa9bbc9749a8fcda45871bfddf61bfb4cbac4fbbd2509b1a1594c96f5f6fda0",
-      "publicAddress": "65871c44e84b5d6b5a603d6ad46378b71a662f4cadcc07da0740fbca922bf9b1",
+      "id": "f1957cba-037a-4bc2-9714-364bc9f4b6a6",
+      "name": "a",
+      "spendingKey": "12e27b68c3d167f7cf32498a89d02ac984846c6045786e74c3acb439ba8618d0",
+      "viewKey": "89a7be3bd9d32f055ae3f17208ca635aa74a770f0dc83702f7244f751e44009d8a29833111f567272a74071400e4f119db875dc8b510fb602d397d341ac74cbf",
+      "incomingViewKey": "830731060d62791493bc69bacbc90f4644826b3ea397fb36b150c5c94d644807",
+      "outgoingViewKey": "eb46f39212c2e34fc1c52b34628a2893ad5453e4340e7feb4be4dc673e7556fc",
+      "publicAddress": "fded74372325447fe3ebdd04d8bbdb46978234de48a29ba1e9e6964fa702e32c",
       "createdAt": null
->>>>>>> 193b945f
-    },
-    {
-      "header": {
-        "sequence": 2,
-        "previousBlockHash": "440BA4CFB92D7C5949D8C5168B119B204E9652EDFB5A11B26BBD271E9D712B89",
-        "noteCommitment": {
-          "type": "Buffer",
-<<<<<<< HEAD
-          "data": "base64:mA3ehmTJBtyWpZ0F/Q0YszLIqoqC0L/QUto574YO1iQ="
-        },
-        "transactionCommitment": {
-          "type": "Buffer",
-          "data": "base64:vE0FTSyl89/Y7tgwAqSDjEZipXaBxCnjnE8suFiVi+Q="
-        },
-        "target": "883423532389192164791648750371459257913741948437809479060803100646309888",
-        "randomness": "0",
-        "timestamp": 1679337370052,
-=======
-          "data": "base64:AdGOTrpts4M3diFr+RzoHpU95sR8B7JTMtZGFMECDW0="
-        },
-        "transactionCommitment": {
-          "type": "Buffer",
-          "data": "base64:BFph9+0u4CUHleThGPRYNlwbqI2+etOubQhsnxJksZk="
-        },
-        "target": "883423532389192164791648750371459257913741948437809479060803100646309888",
-        "randomness": "0",
-        "timestamp": 1678915044734,
->>>>>>> 193b945f
-        "graffiti": "0000000000000000000000000000000000000000000000000000000000000000",
-        "noteSize": 4,
-        "work": "0"
-      },
-      "transactions": [
-        {
-          "type": "Buffer",
-<<<<<<< HEAD
-          "data": "base64:AQAAAAAAAAAAAQAAAAAAAAAAAAAAAAAAAAAAAAAAAAAAAGzKiP////8AAAAAKtoHzODzPwYuIJ083EbJxCkF2jST5YI2PmBM0vsgYqWn4tS7pgZLWec4CtYRvWI4o59cGnrZq1+Zzu6YD1THIrLaczQTbqIP40UCtEA+1HyS1scKNxOw11RvA/txAg3ay2MVbP50OKdBLypPg7WK55YhFTcnqzaQ7dzH9jumFvwXzFAGnrCRYWOBBakBM9YyIUff1kY7S0ZsyAn3YB0VPO3YWVPuf7ySOBZ9XVzePKKvXShSJTLV+ddx2UHBQlgLv4fB0Ma8bbpCWXRK/MYFY5qsi+TEIwl3sEm1yomiaeH1g+IOrdbg7GZb6NhVTbiI7N6xHN0fZKpJuPhpbUY8QbHjoucdcBdg/gfOlI0MeBbQS3iHEW1dWfRTCVHk7tNBYW4pqKRQbjBhqDrvEd7tp5QZWSZPFdkIYEYs4AulCNzSLNjBYdm3aU+u/omS9gJa3vo3TPV5/lMHpkilGFXPsxCtpaQZRO8KVh06Nj3t0dDvlXyiW9Yom78jcqb3SO7XEiHDocv8Q6KMvcgJ6OZOTEMVwV6kFtV249Z5E6hrLKETHIYOGipovfQD4wwps347Phfkxiw6x/NufMWGk7XVI/be2ZtOZfuWdT0ReCXpCs0dedkNa9DED0lyb24gRmlzaCBub3RlIGVuY3J5cHRpb24gbWluZXIga2V5MDAwMDAwMDAwMDAwMDAwMDAwMDAwMDAwMDAwMDAwMDAwMDAwMDAwMDAwMDAwCNnbxNhJSCXKQRRT9fyeSUzIPkbdSVkh37Rkn9WTHdxje116SBlpSIdyK7StH8cLpMirU4YWwzOpDAW55hh7BQ=="
-=======
-          "data": "base64:AQAAAAAAAAAAAQAAAAAAAAAAAAAAAAAAAAAAAAAAAAAAAGzKiP////8AAAAAIZWtXUAISR+DnZNWBdORb//kszkV1g7y4jsliFvBQUm0zuIPC5THVb9PTb/BBjyGgfSzda2DC+Y80qhasNo3JNAG982ar1Hcm+iuBPw3pVmLKl0cfGKK30pt5WtFNOhKX3Xuv85FDGTduoSNfMxYpsWEKA3IxRm2mGtdZjuL3YUWwHgQw2fnmInwN/pJtFhpIka1QUM53CLvktgsmmv/2Lg/lXveyt0QYSlbpajItvKFkNB8+T22HQQ5IInqsrT4Xooy8rGjPZ+IBqzOYoBquc5fXMTikmaUAvVHL6/NkN0UpBFjCDj33HeId0IIWbU0ZKqiGhnLrfjj1GSYJdATmCz2zwsfmbP8QJaznCoqYN/IeDXqAiCGhqsE2IvBROo5vvMPafVZi725iPLM7kQtzbtZJ4vJ5Gs5N+++Bucf4MtgWX0AIpfLhqw6vqOJgB75kzyRj12k4r84l4x63Xid5y1RS3hoSny9NzNmbtYjGNhZAIhiGCDd87VYQmTBkhqQw+9bD+IH1U01ZsJYTCZizi2U9/WSJoLK/HbDpcdrHAbMbah76ZHA0TqCT3RWxAZzo0S564vQDH0z/1whD+zImqN7CG51WtiAz8t8JrqbpX3h5SnbtaZ1EElyb24gRmlzaCBub3RlIGVuY3J5cHRpb24gbWluZXIga2V5MDAwMDAwMDAwMDAwMDAwMDAwMDAwMDAwMDAwMDAwMDAwMDAwMDAwMDAwMDAw2IsbELb4qJCNfSPWklzpruxSJNsDqrebvUNDVHryAIIS2CecA0GepWYKfk4zTvmx3nGiPX+9gvw5u2MuN8WgDA=="
->>>>>>> 193b945f
+    },
+    {
+      "version": 1,
+      "id": "2b1048e4-b140-48f0-8061-bdade499e2dd",
+      "name": "b",
+      "spendingKey": "76f79b95c41945bbaa73a0d31465538f0983f75595a613f7fda4761c91ba31ba",
+      "viewKey": "7c7cde73110a013b35d6e021a97c39e534abc624fc079245c548be48bea24c9d7aefdcc7a97a12a61b13c659f0ae438c975f7d9dbbf484242a4a452f676657a0",
+      "incomingViewKey": "0a43079ebebbdafcd9d6f1c306caa15a7e87d58ac70545c5f00b5247c3f63d07",
+      "outgoingViewKey": "4794f9eb0fb5e784ff3a098152b1d1e4bbeaa8859cad4660a1a96ec7ca73d5b5",
+      "publicAddress": "acec4611cf94a17771e399f43217611ed3c032363ca179a6ea5cd824b732a060",
+      "createdAt": null
+    },
+    {
+      "header": {
+        "sequence": 2,
+        "previousBlockHash": "440BA4CFB92D7C5949D8C5168B119B204E9652EDFB5A11B26BBD271E9D712B89",
+        "noteCommitment": {
+          "type": "Buffer",
+          "data": "base64:grbdnTowiIAqRBgBcGqQWL2R8ovKpYvRKIHYVVAyYwc="
+        },
+        "transactionCommitment": {
+          "type": "Buffer",
+          "data": "base64:3QCVazDP1+OJTuEyzB9JJqrDvp28ZGfgXtzMPHTGuPc="
+        },
+        "target": "883423532389192164791648750371459257913741948437809479060803100646309888",
+        "randomness": "0",
+        "timestamp": 1680697465406,
+        "graffiti": "0000000000000000000000000000000000000000000000000000000000000000",
+        "noteSize": 4,
+        "work": "0"
+      },
+      "transactions": [
+        {
+          "type": "Buffer",
+          "data": "base64:AQAAAAAAAAAAAQAAAAAAAAAAAAAAAAAAAAAAAAAAAAAAAGzKiP////8AAAAAeqX0rTcAh2afsaJ3qMw7EpvbuyoflQuDQthuPOJDWFKR+B7dEpv93Bv3kuwfu8+zMWx4rVG9EJBps5jeKaI7H8zZmlBFm4e3cva0b5K+wBeGDB1lkBZs5WQpSuQFyZvyJfw2HBML6huoOi9c65jVXkPb1NDhXz5k0DZI1+geUpEIchOevjy8j4FkUtVUzuslKoNm+Y9LU5pOSSyHiZygzTtCj40zATLffthVn6QaObWTsdOrrzAMbduJQIwb9OEilpPBoI/3HgbyWs4W3nTwGUdGEUW4ch3yMAhwi8SQWRqQe+EbXYTNJULU9ha+9H1QhwRG48mxuFfhBwQfklV9yz2tfJrCVGgz3nkNw8KE6SlObztzQwwPe4hb42tCWBNc69Ws4RsyzMSuIzTal62uqSGh6ZiwXf572G7E3Pc2a2ELlsHqMNRcJdRKAui/MyCtHdOqegqj3x96z6S2oRo6Cr04dLBjJBgDxbfAd/lECFxMixgLo4JvXGpAAP6H9VpSQUwp61vi7sAHnjpHJawsJDoZSfoaT5qx1e+G5XMGNfG9OV1sWesk6Tz78NAKUpjY8XEIiFSHbOG32vbYZVJco1sY42AIs+VpN+YAqLRtZoj+JyLHMMDHbUlyb24gRmlzaCBub3RlIGVuY3J5cHRpb24gbWluZXIga2V5MDAwMDAwMDAwMDAwMDAwMDAwMDAwMDAwMDAwMDAwMDAwMDAwMDAwMDAwMDAwDoTzgSLQWS1oYGzakqmRkGpN4hDq/l8n4tSb606j+hVjxtMem/xVB7U1wg5XJ5ssUykrtvHTpKlM7CdfnrCTAg=="
+        }
+      ]
+    },
+    {
+      "header": {
+        "sequence": 2,
+        "previousBlockHash": "440BA4CFB92D7C5949D8C5168B119B204E9652EDFB5A11B26BBD271E9D712B89",
+        "noteCommitment": {
+          "type": "Buffer",
+          "data": "base64:4zgov+QOrxLOsb64NsSUE4R1jP9nMCJMpAHFg9/10Q0="
+        },
+        "transactionCommitment": {
+          "type": "Buffer",
+          "data": "base64:+ptPFIxscgwveS24pKtQQY3AJY+yGVz/qYD+XV8JvHA="
+        },
+        "target": "883423532389192164791648750371459257913741948437809479060803100646309888",
+        "randomness": "0",
+        "timestamp": 1680697466888,
+        "graffiti": "0000000000000000000000000000000000000000000000000000000000000000",
+        "noteSize": 4,
+        "work": "0"
+      },
+      "transactions": [
+        {
+          "type": "Buffer",
+          "data": "base64:AQAAAAAAAAAAAQAAAAAAAAAAAAAAAAAAAAAAAAAAAAAAAGzKiP////8AAAAAi1dKuh4McPNzlzHZRiS6V3cD8gF6nH/oUl9A+OeL+6ekcjX42Fx3zU9slICZwCAj9/3b22YIZPVu2HnIp/TmL5F7Vc9y6AzWAy6JX6Gf4jW3lYwjsmA5H6T5gtEVBHgJnSihrpd1qvZ9MIemNQ2CvO4VSzXel517BNxGesilTS8Bj/YCqsYC69AJidF3QKS7kxyNza+9LAkKg9081mC4EO66bxoJ6GvXWrdnN0hweWuWG0tMmaPxiA88pc0hYBEzsmGoy6/dhLzeYB4GNa+XSpWjY1VHQyWkxrNwfZdUYqM24WAQlRVo+WqmoXcrdsi/A2S+Tr178aVR5vKDPUrYBXpIXICXuIPGzB6WgywfhCW1qhHLw2ja10IdP824upsBw2/QhU5w0F4XvmpSAyyrkwyYjrSUN0QzEhBXc4+g0KEjHj4mMay2VYKdfASGmTV+dBzro1cd6AFsUVFoZ4YrsdQueD9b1iJUoO5h0i0FjK4y1OQ/pg9ItvCVxs/g4wEylI85Mr4+LG4EJ8bAruCqoGtMUgfRr8OYozC3/C2lFa2uhNF67ScyRmy0Q0xGp4HenyxgqfWYPxz3tS1Jle6Y90j8ASpy/DQvxGzKLNOtUm93rSHB7iWUCklyb24gRmlzaCBub3RlIGVuY3J5cHRpb24gbWluZXIga2V5MDAwMDAwMDAwMDAwMDAwMDAwMDAwMDAwMDAwMDAwMDAwMDAwMDAwMDAwMDAwl/KrrmYk6RRME9xlSVKzLDiQS0ZtXIwLct9tgOYfVEw7OEEVYpRG2/lSmsORYEiQlS9rtc8dZtgBWsRNctZWAQ=="
+        }
+      ]
+    },
+    {
+      "header": {
+        "sequence": 3,
+        "previousBlockHash": "7E22F92497210AB265E4655ED466649882C16A431A32BC2B5B7D00B30ABDB5E0",
+        "noteCommitment": {
+          "type": "Buffer",
+          "data": "base64:Kwl/m0ENdGB6dRQuaRTfJZHZ1OHhpCwnoQNdtAcGeWQ="
+        },
+        "transactionCommitment": {
+          "type": "Buffer",
+          "data": "base64:wS2xOC3t2guCZiPfrJWNdKrW0BmUL8p4rZWNl/8Yumg="
+        },
+        "target": "880842937844725196442695540779332307793253899902937591585455087694081134",
+        "randomness": "0",
+        "timestamp": 1680697467956,
+        "graffiti": "0000000000000000000000000000000000000000000000000000000000000000",
+        "noteSize": 5,
+        "work": "0"
+      },
+      "transactions": [
+        {
+          "type": "Buffer",
+          "data": "base64:AQAAAAAAAAAAAQAAAAAAAAAAAAAAAAAAAAAAAAAAAAAAAGzKiP////8AAAAAKr5XVVCR+oW45kLAwC0hV/LTfCtmluG7f9erZjw7igyz+jJj6436GHuO8Xwa4Cls+8i/92L/CK6IhPo5Dv/m7YIxSOd6qG5iN6oNwAwtNDyg8Gn9HNWMgWt7Au3tjCoa9xpPCknkGa2n0AcW0XULFaYRi/vtNzWDzGzzNYM9vNYBCevfJzu8DTMtyBIMeAgbCQnVL1XbROvzlzgeZEbLxzisLwYFnMBJdEWKutyqGMuXwIVcDOYD8iYdQOCIs+2p5vvuf0qt31+Mda48lGsw12RCGOKsilq1sV0uXKKB/ZQwNsXKeI0qaU4Ot02HEXvM0SUoxcHp5f+idNvJcoRowFLNtN+1GAjT2x+2chkPSAnoppirRkmDRrLZvg5tSbtLYsBajdSpGg2ARgZLLwpESEDo7g4duh0homTLUJ7H7dsEqffzDdSV5Mv4AiOyEYWMMsJRjcpewIjW7rH5ZGGuqKwAX0QwuuAjHhcZAnkCXKZY/S2klCAgce8UOCT+RYm5Rw6nk/SNeHg0c8GR3MBL5QC6tFkvb5s/m1Eh5e7OzruU/8PsBFoVskD7hgHFl9ScgAl7+5PS/6rCCis7sjaGNLT0rwcmPNPn4O4DDl2Mnlor9p0O00qDgUlyb24gRmlzaCBub3RlIGVuY3J5cHRpb24gbWluZXIga2V5MDAwMDAwMDAwMDAwMDAwMDAwMDAwMDAwMDAwMDAwMDAwMDAwMDAwMDAwMDAw9KTKbHUQhNoWH8L+mt7gG6gvdMuzn/CI66WQw1zi9HKXQ8mWBNgyJjLbXWY9JZ8+MUs5zwvaFmuzelPaBRZCDQ=="
         }
       ]
     },
     {
       "type": "Buffer",
-<<<<<<< HEAD
-      "data": "base64:AQEAAAAAAAAAAgAAAAAAAAAAAAAAAAAAAAAAAAAAAAAAAAAAAAAAAAAAAAAAFGKG1wiYlF0lCh+Vr76vqmAtBaJeslfXmmh7DdohzJy46JfO7iRdni7Yrtuh2UpuuX4NSJPv8vXta85HFoF3ypHedX7wbomOTZYFP73NT/ajXZLMxqmfi8OpckqzmIhtjAFF4LX+k/55GqDT1G5UZ9hm4V3SkKcEFCxn3X0DkzUBdxxgU30bZlA3cPi3+I07YydjMMLUtPCgIF1hx65aCqIQRh53o4dWEtcvWKMgu76AEQ+n5ky6R/K3HCnyai9ax1AfwowVHenY6DZLxzu/+dvfc3Rn6zF2XMA9aofazGsKsqoD5kOllXimrwIFIkC0m9IRQVn2jOpVOq3P1bsTpJgN3oZkyQbclqWdBf0NGLMyyKqKgtC/0FLaOe+GDtYkBAAAADup2vG1+Uk9YCkVrmkgkGj9ZWjm3dnU4cuMVf1E74va34dxnfcJYp7kn30aZ42iSguFhxryPWxTqhdn83JRyAZWy2WGCEwnC0Me3v31qAQd5RCyUlmTyXwM9LvYZrJeDqF1v8NAoBKTM6HbL81RKtBjXy2jIhnAMWGUCVrNHqXxNatj6qkpRjuRQlh0s/TF5pSJ8w2smtYdo65CQh2M9xCDqeai+4DI/sRnewRTTIeOiiNGkNMh4zW/gQCgUR4a3gazHY2okxJlhZGDcG9MyJl8uKISwbmk7J/nrr4uzPF2IMrFvv7g7H+uQMnuTNvEUZfIpRFIjDQYR6GOxvrcE4oW62zCHMKJSy/ZbmWzk0lkfLvc4V90qV94OcqgEO1RDnKm8g4YDjzNpJXf7oE5Q+nZim1dwwA2gxdXQo0qNSUTnZvNrHhpSug3dLPjd3rm14qsjeUtFrCDb/oQmhhyOjKQGpD+3cACoz32TO2WSUn0hbRYvxuxHmsuhqgDTRsrJEtrbbMkqB9uzjgL94yNsQd6GoFhhmg/y5f4MsjNF8Pbn5d+RZuidlxdcUnylSqVBxZaPz7TeYVk3aKNZ9w1tmZtnsa0K8JIHl8uSOwKClz8K+bLW98UuCYM/mTbiUowJ7e4tgpfDcZRDwKShq/nk71HySN/W/E25rhDlfAYCy06pUq6KgTqvxHpAaIvqz83fADb8MrRjoRlrGyYSoobgyqKaJ9LnYVqkpfz7v2kcHjweMyi7z1hwK/PJegnawcbesZtbvae3dihZh9olMmuhAwo1IL/k6UDhg8zD66YB2xD/tGkeSI2MESP8rOdbeQTr7xOmMdsj3gQkBm2bs69A10Xq2TKuDyjqFcwqtnSieclcZLQz87hBpuD9IFJrW+WnDoE6cxG7VlgO0AqghYIKnihJ9s5TDojmzXjyfJcf1ODi+jjWSBPbqYVY9kjel/xUsJL/y7GXjIEr1ZPT0tP+/ZzeMAe7iwYTSeVVdzJHfrVTkR+pVKGrxSSUmOwVtM2cZctmI8VkduummSPugCZW5jv04aLTbMmIKE0Oqt2R5JwPrq1Z8LTy6Idi/dV8cZHc8DpcdgvuNtcdnU/IKhyeAoennwQt6YNRaP2Nh+SL9VVPMFknGctojhxdJnI5KfrFq2SW7R6MztpQu6UgSbwYhF51Ot6WVrxTBJZGuJvdxo2PiIgXn+0kTJNL005Vj93H0HXd6AnQJ4SWigOFAlhEhdjHUMX8vfIm8FVbxGcTHST+OzKflHrlTRMus7O8MEDjKNwqa92dRt6A0Q5dx6rCfP51DCrP/mMCrm2cIm+5BKSOEDI/eg/a8GqD2s8PpyinTCJcsYZhRczceO9b0ZiENszq8zUOwwvgOZ2XKlckfQNE6iDysNogVsXfnyyGp9hUaipV0AlOn2Mic+7LnuL/5rocsBgJZqbl9s1aNN98e0u0h0Jq4Wt6WL42gGXkk5c0bE5MLxa7ZrI/PB5Ttr9JfPcjQhTFnVjQHCpjHxe7ITmMigNbn4Y+X94C5k/YtfV/kfPAagWlg0YxnHIFchwNd8AE7SowqbYMyVWFE3/b2RFNy6e6f7qPaIML5AgbwblCg=="
-=======
-      "data": "base64:AQEAAAAAAAAAAgAAAAAAAAAAAAAAAAAAAAAAAAAAAAAAAAAAAAAAAAAAAAAAwFAXWw0tF0iieVzuFmqEMJGbiXTuckfP09Zsa2MTMryl8vOEox83JpvcKc2qtT//qC054yBBSFR/HWLeSS5JW9DmfkwXAH8lSxr3WOOszpCt3BuJe3yjQed2fJd6zgMQJokYLUrPSFBUvJcheuuc270g4ZELgMTBwlqNoIALq8kAxD4NzJbFdhxuj3/XFgkvkGLA/2e4TwJmGLkcABFoWcNW0Y4Vf/fGpAwRnsv8HaSM4IcXboNPRF80/Gg4Gm9OfhzEdPU5eKYxONHuUMr+FrIoFMCEUkF5oe8uVp19c8bZoAoCvRxTC1GWuzO5LT+o9pq50dZUUDoo+M96DNeMlgHRjk66bbODN3Yha/kc6B6VPebEfAeyUzLWRhTBAg1tBAAAAJHp4+VHMnmWJquirn6auD2VUwi8NEI3ILTMrx5bplBLYfhVWv4fgI3u7PcHa60eYjuxCbP2jEDAkfHrGleA1iJZHWms51h0HVVH34waXOJPXdUhQQAglxBmwCe5g8sqAa06JFh1VHbc/SV+UKoSgsdKsfxFDN8u0Pb/v9mVjQS6L7S44reZa1xlt0o4BNTsAIY1bYMNOc9+5sk/3ZUURwpuKjO41Hgx1EQdT8r6iKR0vUx9InUJyxCXKwHwVyfVgw0a7q5BF/ToLKBiPM3/8SXso5MAtjb5PNnYHhU0bZFIQ287lu40NyBypYPsTHc5joIF40oxqVdCS9MuzKXUoCjBQv6eJViodVmYigKG2zyTVfj0I/WUSmMntLFiuFWm+I3SIuq6+3CvmS0fZY+AkeoPSiKwRzFU5smcQaKsq7imksmzsa7cbLgF8pjgdJ3+tW2ECrJ7L+DN6X1UBV0bTxzoc0/nyeli0w1shaXz4fljP7OPAqRLnkMuw+hs6fjIvFgux5fHmSWETYKtuWeVbtScKQvaV5PI4jXrrD5+xS7J4Fmicto54i6WKu+S8nbswvqI1mjgYiLzouYaIYSIZPRKlUOr5tKOMgFnk8grmmT/0F6cidZ1wvIGii7sK4ayggqhLu4RWhxiKY0l1Di1w8en4ZRulddSZt8h5SIOxdNO4lPFJy11Hpf+c79th8OvEB6c27K8ImzqaN//svRig5O3BcIbxQvi2+qjx5lpFcl1sVfnQa0zUx8TGIR9MGmOJWyNFP70fBYCjei0VSUQVa49iPcmkG57pGoY9/+FW6npUz2gdBvnjjuNr4KV4gaKqFDSa0+2hp53oJXBuKvUoiZNAyYPuc6GMP9hItBTCI4gFExlmN/QeHiVyWaLA5gWBOspDIkYV4N/be+PGUY8X2ttSs/Vd6GJK/KkyB2Epph5dZt8JBYAtMsXT0sgEe80wH82hMKB0UB/QOdjdk4KMJ1KHUz1gAFeUjAPOYLNAGkm4y9qyr1WK6G0cWETGYy0SquuAXEdybLrqd4nEmR/fgbpSo7FLJmgwU//qMV8UkkYHK3s790kprA+JVIzHKqlY59fT+royb77DgDdTsrcLzmF6zOYcaHesMFYzhwcdE0IsSEQPcBydDI6tWwaCmx6Q9y8t+mCG5EXLmEGoChIMaBqyGLSbAGGl+yYLslWn7KrgNuF3WuVBYsos92xM32oRXC2i0TRSPJZ96bE6rvmPrTGMXSzlMU5nsoM0ZJ3YNnFI3L1LP9SWLIKJAj6kW63ugNWGhVZSEWMBoTu3emXnKq9YJdErlgMGCWZyj4WBiLkJIxE7XNplTaKxSSsbsGkca6knw2bX7jheXN/ZDVWKCK52TvS62I9W4eNpf8FwMZabYFf/8MK8ydVgxDQNUcEdQQP83WvLMf5jmpXV0z/BJ1JGnHP0QmjLhskNCBHtkFEA3Tj+F6wqyuvTKqarNftoVqLRl98TCxBYNQWRkBXjSdOpDK9DpRh/TNT7Ffxj4O/86d85cBvJld8XLGSf3Mh/YoxR6XGVSaA1Q4lFSWR86fubLykHHjpm39Ru5xDq6ksETznJSqQ97hdlIeBHwmfAg=="
->>>>>>> 193b945f
-    }
-  ],
-  "Mining manager should not add transactions to block if they have invalid spends": [
-    {
-      "version": 1,
-<<<<<<< HEAD
-      "id": "9f03e378-fe84-4c1f-b36f-de915f5e39f2",
-      "name": "a",
-      "spendingKey": "2df0e7142b6ba0598d0f94f047193819bd9bd9f963e8ff93e8504e45f9ed5d98",
-      "viewKey": "85f9298956bbdac8ae0fcc5309bfdc0aa0262e83d998d6f30929b863855b9b4d83bbf81f8c8723b9282fa34ba54a8517c1104aa3280028916112ba115ffa4e2b",
-      "incomingViewKey": "1fe275a640b221fa971385ce9077aa84eed0e55a71773571f3b200fee26e0f05",
-      "outgoingViewKey": "508a49c56c01fc0070c71ab6e14f146664995e4c08620d09914bee14c136f19a",
-      "publicAddress": "96d3471934b12f62160ea6b629ef6130a3faaa4f50967fc8e62dfa7b54ab813e",
-      "createdAt": "2023-03-20T18:36:35.296Z"
-    },
-    {
-      "version": 1,
-      "id": "13010e44-4004-43fe-8681-c038c1768307",
-      "name": "b",
-      "spendingKey": "57aa9e4d45381215cfb971e0936aee2ef34ece2baac48937b2003aff815384ef",
-      "viewKey": "58c6a236460319cf8ece53d70abed317231eef74df5b5120bcc1cafdf8fccb161b1de0712dee4144447ce097d79b689c72d7198ea3ed4bc36dea121b2ba5e843",
-      "incomingViewKey": "b29b84f6a60f402719f23d1e70e142134cbdd7baf3b4bf538f5905d35b8cb701",
-      "outgoingViewKey": "7dacc88b81dede6a698e06b0789f481dcec90a8f531083d8669b1d3af4867063",
-      "publicAddress": "6e440af5ac48912a221a996014255ba0e82dd6ae862beff4287a7ec76212f821",
-      "createdAt": "2023-03-20T18:36:35.301Z"
-=======
-      "id": "14b19173-b030-42e4-9822-e291924ad9dc",
-      "name": "a",
-      "spendingKey": "6f9aa7e259df4b36388a25bccc736ed191e6fb5295ad372c7d022d624660a0b7",
-      "viewKey": "a229dadd2d3968ce1e60763297e6c0fd6dd23f30dc031a56f3695d71ca723c2f6a6d06771899feeefa67728e3feef0a0a40031beab9a93aeafe1a97587351249",
-      "incomingViewKey": "4425b28224c6430e1e40c53f7780d01e6b0a78be0d0cff91b37c7b3680115305",
-      "outgoingViewKey": "db9c7abd947929a946e02d28b632f066cf9331c562458cd983bee4cf28f67004",
-      "publicAddress": "f3989d66ba70aadcbfccde2eee05d460caa00c8e799250ec2495172f5fae5512",
-      "createdAt": null
-    },
-    {
-      "version": 1,
-      "id": "7c59db5c-1f6d-4acf-bd30-1444c0c4bcb3",
-      "name": "b",
-      "spendingKey": "b2f4d14bc2248af4c7eae2c1265f52c4966e9fc9f5cd3dd5f301f9c76bc5aa89",
-      "viewKey": "200d257b1a7af433d14a7f0484acb67b747a40353c616feaa5817a667a6d1aa0daa92389930934dc7ec1808614d9375fe2c30782548440da02ad21c41fb2770a",
-      "incomingViewKey": "9030c2fdcb751549904101b374df44fd879b399259d373a4f4fb6c83c8ec8e04",
-      "outgoingViewKey": "ccbe1cf72d401d96c519bafabe42ea30c11ac589575e4448685660d45b1b92b2",
-      "publicAddress": "961cff4bdfefe92b4aaf38b270138f3772103c685d39a517573c740348399c1e",
-      "createdAt": null
->>>>>>> 193b945f
-    },
-    {
-      "header": {
-        "sequence": 2,
-        "previousBlockHash": "440BA4CFB92D7C5949D8C5168B119B204E9652EDFB5A11B26BBD271E9D712B89",
-        "noteCommitment": {
-          "type": "Buffer",
-<<<<<<< HEAD
-          "data": "base64:8vet5M08hm1kJIHW7J7l9NurilaOsL6a7ClfPZblgE0="
-        },
-        "transactionCommitment": {
-          "type": "Buffer",
-          "data": "base64:DvOi3vX1aGZV0R/Gs/MlNJgUBtKh2Vl8eQ/NcyvkVMk="
-        },
-        "target": "883423532389192164791648750371459257913741948437809479060803100646309888",
-        "randomness": "0",
-        "timestamp": 1679337398320,
-=======
-          "data": "base64:bSUpvglrLa5+embKA0EiDggXrXZRcpAKOayx9fc/W2A="
-        },
-        "transactionCommitment": {
-          "type": "Buffer",
-          "data": "base64:OTDnU69i114ic1FicGxiz6z9txevynGVuPw6oEFTo20="
-        },
-        "target": "883423532389192164791648750371459257913741948437809479060803100646309888",
-        "randomness": "0",
-        "timestamp": 1678915060201,
->>>>>>> 193b945f
-        "graffiti": "0000000000000000000000000000000000000000000000000000000000000000",
-        "noteSize": 4,
-        "work": "0"
-      },
-      "transactions": [
-        {
-          "type": "Buffer",
-<<<<<<< HEAD
-          "data": "base64:AQAAAAAAAAAAAQAAAAAAAAAAAAAAAAAAAAAAAAAAAAAAAGzKiP////8AAAAAmHxkD09HEcwZsm3XwKM4JX6VUVtMXjnZA0sAerac1ZSXDgp3WdDsD0hdvOoudp7vvfPINp02b2NUxOpEHOGV7vDJiTS2JBKi4WPgrel6+7iOi6whm0yOUcA+5y9Z7TduODf0+6vFVpobyQ0GZy3Lls2lpcnZYaLQJheWxT3rwmIYXlOrsxqLBw1RFYlAE59tDIEMguZ7HQNm1jLKL3gXsim53POpRou/RazQNd6gx+GzL1vjwGcnQM9+k+4Iuq7rUdXUlIvQlslz5QZtfFE+nveSknxr1Ud/o69ES96bpTLbPoyO1IdfqF2njCWyxKxH2ZdWuQwCYd/fN6mLbrvwbV90Xl/EdJfo1T/bZ+QmKkgzpGbRr5ri02BlTbVvvhsxAU7Qk6IjgEzI1qpKqY5x/T44ggqPlVCyGPj+OJ1WtwkOel8ZwZtMZljRVpFyjNz1Tkw+kFkm2UmnsVpKqDU+IoEtV0U/3O6O/ErhXaa+6Meiuq1kkiQe6JwjA4O0RlZHgwa42J8hdXff7+zJNgnb4Uu03JAAgJWwreCrZtu0Y98qLuo4LZ3Ciq24aIiGt4/bnTX/y6/dqMklHgOMSpTK/UjREmjjH5X5klxR7WGpqxY6KvTScOn4jElyb24gRmlzaCBub3RlIGVuY3J5cHRpb24gbWluZXIga2V5MDAwMDAwMDAwMDAwMDAwMDAwMDAwMDAwMDAwMDAwMDAwMDAwMDAwMDAwMDAw85pFf0S508/qRYR9M0mep90gPHAMqViD/sUF7BMIHVvtrgRoPughLtfvbBD7gZE44hwAyuYn12c2DTVI6bb2BQ=="
-=======
-          "data": "base64:AQAAAAAAAAAAAQAAAAAAAAAAAAAAAAAAAAAAAAAAAAAAAGzKiP////8AAAAAXmYa4MPMed/k/NUwsbifFn4JO+YTFOitTbpvz8zPQg+ulcW5zyc2tlLF+tontJ3FJZlvEQdF4DkL6l75rDYVS3zTjLHmHKfNyhFST8eh8UKyq1dk8tOx3JKsgOLwVvYmpMaFkn8LK9cstk5FoFBnIy4WAiyOElH111JbE3sVSJsILd0pIZYuez2uh9XsdzXkojzKDshUelGdICwd3nHxnaoOC2Ix2HziTBWMCqUFzieqBJg8zwFiAhnUinzEpwqd60R9lLIx6KY6hh9Ym3OMkGIuZoawPzL8B+rSplV21JQm9xAK0Hvbr/OfzbwB9KUWZyNP6rid0Qg+QrjQygI8qkvQCPXxRBhU4B5Gjg8lYuWBuA1jE4fhTUJknylMTlxeLIeG5DdjTXhhqcacAj9dRrQWZgM9idiafsc3aE5ti0sZTGdeJqId339PCdUYnzQkO+malZCQgf/I0XEnlHmtQx4vid/myTys+rFfMWQerARUM+Nr/brCkEr0/4BwCBtTs1xpv/brl2K7c7pM8zVJ1/NEgjCc2VaVqvMtdqMRBPM8ZPGsQJXKQjM69rML0VKSF+MX8GWjjuvb8qIeyv0B1wUuBy9DnwfgmeURa+PNvX5fF2d1oTOeNklyb24gRmlzaCBub3RlIGVuY3J5cHRpb24gbWluZXIga2V5MDAwMDAwMDAwMDAwMDAwMDAwMDAwMDAwMDAwMDAwMDAwMDAwMDAwMDAwMDAwSRhU3y6QoZwe/jyzmr/xtOCH4GYza2fZOB8XwRUtpb5cj9dGG3HurBWmy8cjriRFM93s5oY6fGh9M4MArHmYAQ=="
->>>>>>> 193b945f
-        }
-      ]
-    },
-    {
-      "header": {
-        "sequence": 2,
-        "previousBlockHash": "440BA4CFB92D7C5949D8C5168B119B204E9652EDFB5A11B26BBD271E9D712B89",
-        "noteCommitment": {
-          "type": "Buffer",
-<<<<<<< HEAD
-          "data": "base64:iIAlcCQiw68F1QDKo2/I3BMjZiaE+TbUCn+SMvaBYTE="
-        },
-        "transactionCommitment": {
-          "type": "Buffer",
-          "data": "base64:CHqDKDqbINmb199+7KtxUU6U4ZcKeCRXauZWbm4r9UY="
-        },
-        "target": "883423532389192164791648750371459257913741948437809479060803100646309888",
-        "randomness": "0",
-        "timestamp": 1679337401599,
-=======
-          "data": "base64:HYlcFr4YNpVd9zRp+bsVCATpe3Eq+HoXJ4VH+5+sLyA="
-        },
-        "transactionCommitment": {
-          "type": "Buffer",
-          "data": "base64:gvg3aMH7w8TRbwzCwUVnguGtBNl8XJQameucGQALImw="
-        },
-        "target": "883423532389192164791648750371459257913741948437809479060803100646309888",
-        "randomness": "0",
-        "timestamp": 1678915061835,
->>>>>>> 193b945f
-        "graffiti": "0000000000000000000000000000000000000000000000000000000000000000",
-        "noteSize": 4,
-        "work": "0"
-      },
-      "transactions": [
-        {
-          "type": "Buffer",
-<<<<<<< HEAD
-          "data": "base64:AQAAAAAAAAAAAQAAAAAAAAAAAAAAAAAAAAAAAAAAAAAAAGzKiP////8AAAAAVRQ7L9oLwTTVpDOdgAlc3tGLEFjt8DrUVhMSK7jNb8CDXaxA8gbrrolDFsywgWSax+JdPH/kovcRZ10TS62RewTpgfeeJwzgZxphFOpiulm1t5Oc9fmV5C3uiEtB8n3V9wT5rJiZmHs9ftTeEU0fElFqUkPb+DuvOiciA4MH25sK09gZo1p6WUWbQ8illBRi9lVJceQij5dGEVQ7142IM2+eEHQj6kR+FRy4KNPN8hS5H0hD6q0tX2enp0DsEEo/DiYaKnapNIW4NxoVce7Q+bc7mJtNZk1XRnZXtiCUm4M/ygEjrQGqQel4EZK6UgHHKvb7xQBESTzIBo4sSZKFJDkhAObpQKIHQcHAzAbgm/fRnBGLARfSLOTeLkv6bjA7Y8YHSg2kkL1XInWiOH2d0r+Mp8DE4Z5D5p0O/BorrWPgZPlDHsR/Kpt+/9GxRRXTBZzxOaQvDzv0g54Vbvq7CDYWLoRob9jyo8gG/qN+z1aHAUE6qmY8lbACp8jR9ln6XX9gm8ziGuLTIbeUb8EO68upb1iRsXi6yFlZWVG0BbCAMuU31dX//r7m8wJHUTJkjfUfP1Y4Vb2a4K03SsPTq1vPPVxOrvRjXyzZY5DSBEkTtu4Zu+OuKElyb24gRmlzaCBub3RlIGVuY3J5cHRpb24gbWluZXIga2V5MDAwMDAwMDAwMDAwMDAwMDAwMDAwMDAwMDAwMDAwMDAwMDAwMDAwMDAwMDAwEjYHkUW0ZN15Up/ovtSnV4SGopqlyTeF2HrZPI5WzGoXowV2inpDK5QavArHwi6j1cxK5f92EXbbc40Q76sTCA=="
-=======
-          "data": "base64:AQAAAAAAAAAAAQAAAAAAAAAAAAAAAAAAAAAAAAAAAAAAAGzKiP////8AAAAA3MEaz3cufhTTtBULbkAgY+n5VErqafg7JxcF7xYAMRKmdfSvJeZv4nY5g3ILDeyLKXcOE8f1wx7C2ZCRCBqxWUjiUzFRHJPyc/CXmaVnFS2tMkmbWGHf06lYYKl+Q1REeNWzKj3LCc8eeZqM/rhTAW2Y5IhFmqfYq65nhaMknOUB8lT8qEY0F5sHHcq5c/kK/o5uYa5mfr9xB98jYz7JL6RE+D7vGqT1Qs50ZeamoemrdQLtqMUyKxS7zQdL+IyzcgOlAenS4H1Dn/LpEjXXJRNTn9qBLZ4FKgBj1T5QsXL/bRLTDCGqrjmWFs9a1tTOTzi61AN4g12vk8RIY1FWvuKN8263bRJ5S8j0OEIOgORNnF0clckrMrNa3aXEaGNUHCev8Dtjck6t/jFXHKIsu1jK9W4rYz10wIYQvgePa1lZEB6/fsPn3UDiRzxZ0dEXz5s73iar+COZwCUyWmJrFTmm4GHQQqIVO8yDlTdi78C5hmxwqzQk3OztoARP/Gqi9lL15/FYkmZ2LYIDnjT4ShAAiJEjQ3PgNVVhqyKL04Hk7dCy0uUTZecwMVCb05lvp4sUw1ZA3PvYCcVX9ZkAJwZqZHa7zhkOQds8akLo/w89Aa7pKXb2RUlyb24gRmlzaCBub3RlIGVuY3J5cHRpb24gbWluZXIga2V5MDAwMDAwMDAwMDAwMDAwMDAwMDAwMDAwMDAwMDAwMDAwMDAwMDAwMDAwMDAwbQGNDULPcAW64q8RACDw02SFQcnQ/wrnZdKpiYmCNo+mTmJHuSS8xYJqEecCXi6o839yCJ/hE5i1B33uO1FTBw=="
->>>>>>> 193b945f
-        }
-      ]
-    },
-    {
-      "header": {
-        "sequence": 3,
-<<<<<<< HEAD
-        "previousBlockHash": "2455CFFB88B9C369F74CBDB07210847B7C78B8D610890114E8E1E8E3160A0B35",
-        "noteCommitment": {
-          "type": "Buffer",
-          "data": "base64:HXG2KQ9PTJ+fOrFHCnay0ra353CqBRXMlToqvBG1FGM="
-        },
-        "transactionCommitment": {
-          "type": "Buffer",
-          "data": "base64:SySYDl32eDVDUkUm7zhp+aAeqbCEgsHlc33jGIYpmQk="
-        },
-        "target": "880842937844725196442695540779332307793253899902937591585455087694081134",
-        "randomness": "0",
-        "timestamp": 1679337403708,
-=======
-        "previousBlockHash": "20372D7F6A6E8617645C77EE32783FA8B4516759E8F6B94A8BBFD955ACC4D3E4",
-        "noteCommitment": {
-          "type": "Buffer",
-          "data": "base64:0aIHI45wtb4NLhZqUc/n0mhSphxwbCh4OQINqD/F3gA="
-        },
-        "transactionCommitment": {
-          "type": "Buffer",
-          "data": "base64:5L8eKllVlphr6h80tVNqeX5hDf+OWTEM0brDsLIv9nw="
-        },
-        "target": "880842937844725196442695540779332307793253899902937591585455087694081134",
-        "randomness": "0",
-        "timestamp": 1678915062883,
->>>>>>> 193b945f
-        "graffiti": "0000000000000000000000000000000000000000000000000000000000000000",
-        "noteSize": 5,
-        "work": "0"
-      },
-      "transactions": [
-        {
-          "type": "Buffer",
-<<<<<<< HEAD
-          "data": "base64:AQAAAAAAAAAAAQAAAAAAAAAAAAAAAAAAAAAAAAAAAAAAAGzKiP////8AAAAA5PnhMTrbRbLqmEg5vdhzLLEvaNWZZUHLVyi3DssPNu+G3fUE7cxHbGhVmSv8+MK7CCc5APqqQVsKguWb5m7P+YoKANimrFg684mt7PDiAV+ItvqtYNce4tAxKIQU+h8JS61qQk+QhMAGvhEjEaCW247He874PSGnClxKJDF+UXcXtDEOu+EngwtMIbtep7vHVELuCpuQPu9/Ta5U0xqzoQqJ+9xe+yG4UXdlH88BvfqqCILOQMATjWHK5CxKznHKAr8Yazxcnh1OSZBeT77SG5KhaVDGH+dnDL/ntTJlMpBuaAAH1hcoqthCRmekPzaFGgDp2hvn/DP0g/o+/HtfQjs2UPuNuON/mJ8akSFDytV0I3/QQ+/Elf1i5y/pQkIntaOle7lbjfpwDUw82qM4V0A3nTE54m8B+3VgfSQ7DzY4CA1tRRzTuQP8bkS6zLVkQIjIMCahOS9n2jOiPbKV8o2lf0sS8ihqNoO7PyHe7noN9kzOro2LTn3OwiDf48JOoMgfcu/QRRW4joTaooDAlPSzWgLcT015sjAEImOqTiFIdSKkRq9NPlqexwbhF4iD8dprx02sj3zSVNiZ1mrRVFCZzROmzpUIlLrbAIz7qaR7mKZfZ00jRklyb24gRmlzaCBub3RlIGVuY3J5cHRpb24gbWluZXIga2V5MDAwMDAwMDAwMDAwMDAwMDAwMDAwMDAwMDAwMDAwMDAwMDAwMDAwMDAwMDAw8G51JMRPrGXmscR5JmTxts9X3FpM5soYuj1jySVLKOZYQjfIkLuhwxvbgsAFd0xbG7AL6yzgO3BnF1+EZjutDA=="
-=======
-          "data": "base64:AQAAAAAAAAAAAQAAAAAAAAAAAAAAAAAAAAAAAAAAAAAAAGzKiP////8AAAAAWm3HWSy89CWLiiHMPQMuq01TLw6uxcN2L077MrSoeE6OVjMsXKIEcw2cJPD4oH8vyNbsVDYZRBo16PPFt80XsZ5NB8x9HOFfOMaWQCYhPdKHvZrxN6JdMGeGdHPymc8qk+dDCsT7L5dNQT/BU8wSVHJUNuCyW/+3O39Llz51h3UBJOfMCFhdf/yBlcXgAe5j4TLfScyv5PCFv7vJNlYjwndFEFWS4qiTjgX93UAaWca3eS6rcRXkT6FESF8D0llVfdLaWX5BlYwpzvRRNksgZ7t5T6i8Meu57huKxwbsOI0roRK5fwxVb7SBx5Sg7SmTqiCLQ7ga3rfirU1ZHxiwJaAeZw/+//t65l5niOiB/fosBhJf87Uplb+p2dszz4ZmqcXDZ/yJztBuHLHwn7NL/yic8u/eLwgO8IznGqAF5iAOakZEzZ7FoIL3DrolhcDKjO0FnUgxJm/Q1IMRS+97jN11FNyBuWttNRRjmtzbO5wwYUuovmWAZ2/N3VjnC7jLGHOXpsDvw3tEjyVPELUG+mRP/s73w++8MDC8Z060DBmYz2OecNIxf9I4RYcNmIDZcjMj39gA8le7MEEGd+ghhIH63k7pGaFycjocauj120NlPrHw22CVJUlyb24gRmlzaCBub3RlIGVuY3J5cHRpb24gbWluZXIga2V5MDAwMDAwMDAwMDAwMDAwMDAwMDAwMDAwMDAwMDAwMDAwMDAwMDAwMDAwMDAw7L9XhtXCR481GDUgJ6OVzjqgh3KrOqfbanBjFzuKlAoHji08gx8QigIv3MeXOtPA1YXHQHWBX9lU072TnoAnDQ=="
->>>>>>> 193b945f
-        }
-      ]
-    },
-    {
-      "type": "Buffer",
-<<<<<<< HEAD
-      "data": "base64:AQEAAAAAAAAAAgAAAAAAAAAAAAAAAAAAAAAAAAAAAAAAAAAAAAAAAAAAAAAA5nC81eU0XtwRTzHtFHdXwr1anHNrJJjUYZGKMtiPuUGS3t+vUrR++W9YlOswHEPeaZCn72OuL2e6UkE/EDB/NpS4iW1p3THX/E3uR7tHmbCr8iNNcHVSYoVUrh8uYm8up3CK+foQjW2DgVgE7tCDAy8aHiYtRvb8UiBZx9h2NpIXf5fs76qtgj+twgvRQodbP7cMdhDtgRh5DKGsGTSwM7q4Bnc1XJesuxNCeXghgqC5LTK0HEvuvKCiseFlcRyMhDkM9ui0f48emalE9IVcdqlunPea5bBWZg/S61aF5J+nPIl5t0/Li+fNX5IUXDFplTcO2E1tMQ9sM5c/HD6+0vL3reTNPIZtZCSB1uye5fTbq4pWjrC+muwpXz2W5YBNBAAAAPJ79f0RHpiPxmcLID/Yj822AiUgZ+BMbQBEww9d5lHi/2QUL7AHdHadBYeR/Fy2g6OjFThQOEHnyoWnTjgeym1Q3jN+0kwhmCFITNNqr6NboxGuv16AqE4W2AOmjztjAKuEjbtORKegwRDg88SdDHL4jZB/f0pT7V5cED8LXvTegos6uUmoPPWRrQr2w7tK3obt5qISGxR8SX8rxNAwBjXd96hAWRdNyY1yAWjeWH1nH38vjrEeezXYYCdpSkLeCANhbhQwZU5d2GOG20MkSU5JQbt90ESXcX/dKnHZPf+Iq0rCI9ZiC+QqxXnE46MLlYX9h+3YICbviEFgYf2WbuZFCg3JR8qTRace3BfYHUqfLLnfGYmiDAQs5dY1nLhqI/6vzQsVVty4NFouyj4Eaudjx7/oqK/EINRkFahEMgm1sOj9KKJQYqkAFkdWiWSiLMxS22ymXDIqPhPUAQm2/Se9eUpMxty/AqouQOafEV3M2FBdU5wWto7VFxdazTy+ai77x9dlP9nTcqah9LUHNFExrSxyjdg0/arFXxs5BOoCs8J2gr1TRne7ICn2I8Bow1KgdKYmnZnsF9RrSdy7jaIaOmLA0z5TGh9Fj3vn5RaUFMnYIXX7EuHFrSY9OL6VXrPsNRKNhlFLhYRa3hWnBSO2fkki2237IwU2anYm+UraHXCDCL88CZTwjr4Sfa3WSOtwd8mTLPpu/Rc8OfXx8YOrvyy8B5eUNZSxhPoz4ohDCU9e+Z638r9PnhJprfcpU+JYj99+omyVluUkKRg48zQXL5QvVO8HqwMKf7QP1zQnCVxL1msU2+a2rrn5e4n7cmLpni2KxVs3DzWF8/ANC2kYVI8YRnFCxcLMqittOWnE2uS3fx2lA/GH1E9qTE/SWR0eoa4aSRxr1sw26P/BRqT/D/JiOFiUb59xAOkcVfnwG78BjWGNqVcZAtXjfe3xp0/Nf7Av0u85NUhZa40piBG235E83WRQX+rMr9zxHPL8ItF1qLyyfdO3W1DkHaNEKFuSmr631EhbHUOXLXGzE0fwg2zugYXUM0kbBRWCguB9NfYF580u1ihgE5dBkdgsLpLJcRIY/gJNrRCFMqwoZuEd0L/xoRjQQCNk1X/u286HpoDzWTEjLK2s0HioWsYtv7yguHJIvrkHVV4rqcsLzdvFf8S4N7KY6+boUixNwtRkBLiz4c+WAPGXzRdl7ac+s6rO6zX9XG3pu1lkcgMKeQmDnkKWC05XGlwfDr7dgXEut8xplVKqnWUVc/jr9wjub2tD24uMRvEQMNEw8QeNYLkDCIeSW7rvPLcsO79cPjtl/9FlVgZ8iKKycSGY5cisvgahesXUNEe8nBrv7wkUV0+xjV0mWDsHhSlr6qVqQtvIgS+AaJl6dNj83u+X1oLj3uylY/77wryZJwV2jb4zSwbZWd6xxtKNRkA529watoBUlndKy5D+Wwx+ZOc4CqDxzKoZA/GPrfqU/4XdHc6zuKZvmoZKQL3UFFdtbkX9wUTsv/swP5aFfectLQZKTIZ8ByZOL8fsI0lBFrKkMfGW5CeAlC8zQQ6Db51RgbWZrxxVfMChQ2swdBRF3kJe6VszCQ=="
-=======
-      "data": "base64:AQEAAAAAAAAAAgAAAAAAAAAAAAAAAAAAAAAAAAAAAAAAAAAAAAAAAAAAAAAAEW+nk/RNvsZJR5iUAKqAn0OjxCU86tczMTSb191bzkqYiDAFDck0HZXR0Pozxlx2wz1ctTVv55qNMFpkUuj8TT4/fMqnJk+5r5TVUhREipCWIRsXqNK0+0rh8O3/Up9jbkckXXzrxqpvCi8b4BYFgnHyrZ26RPtHJZKjZT2ST6APOjv+FSqSRIDP8kImYAEAdzbBiCdhFHrnKP02Dx9KV7FPkdwMegTizlVKUfLzWYOz01sNY0yTNnZCjl3MooEcHeNsrvGGgqag5ajScZ5Wm+p/mgPhKU9dWPVyuRSr+q/7ipz5bKzXTCyy09nSgrKi5YWc4aLf488Gsc40Oz3lj20lKb4Jay2ufnpmygNBIg4IF612UXKQCjmssfX3P1tgBAAAAAm7ExPtHDUfBlUMkLAK7RCXkjHT5HbJQDjlWx9qTG8MIAD4o2YM6Gm46p8w9aYnkxzvqNQHieSCx9NQf04JMMs4b+AZILuZLoV/YKOe9keXOkW0hhSpqclkUNgHB6aUBrMAI7MBEjVxxD4uBq6h17bOra+XCeztXKwZ0JCKs767IKOa06h3CztbV/oYA8G0yZEUBde5ytx3OoVayk2YZ8yMzQxlIxTKdTUfKWckHOPccxqMUCUF3eFBoDrfWJQjlBO5BKN2sKI6RYbiJbyOFAGzIG3AlpEkOTuztkrAi1A8oKMPCfx4DKLRwZGBBiLMjarz3VYShL1bjFqlvv4KbhOgKZE7zuCzDLpD8yncAYJxttDj4A4YagWQszmmHcdTQsHedIDJK7bsPEId4gpS4EZSm8Gau01wcAgX3nLlk+VWOfrDlAJe+96KPFjILGCe/8T/wiZp2wMtTMs/qvTrvl9CGE2lTHhRy6M865i1rdQfjfgnkME24LSAMOYx8ekuhJr4griRNTs+9sdXaHSgCDB0JrGcosvqWJFSem6dkDf9hx4vl+bqN17CKuMtxcYpH+IENahZFQwtBECpMcGAYRhmzKUJQbyEZSwDIDRV1T6bOLukDsH50ativwFSPsssMLi+c76eNf/I1vcTy+v3cggjN6jPVHQYQNYrle44dMl3p0QRW2/8b6dk0rCtOqrMN/4rJXAYIrGHAQURAy5ZSp72nxV67jOJ+x79ndDSrCOo2WNUrwJ42trMg14hjR0e5iTRC6WmgiHuBvfcJYjQb/o/h2YPVy3MTelT4wqWUw3AuZPmMboTguGnhbHoH2QNlDpQUjY0LnslWplpZI+r7TqvmbmotSQarEGt4dBtJG6fzA1XTdLdNHGU9IuEj15bKS6PR/t8Pi7sBafKJ4/TM3FGR+ur+Xb4s10vE9fY+uT4eMfwcw5gKlAMhDp2bwmqU0zme9rV3A9E2XHvOYy1FxsGxayyIKkkDg+HyEO9AIq+rLLKpC31oDaDjwl33XP7GbH2C4m2ab8y99KRNm85pR/a5MnmooJak7BLgQO7yWhTMFSxn6JFf6AN9skxZDIjx6GmFOLrIuMu12HvdI3EmV51GIojnwgP7yOFTZhubZ98b9rHU7g7wp+BFU8Ol/YaGIT2q7+JJpgXJn86SxsSY0HB1PXF8IMcw78ro3UK8YvRtOoMLOCKtgcNyHwjvCcbbo/yGoeJvBaRhqSTHmlceq1QsuSZsZN9phGcnoRc8oNZZH2KUmStRhw3S2EXuvqge1WgQ7xyxQqoVaMFbczLuI3+eh6slKOLyYHFdE5l3V2yw7ABvjVaO7VcuJNQkMPnXqlu5r2KnnxCwbldOvzKlD77f8sfB4gmNfOv+wG0tjDb29FtBae0unNPki3PGqU2LsNefbhNsfInci9iDmDruO+m+BvID6qKf5kESiGdxX9x52UCYr8J3SVbbIzpHz1/wGiizGED08rKEvb+VeEuBcHEHVTAaT8bi1WfGUfAi1fizWGNILEWthnxsP7H1W/J2rvvpXAOlccXYLh7ECGYvsdtMaxNgOPYaUySWjJxWQ1X1nP0GNQEVVTz+o8lTufQAw=="
->>>>>>> 193b945f
+      "data": "base64:AQEAAAAAAAAAAgAAAAAAAAAAAAAAAAAAAAAAAAAAAAAAAAAAAAAAAAAAAAAAgJvDJx3BtWrdmXU5/csE6iMSBlrFQsSHuVWBtO0dSTSNN9vSPEbzJhwaG3RCWgiyhcEmGxjgbZbpm/Ka7W7uiyshtgGqpTp0y1Uvmur0/UmH/qCnyJOxA0QK245qDCrVWfI9zQIOMwSACk+rPibO3SoNmD/8SK3aS1+cjPD6dqgX+ST1tPLottOqU192whotZpZq2nNEF9uvzDqDTkxTRbA7j6HrM8n0qSIdiSzr3nWRq4KPR+DjbQOEmNdoZcsGxv/IjPOc/X801ApYLqvHlx+tOVoK1fBbIeOA2xo3OWhte4C/iqNi8UcxITLRa/5c0gqMGjYJ+5mbA5y36SdPr4K23Z06MIiAKkQYAXBqkFi9kfKLyqWL0SiB2FVQMmMHBAAAAN1fgtWUEaWJ7UMBMaVV6m24yjTmrVNfHJ5uE9UgIkQC2+zKRSs8T1nldZ7tpGJ5dQAjPYpTwOcLkPSKjMlV56SttOe5TumfJbPCShVZ9sX01gx7WwxLYz0CGgezRdGJBIOaVYXrRxuUASQ8gNe0MQ0prKM4xY/2SGW8P83O0PkatXIznOIpPUJdUzmE8H3bcK0x9Wx8m5dhv/6HcrT5UTnCUPY1ZrTKNVv/WaWp7XkJbqaXO/fXx4YIJww2u5Q3rQiLBbZh0ZeemDUbJooLHe6QiGuKHngdsNtJVus9Nd6EIRPcGvzeVXWiKENO8lUx/4Vj8Cc84rBAFb0ZDn7GIqQ271JzN6vkQGnTm1MZsenNoaUFP+E1cKaIbTwecxRN7wcICbUMeKEbmX+rkSUag+EzyHOoDClDr8vCJvk20HQeCCKC1+qz7c3/VBfXRm0S2kSjp7M3KngzG6OpicKWMj0g9IdvbPBmeb5O7b8GV7Qp2ASP8V8eL61ljgVw11Vkb8wPM3+wERcAvtv72/xbYip1YOJCwWgmDI87J0BARp9reuTX6ZXBtCubtwxC0T46ydDh6Q3GTc2BxRLl9kyvB5Z7UQrvYqVwXTGy4dtpBa7toyuUNVGelmm1dskl0ejSYjH4Q5gRe7sy/QmYGRhaBa2PGXzLP95MglsShPfQe/LKpMTWTHqclhe3QsxsV/lAxUybmgx8/PUYpwLCkkZWKaH5iEiYpookzEns/En2eAXdBTfN2nBqSrjkWVtBAJWKBqNYdmtTjao96ahkTjc5/e/xRBZ4PkULlL8zBB5mCWuIyArncZlUKJSY7yzd+1QDQ+4Xs5lzUYT/Hif99ssE9wUeQX3hEbq9VIQ1m1gN2i7E5iVe1x7ZCc2Jbn7A/YbTdyT9PWiGi462iWieqT46LPma2fid0za3esh0FRaASyhMPFpUpouAXN0KBCN7/pKFcCIN1gxBai+ZKBJiwtfkfYJgAt2cURo5otK0llTzC9qCLcroMBy3mH6ppprbX2V/T/5LGcsbVprde3fYd+XbZ9+Tlnf/dO0tmgS5g8UvnOQrEXRuXMU7I7BUz6J9Cr9r+dAxi2VlfkzMVgnzxZgSVFSKv3qYlSxPcwd2/WVf0lTQSBMz7hQAj8+T4wPug75pe2fmr6Rk88ZlXrXgXCjiJzr+t3KohiwVh2o79LrctPGvZhY6Q3r3Ik6zsHb/W6OwfE1xBw/g80hDTYvHFG7dO3hero+7kG59Nt+w0oK0k7QMkPUQ8pCXOr0Yskrf27181n7rIy82cEkMCh+dhzdzZWRXFH6IupwpITIsrRgg5pKC647qFdemB4+yh335WzpOIWbMS2DJb76xAEFhBeHQm6BwmHH5orb/MmFiGnqacB9EzWqzD984O0WC/p+VFq1Zur2QF9Ei8vL07PJXLW33ry5cMhXIWyoQrlTe7S7IYtOwn+7hSL2lxujd45obqxDhPyn/S7R3Rj/cC1qem+TNAaqEap5t0SBG4YP8DzKENeBpnGaVn80l3ga1eiXbN+qAGa/T61s1zGRATejqS9B0NqcN3Q4jDC+dynPdZ6CxFamdYLVXJZcsJnub1qEpiM9VAg=="
     }
   ],
   "Mining manager submit block template discards block if chain changed": [
@@ -329,81 +194,49 @@
         "previousBlockHash": "440BA4CFB92D7C5949D8C5168B119B204E9652EDFB5A11B26BBD271E9D712B89",
         "noteCommitment": {
           "type": "Buffer",
-<<<<<<< HEAD
-          "data": "base64:I5C1eVFL7749BC3wU9TjhYCrPnW4eWnsZ6hnur8tG0k="
-        },
-        "transactionCommitment": {
-          "type": "Buffer",
-          "data": "base64:4iXCNhpcWCFyV2loQ4rlhTuwxviVqo/ZWXucMfK3REQ="
-        },
-        "target": "883423532389192164791648750371459257913741948437809479060803100646309888",
-        "randomness": "0",
-        "timestamp": 1679337410962,
-=======
-          "data": "base64:vDgO7FzGmlcb4TBOHo96L6FHbUX5lmOj5Tm38w3qFBM="
-        },
-        "transactionCommitment": {
-          "type": "Buffer",
-          "data": "base64:iVSr8+hVRqQhzBC+XBObBUsnJaufIEOV38qcrE0pw8k="
-        },
-        "target": "883423532389192164791648750371459257913741948437809479060803100646309888",
-        "randomness": "0",
-        "timestamp": 1678915067560,
->>>>>>> 193b945f
-        "graffiti": "0000000000000000000000000000000000000000000000000000000000000000",
-        "noteSize": 4,
-        "work": "0"
-      },
-      "transactions": [
-        {
-          "type": "Buffer",
-<<<<<<< HEAD
-          "data": "base64:AQAAAAAAAAAAAQAAAAAAAAAAAAAAAAAAAAAAAAAAAAAAAAAAAAAAAAAAAAAASDf8keiFa3tbXzFObOASRxaYxnEB0j3i/TG0JVcsu06GcQY8BSZEWMGYmLu/dvk8Wt9CqbVUXDMgSQiI5Pl3lIF1xK1Lc+ESa+wAzxcNWZOqNl/jZbMkOEPKeNDB22+WgkPEHn5u1IF566e0urfU5Yd43Zzp3BzvVST8ATzvnY0N8z6BaYCSkayjhpQ4cAX5Z0pLmayKNJOkqP7/AtbceskYawoHUOjcxPr1aPVAcxOBNtjnkWStTV0rnZfDla/R8/1kRjJ0EinXlxAyeeQNPWktT5rxuI/pdRyQAauBUxsYwcSH4lcWeAlb975cNA+/1u/ipEoO2QE55jGKxJN6qFF7d/HAsbES4K2gUvCgV9P62E4MkKA4so//MCQ+vmEvxz/eQ1KLAhWU30xYjpqL4fDyoNrnzNkPYRSkwZVldDlrAszLF0K+sn+rKltn3WvBeQH54CzLQ0VLDFE5cZkw8jbMIQsQt+CwCgfUY+wvo0prDV7k6YxsOwSzBPYe2j338EDedhfzdADE1Ml12Hzg1pZmUtQx1rB3rR830bO5uv6eAM2PNZ6ibNJj3Zu0SkNtMCokMWlklyX4iodn/+OOk1zREDBnyZiNwJmyC0cAW4NoIt7AF/e+Cklyb24gRmlzaCBub3RlIGVuY3J5cHRpb24gbWluZXIga2V5MDAwMDAwMDAwMDAwMDAwMDAwMDAwMDAwMDAwMDAwMDAwMDAwMDAwMDAwMDAwtrg1/p2gdUQVjcmPwsLqHY/SqEFinxNn0oh4CRqYTpncozYzg7En72jaUg5Z61nl7uhY05Xok76pcELBSMfuCA=="
-=======
-          "data": "base64:AQAAAAAAAAAAAQAAAAAAAAAAAAAAAAAAAAAAAAAAAAAAAAAAAAAAAAAAAAAABNzGR4oSOoodDOjh9CuAwEZX/nRE7VoVHm9Y15PmrumR6fuIHLrZNsPubSlT1y2z1Om71qMYfVqr9GJ4lUElES38bEqk/Hx5u6Af4whowq2pB4oltt7aF6gw30rvg9q2aajiCAFJzCCZq9R+YHlFDAoLFc0/PAm1G7QvS4ADITQYEply81YGfflmFQ6inN4fgbI4RmZbrEBx7q1jHYlXUfYkzM+DdtzQsXdRbpCwxGePNBAaKRGMo/Yaionu3m05bHpKxfOSTQN6C2bM/vss2MiIa0YJqNWq1LdXFE4dnwlKCXgJh4At+aG8hbpdfc6RqV1xc/Vyni/vwnHS5xypYT3J6NKFjObYSBQnezy7cppg22FNO3jaoTSEaJorrsMT5xX4cgR57NZBFvcQIZwRRrzRKYvaypF39S3VuoFIl8vQ8KiKl3SrUuzNais6U+qBi2lTqKzW4iSlMQSV/9iMbSQDNga81v5S1TF1hbF6xkOIIEgpKskvc+4cqgO/yxFIJtthha5CWLeEaZrGadFSB1j35gHUfGFQlbRVu15iMUNOWOe/aSdp2NBBLfN/BHQFkv1FyX0fQn1INSHmgRVhYUdP9UD9lawN37FpxLLoJAeMEerthTvVjklyb24gRmlzaCBub3RlIGVuY3J5cHRpb24gbWluZXIga2V5MDAwMDAwMDAwMDAwMDAwMDAwMDAwMDAwMDAwMDAwMDAwMDAwMDAwMDAwMDAwlmbW2rbZS5QQMIH+owRI8DT3jE+UqfqveGsezXBY1yYAMr1Raq5GqET6Uh7OMoVaYfo06Yx6d9oYPhrEtDZyDA=="
->>>>>>> 193b945f
-        }
-      ]
-    },
-    {
-      "header": {
-        "sequence": 2,
-        "previousBlockHash": "440BA4CFB92D7C5949D8C5168B119B204E9652EDFB5A11B26BBD271E9D712B89",
-        "noteCommitment": {
-          "type": "Buffer",
-<<<<<<< HEAD
-          "data": "base64:jY7XFnqrg0N2ln8nTj/B1K/EU0U3MTZ+l+4LJDSTcBk="
-        },
-        "transactionCommitment": {
-          "type": "Buffer",
-          "data": "base64:nYgdpKQ+12BheCZrfLatRKV1OMXNa+uVN3QNF4BVk5Y="
-        },
-        "target": "883423532389192164791648750371459257913741948437809479060803100646309888",
-        "randomness": "0",
-        "timestamp": 1679337412433,
-=======
-          "data": "base64:FAvKm2FNAVXGn0MbqSTByszW7logmRrVr+iEhkrw1gE="
-        },
-        "transactionCommitment": {
-          "type": "Buffer",
-          "data": "base64:eC6erYdXLj2stIUrazk0feQ3sL6ZLds5Eju/JMqc+38="
-        },
-        "target": "883423532389192164791648750371459257913741948437809479060803100646309888",
-        "randomness": "0",
-        "timestamp": 1678915068299,
->>>>>>> 193b945f
-        "graffiti": "0000000000000000000000000000000000000000000000000000000000000000",
-        "noteSize": 4,
-        "work": "0"
-      },
-      "transactions": [
-        {
-          "type": "Buffer",
-<<<<<<< HEAD
-          "data": "base64:AQAAAAAAAAAAAQAAAAAAAAAAAAAAAAAAAAAAAAAAAAAAAAAAAAAAAAAAAAAAXSQWrF1QjklwnzNrkKa26JbyDibp3faqVcWxcBeKs8iIyvL83v6Z94jj6u0aBE6LWF35PYSRyrfTNU6gYmAso0730WOdu9lu+OqFG77uG6aplBEYEOZ0o0qmhWDpdEv5dsxgRXFcvUp8Azk+8Xc0oW1CmuxV4q2ZOmSlLIecKYEJfkkJ2MmvTi5+Mo1UwnspR8CJU7hfzmXYV24A/y5TZZBQlLUH4gt5peA0sUvBb5e0mvsGyRFbxVr0v69GmPaI2aMxAeF18DA8j/3V9Jx1TsE4GYN9AkuhpIeeS5iELjokTzkkBAk+Ycu3lFMjBFaEsX/Y6ssB0KCSuFrBi9NyBBaogSqIZ+BnPNvg+4wxVD6hCKBFzyZNUvi/Dpmd+/NqNZwsrfaBV9wVZoncYO080962WsdbkSsOB/NeCGpKwcXaZKGv5Cwc5pXvlYYZWQjjBYfyrqzj4201ncZMZrK8hP4EJT6RoPif0t3+5QA51r5M/tkepd+TZZT3+vyK8iHHoa8cxKZR+in80QBoPlKuERrK5IDJNI2ewA0yzkXdFv6Y0HBabxo7OZc2xhTmP4+/W9kVishnvtUccywHnaDvyTyC53MY+S4sSey3gUzP8RzAeTT8dwzRaklyb24gRmlzaCBub3RlIGVuY3J5cHRpb24gbWluZXIga2V5MDAwMDAwMDAwMDAwMDAwMDAwMDAwMDAwMDAwMDAwMDAwMDAwMDAwMDAwMDAwNEIXjDjMTJh4f/E6ZAx5/xdW0sIEvQ0hJeS0hVLpFXLzL1HPvk9wZH0OZM2ckXz3JkcsAXU3VPr1Rrq2aOVBCQ=="
-=======
-          "data": "base64:AQAAAAAAAAAAAQAAAAAAAAAAAAAAAAAAAAAAAAAAAAAAAAAAAAAAAAAAAAAADFF0QZBF5iygLHqjTUm4SFHC1ZGcIfcIUrQxqA0sAq6FyOkZWbSpdo96+bmyirzSyvjHUvmyNpYty8VJtG6UKvjWHH9vKxPG+VUYn4n/0vuEr6SHlQLLnwWmPdS5H6ascqpMUJrZ+OwqIKlP7fy+Olc7AsYu9QPeC2EoNQtRT34TMfQTP1raXyM28qGxDXOxCXQ80Dhu7eg+Do/kX4QfyMu/h7X3aIX5DDNqoamqs9eSffjBUlG+Uujp0vwi8ZU/YPoVlP0vrg/fMgKzTDuaX41q0DvM8G9Hsw459HRVkJKT010LF9G9kcv9vpX4qQifn5iifsNOFSsZdd68oGSaVzFR6+/N7zh9wrJva/FV8Ce0f5He/3yIVn5UjX2QKmcIrL1Hulgw4rA87lNJkj2OixyYCK6mJ+HpTEkXmCtsFJ+Etd33dOi9pdh4R608a8kGS0YdF/G7D7QvrXkKk5WcklNVzifwilqu73TARMeDGcT9ok5AjnL7eSpIPtyPElgSjEEWh7TUgxF9NTPtS6YHYdWwfr9+aGUeHYKrTTTSP4K4hLw3IH85Hi/VRvT6lfcnHBfZ+L9HKTKnh+pCoGhZFglKuV0tqABCrQR82QED/cOMaE2FTX37+Ulyb24gRmlzaCBub3RlIGVuY3J5cHRpb24gbWluZXIga2V5MDAwMDAwMDAwMDAwMDAwMDAwMDAwMDAwMDAwMDAwMDAwMDAwMDAwMDAwMDAwzkTgD+uBEzCMaqZDJ86+WvbvmgIn0oH2LKjkY1Qs6HELtBw63ZAdgmmHmbpxXtu4FFEEI0bUxBICcQN4diWUCw=="
->>>>>>> 193b945f
+          "data": "base64:w4lQIhNWL9Ymy6gZAYUShwelXWxbL3KSHfKauWcSaFo="
+        },
+        "transactionCommitment": {
+          "type": "Buffer",
+          "data": "base64:3iZvyzGRY1kVnGvY8Lnyu6KkGfcP5HvV9vSR69D/I2U="
+        },
+        "target": "883423532389192164791648750371459257913741948437809479060803100646309888",
+        "randomness": "0",
+        "timestamp": 1680697473338,
+        "graffiti": "0000000000000000000000000000000000000000000000000000000000000000",
+        "noteSize": 4,
+        "work": "0"
+      },
+      "transactions": [
+        {
+          "type": "Buffer",
+          "data": "base64:AQAAAAAAAAAAAQAAAAAAAAAAAAAAAAAAAAAAAAAAAAAAAAAAAAAAAAAAAAAAtwkuSqLoS4qr1ZUWekuP0j92hi0K3e0tVFyP7cTPlxywMOhcGwgLear+DY1CPYLaW12HfakfLBhDq+srSXdfz8ApaKK5i9r0aIx7t6HRP2iCtd3DegJzvobhQ8E3VrF90+RIXfibZ4wE2Blcmd10i0yLjAYkJvE+FESCJAl4Om8YABFhhscAATNq4qEuY+I0LsnFmO2Zbeix/j/e0nDMp7WWTOoBEST9BUtYXZWOCU6nCwx/hIHpsWsctjR3Yv4mKMOiN+MDOsf67Mewdcd90LsdwpJfXPsHkQZ7oiPUpVyuelyoDSbvfnEs4y6EpuxaVXQQcezzyenG6cHusH95FbpMb7EydEuZqQ6wnFthimiYxjvf1IBIfjSYJTMqInAvKybzr/OD1IlBlk1MVoQYOyFz5bhvp2eyJ0kuykuG5WAU6ji5iI+lm1r3ktlDXKDxWj87pJ3k28E/2qpBH9io0/TCM6ZlLslOOznifwc9F8py1AOAegKfsgeLHmGqtnA+5p9zR3pQ+crP1aPfsguqBy4jHLjFuk9lO1JnWykDzX3SBRmpUw9mn1XX7iskBD2sJb5ldjRHDG13ea71ZoiXBK4C1M9F+iIOUspeCifA7mFBlDCrYsuaYklyb24gRmlzaCBub3RlIGVuY3J5cHRpb24gbWluZXIga2V5MDAwMDAwMDAwMDAwMDAwMDAwMDAwMDAwMDAwMDAwMDAwMDAwMDAwMDAwMDAwRHPf2lPmknhAxPSBEDEqL9q5/UrvFAI6H7JA4xMOnJLzqOxXFjH8kFGPw91u5rrwgyk2ycyyrswunwA/1DU2Dg=="
+        }
+      ]
+    },
+    {
+      "header": {
+        "sequence": 2,
+        "previousBlockHash": "440BA4CFB92D7C5949D8C5168B119B204E9652EDFB5A11B26BBD271E9D712B89",
+        "noteCommitment": {
+          "type": "Buffer",
+          "data": "base64:WW9EuTkSz9KjOFqCHVRVoNF95zW2eBCGTv+HwuwvhT0="
+        },
+        "transactionCommitment": {
+          "type": "Buffer",
+          "data": "base64:3fxnmoZegcnW5ZndAgC/g4dTyVagMN2HpDpQk5na/ls="
+        },
+        "target": "883423532389192164791648750371459257913741948437809479060803100646309888",
+        "randomness": "0",
+        "timestamp": 1680697474391,
+        "graffiti": "0000000000000000000000000000000000000000000000000000000000000000",
+        "noteSize": 4,
+        "work": "0"
+      },
+      "transactions": [
+        {
+          "type": "Buffer",
+          "data": "base64:AQAAAAAAAAAAAQAAAAAAAAAAAAAAAAAAAAAAAAAAAAAAAAAAAAAAAAAAAAAAtCD1A48/22GosJTzMUHP/qw5WfYzxoykpe5p3KefVYWCFcCQn9sJBexbzKifHcGGfmCRoyneyLYW8SKSevpOFY5mwlhFKwQhnJ1qwvwSCDuy/cyMbIYpoAczORU+t4uvRQumg+i7b+56POXg5Bvjm47mamLFkc6l+WqqySrGBikKUC6c1dwqfVe4JtplHJo7SZbLE72Ag6zNsHzVO43s9dha1P6HH2s//9j4927+dZ+u3rxxaCClDFPe4ufli286PZZWtoD32TIv5VvdQsqyXftDMCMzTHET1MzttfKeOvMYVps6zOCKuq/1QqZHB7dH8xa7FiiKfR0DdsjOSu5Pp2LFVl26w0bAKFcQQ0+h0joQeXIhF9qRKmAw3lVQLBdUnx2gq4scY7a369g9OBm/tkgartCwxzAKS5UTVC7VMYwuMS8RCOk/arxLFIIkXp5vnG0kv08Z5tqt9H5hOz/EEs2Kn64KiSiPcF3YcbIAKZouRfegQaP/EMuPAQf09UA5362cUdOLKcUQxpwVBZIfL/oWmEugYdMZT3zB5/NXjJHGNsP9wRdmo+i4pL5+BbAS7CW9NiZPIevBkx+jnOn+DyQxdrWcy36hJvC2f8kQGySyVGbcuJQxXElyb24gRmlzaCBub3RlIGVuY3J5cHRpb24gbWluZXIga2V5MDAwMDAwMDAwMDAwMDAwMDAwMDAwMDAwMDAwMDAwMDAwMDAwMDAwMDAwMDAwsHjrosIwtLA0SN07fcRYRu99LKP3h3aPl5Rxw5BsDhegsLA8CuesYfbtzLq8X33qnGtGblmabDpM3GMsR0F6AQ=="
         }
       ]
     }
@@ -415,39 +248,23 @@
         "previousBlockHash": "440BA4CFB92D7C5949D8C5168B119B204E9652EDFB5A11B26BBD271E9D712B89",
         "noteCommitment": {
           "type": "Buffer",
-<<<<<<< HEAD
-          "data": "base64:LzVA08LyzyODaDMaPlWTqf6u2qNRFuDm2uTytazNPDs="
-        },
-        "transactionCommitment": {
-          "type": "Buffer",
-          "data": "base64:qs/7xNiw1dsGHNRlY2bC2bLny4IIlB02KgCylu2eo+k="
-        },
-        "target": "883423532389192164791648750371459257913741948437809479060803100646309888",
-        "randomness": "0",
-        "timestamp": 1679337416835,
-=======
-          "data": "base64:UDbC0eRIcuKT/y38TdrFveTvBr0b5JZVR5fvYl0DRUE="
-        },
-        "transactionCommitment": {
-          "type": "Buffer",
-          "data": "base64:CuWL1NFJN4liV6V5c5Hz6kbCuEqwG2hFo7sL3UmByzw="
-        },
-        "target": "883423532389192164791648750371459257913741948437809479060803100646309888",
-        "randomness": "0",
-        "timestamp": 1678915070829,
->>>>>>> 193b945f
-        "graffiti": "0000000000000000000000000000000000000000000000000000000000000000",
-        "noteSize": 4,
-        "work": "0"
-      },
-      "transactions": [
-        {
-          "type": "Buffer",
-<<<<<<< HEAD
-          "data": "base64:AQAAAAAAAAAAAQAAAAAAAAAAAAAAAAAAAAAAAAAAAAAAAAAAAAAAAAAAAAAAtkb4l+0UgH21YGdvAe1U6CI+2JQQtKteahxkt9CvLeWqMmQA3D7TfA/UpXQSlj+X7ztBgQwevoT8P8HGXCfyB3gDErAL+w/NNKBcj3oBceOP6GNzP2F/0dRWB4y2P+y12KqtlFdsMubUuf9Fqr5iccBpZVdp7HrC0CHbNTBKNQADs2IC1kj4kRX+DaxpPvm+n8o92q3/MJnD8OqVnoe37yxYBbsP33AtK/eOi+22Ub+hBWGGTfhp8Kdy3qMiftkZgAi+YkTxsaGXufRCWsyH0ts6b/AIXVQHOWAUzvleS7BomomzIuz2UiA2aP3TIn/A1DzLvtmzprS22X+Ebz2C48mH4RcIcDbX+jH5CEgJD0HW072ax+SRYk88BZxIHFQvyaq219mGde7ZqQHrKhVpcQOKXZZXjKu+vGfg56M4ob3wrXEX+yPAGLpHQ4nla0gAXtjXEaSy6xrZvYCB3KIVgWudfl79GLCpRoNyeZ9uF7QUuI8VudYScSfOvq0iahhkwiyIOgQVOhOhCtW8117E/xS2I7bIouSDf9gPQ08ig8ouNKfsejFNOSPh5G0C824s7ij8e6xW4QUE3YPhSPAxYAu8ySf7NCCPCPTrvObODvMu55iC8z5zwUlyb24gRmlzaCBub3RlIGVuY3J5cHRpb24gbWluZXIga2V5MDAwMDAwMDAwMDAwMDAwMDAwMDAwMDAwMDAwMDAwMDAwMDAwMDAwMDAwMDAwHSJ6Ae4vlNLOjCkB52KKFD7eR0W1Twqcxv5AsVSkreCf3ix0ndCRE5tezOIoaZ3VUK+dMtAWpxNFtfMIKKEDDA=="
-=======
-          "data": "base64:AQAAAAAAAAAAAQAAAAAAAAAAAAAAAAAAAAAAAAAAAAAAAAAAAAAAAAAAAAAAi5OHBdVEOjR9qG0HDA1uocEouvBKxI8z1x+cCz6aqcWRJPhAVUjMNqKTxjJcOIQz6bRchGTgPwEKIFYKcITxuqm4HKrx++ei3cPPwWSM0xOo658xvKd29IrPKIjr7dEaR/G5pvKHzL8WBY58FvvAtOOrTy/+gkVVzXVc+ZGxTyEWMMHf6CzFc2CP8DdXzwxrcF2E7KcY0aeHS48okV9orrTpmhE+udDWpPvH4ro0Tw2qbKTtDMLpyi7JlM0n7YNy6m2UFbXVjucHaiMruDPpyIE0NXlbESJwCs9SNJWcdVHVMyv12+BD2qYNt7yZRYy1y1gMSbEfwupXVIbT6MT/JH227mBtm7RLK/lHD1ltsTrZ4ajHsagMq86fVWPEz05VHsBLeRqcy/mX3gTYfn6wNuld9kMru7cUP6kHZidh+pXYrcYMQn6BUsbZ5uT25k0oyiX4Nx+A92++klOQQA7t2oGb5HMlSN26ZJOQiKcV1vZcFi2ll0rWsj/j1QJBZ7lMvKgSGBGAMRXDwtWsBCUd7oqUUGXxuPOcrEXdYAJV9QdeXCUl/v5adMQUPymX78RPo/yzZe/Lacn60bQjRT5yeTZ+0DFySc25ngL/ZT0Il/WLNlehVHJMXElyb24gRmlzaCBub3RlIGVuY3J5cHRpb24gbWluZXIga2V5MDAwMDAwMDAwMDAwMDAwMDAwMDAwMDAwMDAwMDAwMDAwMDAwMDAwMDAwMDAwPxm/bulLctMpKdGsGUiDvDstRhizgS8T+vchxYwZAzy5Gt2bKZAKL87cDgsLJBwpk+v+d75SEFNPCrobc6CoCw=="
->>>>>>> 193b945f
+          "data": "base64:Tg/fvdOFA0NfzjNJgOw63djFUn5FaNKprdCskTyOQFg="
+        },
+        "transactionCommitment": {
+          "type": "Buffer",
+          "data": "base64:cHy2tqudPt2TwIB/DL3hB7QkDUrD6diDaMmyr/Lnx54="
+        },
+        "target": "883423532389192164791648750371459257913741948437809479060803100646309888",
+        "randomness": "0",
+        "timestamp": 1680697477741,
+        "graffiti": "0000000000000000000000000000000000000000000000000000000000000000",
+        "noteSize": 4,
+        "work": "0"
+      },
+      "transactions": [
+        {
+          "type": "Buffer",
+          "data": "base64:AQAAAAAAAAAAAQAAAAAAAAAAAAAAAAAAAAAAAAAAAAAAAAAAAAAAAAAAAAAAdAoZJ1KglavHL4A8gzRiyFaG3CTiNrfgZZ/xTqrlQ/C45q4ztILjie+OBNN0NGYoe/f/N5CULqg61oZ7xA0ogSj5yKVbUcH59RjtX2npO7uWr0G90aBTINW/EePbIrJ35v/ZKSLNBBVTF5k6QIiIun4pnaJ0grAOqQi+ZC0TnrYAmNIvKVSb5p02LgIpEUwvTBgPPYNm7KT4t54P5/yyMayWhMMiMh/MmonJV0aMbMKpj2rPZlWzICCKr/N2Fycs1x2LBiIqhkA4lo+VUoI5Stt6Z/aywrdZ5uupn/qLNRFGQiNcjo1035uPHQN5QZa9QVWaHbPn5nqp6TFg4wOTDD5qZ9uI9LyrRfBd2VusgDFeSF1wZ8u1bC/KV33SDvcUkRn6abWeo+3lql/F6glqm24D2xPFX+XphjozSrq3IgCLBFvP/ZEpLw4Tq0PvR5iZijY7HhQvdE84fv0QnEsVWiJFp/Jt8taICa0xWrKUKXk5La8UH7LjFIuImZ0eegQfucYJhKWP8hUg197GG5KNlZqQVBz23RSUOYwy6JC4SC5uWCeGLQrBgEfksjplXj6uf9ql8DvRPOUQfz7EhISgqA7ZEYYkp3YLZmygpjVKtAJx+K0G9uYl8klyb24gRmlzaCBub3RlIGVuY3J5cHRpb24gbWluZXIga2V5MDAwMDAwMDAwMDAwMDAwMDAwMDAwMDAwMDAwMDAwMDAwMDAwMDAwMDAwMDAwGY9RSMJBlaxMmuz2ZqHRbpbL9KVk9Cs2Ep8IA3kY9L2MLcUs/da4mk8QhQVV4aztkCmvuQh4DeO5NHCrHuqVAA=="
         }
       ]
     }
@@ -459,39 +276,23 @@
         "previousBlockHash": "440BA4CFB92D7C5949D8C5168B119B204E9652EDFB5A11B26BBD271E9D712B89",
         "noteCommitment": {
           "type": "Buffer",
-<<<<<<< HEAD
-          "data": "base64:aM5GDEstJkGnnf54I8B2YXWRQh1brLVOIHCoS/8QixY="
-        },
-        "transactionCommitment": {
-          "type": "Buffer",
-          "data": "base64:JCTS1G59ZMMY5Meibd7j4wHCHpNQr2fH7pO7+hMn/VE="
-        },
-        "target": "883423532389192164791648750371459257913741948437809479060803100646309888",
-        "randomness": "0",
-        "timestamp": 1679337419597,
-=======
-          "data": "base64:1krogU1BmaUBJD3fLfq0cONvjU5JxfobS5ia841sL28="
-        },
-        "transactionCommitment": {
-          "type": "Buffer",
-          "data": "base64:kKdMYs3GlygJDs+Ryt8QWepTnIPOAqsazV8zZYvurU0="
-        },
-        "target": "883423532389192164791648750371459257913741948437809479060803100646309888",
-        "randomness": "0",
-        "timestamp": 1678915072178,
->>>>>>> 193b945f
-        "graffiti": "0000000000000000000000000000000000000000000000000000000000000000",
-        "noteSize": 4,
-        "work": "0"
-      },
-      "transactions": [
-        {
-          "type": "Buffer",
-<<<<<<< HEAD
-          "data": "base64:AQAAAAAAAAAAAQAAAAAAAAAAAAAAAAAAAAAAAAAAAAAAAAAAAAAAAAAAAAAARb2vwuzVlJ8IHjj9l9jmChlscvMYa7AHk9tVifRhLDKx/t5ouX8Aamus8ZyUeb6q7ojosfmkQi3oNXqIABSBvB371joEx0rNxfeLhWlPU9my4o5GX88qVWUI/NGKft0YEFJzXgzkZ2/k7wJd/CerHnC1yz7urrXx8WMFoEfPR2kBq0ubhE4RlpCP6UYK6P2T/59KieKlB7j+HWBMQye6eBzg9MH4eH9jTfTaEZX/OIaU0+dH2TQRoneg2fF7CWhdzfgCA29kBlnx1U22vtgEQFEiI82TdFOBuMieWKjIwVDUMNpDKKbmzcCt/g31rLVF5gsduDpyVvMCDQ4a1X4xLoJP226D+fHa2YfDKUe9GpTMXjfg5zMDpEctBTf5U/xBokPIgTt/5MoMg4S13z9MQQQoHDr7C3Gv/hoXycVerQ29+LpXNlh4MUxXn+Mzh9IM3jd59pgZT81M7Q1UICZP3zbTp5j0wBpsRvPUDlpia7u8xQZXTfSuaHp56MG/RNmhyEibFfcNi/TxKU1rogb9ufLACVRtr3PJohEFNXckAdky3Fh1lWANy+xk9LhuPfrIgu3bjTNrYRmOpFPRaXiF/w2DtLhW+pATq7rGMHQdA9RRjB25UYSjnklyb24gRmlzaCBub3RlIGVuY3J5cHRpb24gbWluZXIga2V5MDAwMDAwMDAwMDAwMDAwMDAwMDAwMDAwMDAwMDAwMDAwMDAwMDAwMDAwMDAwNI+AksrVkzLhG4LkIdPWkfEJVckLezqi7145Tpik4KKlIDJ9fIBPWb4FuzN+3fkiTBwVmMxYTHwS+D+6t4LsBA=="
-=======
-          "data": "base64:AQAAAAAAAAAAAQAAAAAAAAAAAAAAAAAAAAAAAAAAAAAAAAAAAAAAAAAAAAAAVccfcCXPIybZTDxGMs8k5NRAw9yrFKNBra+RLAOQQDuA5O3WiDIJqEhBlKIQ5VyURyLXVjCkGKHL5b9QBr52GnPWklBEUX9L0W/aOaP62hOh9TP07pa4hyVTCzQalLA1t2D3D26hugl/1vLfOwGLhvi6eNlK32aodAmLdK9YbHcV2Cto/pIqlXOC5EF5irWq4yYP4okhUb4nfJIPemNk3pgW9HLq/KvjnkH32mCjbaWyvthJB0Kodl+KsGsk1yQ2xvtX4tSOS5kwHy/A1Gv0PiS15NpL6Mcf/NhxIHPc4EvxgIKLnZZy3xVrOWKYjYQIQ4bY/47itz4BtBX8ZzBKOVh3mP+JJ52gLpwhh3qZi7K79ah+1venzoWgZqLa1Qc86Ix0koIIYV6KuCFFD0vskyy98Nj+lfCsP7xkCFUdOzYR9hyJzkxpw2x++1IgVuSNsEtpkKPwGwjvVBh/c9YkEWDbvaTHgdMC6r80rqp0M2Y9X8igeUMQHVIST1cjpvgwjnqqyEkUC/f79FK0Gmhv5M37cLGaZS+g9BzdWnIkTffPPP74oE4+dbCvvMPQjWXb3btoQdHHhb/oO696iG75FQpiB00FqQ6HXalXrLpZ0HJ1tTx2vGxPdklyb24gRmlzaCBub3RlIGVuY3J5cHRpb24gbWluZXIga2V5MDAwMDAwMDAwMDAwMDAwMDAwMDAwMDAwMDAwMDAwMDAwMDAwMDAwMDAwMDAwKDCwZiHNDBwec+HJ0HohYVt7ZdEg2jxAEsxuOaYyu1fQ/h7IsGp7m+IDIMC9E4DnJHdpAsPoVE1rwe8zkwKTDA=="
->>>>>>> 193b945f
+          "data": "base64:7dYot+LBu7oPc3ELQdmFqC0exJXmVCWzsI62aS5ZU2M="
+        },
+        "transactionCommitment": {
+          "type": "Buffer",
+          "data": "base64:AEDjFlNGrNWbePGL+BgHKy6XTtJEQRlFH9kD8rZ+QyA="
+        },
+        "target": "883423532389192164791648750371459257913741948437809479060803100646309888",
+        "randomness": "0",
+        "timestamp": 1680697479589,
+        "graffiti": "0000000000000000000000000000000000000000000000000000000000000000",
+        "noteSize": 4,
+        "work": "0"
+      },
+      "transactions": [
+        {
+          "type": "Buffer",
+          "data": "base64:AQAAAAAAAAAAAQAAAAAAAAAAAAAAAAAAAAAAAAAAAAAAAAAAAAAAAAAAAAAA+W2UxbZNaFqpF0bNn5MA/jUMVePlcMZXBGtoDTfIzaKu37TR3u64Abbjpi/MclgTHVRbBoBPHeccydjwo7KELf9Lb5BQIWOpj4gf9VzFdb6zLfhL06/QpybGU8cgRariHJblFbG/5ocvhqTSrVfeMFYfilxRTxhIC1QlzCK1rewBpRRNPeI/0Pq4IakY2E3lSrBw3KWdx7uCeYml81BIO9WLsVsoFTB4enqfpleus/mr45xYRXqz4WupajgT1y35Rtqf9AfI7tULT4LaQW1GwdRuvwYPFvCKkKIV9oQGbXnhw694Tg7t+loxodEbClyCtLnB+ZyId9nvoMChhpzPXf7VB3YrGpUKHD7jkxtJI4I/bQnXUx9X55FhD+tOdKNUOdTXwtuN4KwHh6xdzebBG/y+Sz741qREuuuSgWJj4cTct33PJYl9dZR2JXYyhfFWV9+/z+/tiruhb2KD1vsNW16i4dd/rKIlCukPp7XepX9NsMmAeUV64eGKYRCaXjdOH54QIx4RgwoEUYY+geJYrgtpH6cLAVxE8fGmRSwj7cV+7icmyg7ib+6kQsrsiBYIUyHDhSzvw9XUdTBZNEtNrayxRyx17BeDSeTy+5mj5WW967VLprjyU0lyb24gRmlzaCBub3RlIGVuY3J5cHRpb24gbWluZXIga2V5MDAwMDAwMDAwMDAwMDAwMDAwMDAwMDAwMDAwMDAwMDAwMDAwMDAwMDAwMDAwdOiUlTyvWyowpl7ancun+lneqrKAeYyZ8Y/SAqzoT1wNzV/gS6Ct1A/+LMtqrZxERAxquBemlKSBb/0DiWoLCw=="
         }
       ]
     }
@@ -503,39 +304,23 @@
         "previousBlockHash": "440BA4CFB92D7C5949D8C5168B119B204E9652EDFB5A11B26BBD271E9D712B89",
         "noteCommitment": {
           "type": "Buffer",
-<<<<<<< HEAD
-          "data": "base64:sJzBZqo6mjDQif8eVvfjWtkvpZKGeUDhCpHZeiVVgDA="
-        },
-        "transactionCommitment": {
-          "type": "Buffer",
-          "data": "base64:Xoh4snleGERHy1qsRYL9PEaAQyDj88xbJbhLNpniDSU="
-        },
-        "target": "883423532389192164791648750371459257913741948437809479060803100646309888",
-        "randomness": "0",
-        "timestamp": 1679337422579,
-=======
-          "data": "base64:8fIXzs12KXt+cdV34oJe8GmIohyYc8FvLBdYToHa0w4="
-        },
-        "transactionCommitment": {
-          "type": "Buffer",
-          "data": "base64:UknxmDy0/84o6EzB6NNBMFWRF31z3NZFXJOowjSCx4M="
-        },
-        "target": "883423532389192164791648750371459257913741948437809479060803100646309888",
-        "randomness": "0",
-        "timestamp": 1678915074025,
->>>>>>> 193b945f
-        "graffiti": "0000000000000000000000000000000000000000000000000000000000000000",
-        "noteSize": 4,
-        "work": "0"
-      },
-      "transactions": [
-        {
-          "type": "Buffer",
-<<<<<<< HEAD
-          "data": "base64:AQAAAAAAAAAAAQAAAAAAAAAAAAAAAAAAAAAAAAAAAAAAAAAAAAAAAAAAAAAA/woHW05uQHbgeDnzLPxTkdOqYU4SC+IPatnbkRwPG4eY6a7vyyShVXZBXWlqG+9/wsa0C8++7Kq2E/wZ0Z1zq0pBHFVjweRM5ZROV2l5pRC1uoZsdQXxFPMj1/1Ko92iyGxG4mFRRVqCrbqobL7olNTUnwh4cngc6+VBySVL+mYP7drwZXKazSh2zwufn3gYxBpTt3fE8clIba/wu6afU8PcWhd7kE8l27TJ39upmySWaiQRDRyHb1rNrPrOZUsiDQF7NOrQQ8Z2RtsZR3pfTELudxbaf8m3pvPCHG1bKpqfLY21+sVCvXSQZgLFuUNtRNmU9RONf9vLZwKSExoSFjNVECBR2xAtwbmirHEkhoG31BEdo1lfFlZ8deaoRnUPpQu1mgZayxvI6IU1mA21Vc6hZnJZNWClS9MCLYyjYBzhFL399DbUywKwDRBD2dvS3diR6iFUKrrEP0EP/Oc39Nh8jgf0vdT9D4fhTt7iCylTOGZjzfmrgMbb1WZkpw5RQothNfmaN1VwXkDefYM7ii+ghsmUpuACCe4gLGC0tCA3NnoiOTjjxsvJqRRsvtivbm4Dby1/ydFWIgvfmXUejLq4ssPm4uxdDKKW1tx6pSHHcgziVXXMKUlyb24gRmlzaCBub3RlIGVuY3J5cHRpb24gbWluZXIga2V5MDAwMDAwMDAwMDAwMDAwMDAwMDAwMDAwMDAwMDAwMDAwMDAwMDAwMDAwMDAwonnlqCz6TxFzYKwG9Fyj9zLgDctK6LM9AOLaegsji2E2VWmn9N777s8KxnFZAR83uGo2cmywan+hW3vzBAKnDQ=="
-=======
-          "data": "base64:AQAAAAAAAAAAAQAAAAAAAAAAAAAAAAAAAAAAAAAAAAAAAAAAAAAAAAAAAAAAhG9UySqw4gMhwlVWl4BhvZX7UJTuZV8njSDN8+KpqV6t4t8ubocS+z9kAzwo6qHhuNx+vT6igKISWPXW5ztLC0P98pEXLbY3MFRpM0rlo/CAg/9AijvRPO/tMDhGE5Wm79Jb0hHEFA9dF3/Z3uWnS7TXekrzPT56ZmjMT9kT40oDVp4/HgKEXJe0twv/xHGhZyfvkR54UfnkILAgF23aVuF54TaBalPYV6N0O0FiVKeQG7EC2+0wL5AEZ3J3XpCuxDNCL3lraWpzOu+9b0pzwnqsa3AufR+vNTVIqwjpfYDMgKgULXrk63mWnbWR3/dvoodHPv8kgAYO56hLZWImz2sZrvmODy3vaHCkZCM0eJSp935eczN9BRpvqITFmoNddHS0/TKWYEBpa2U73AyT12xnK3zAevSr6q1rtmZfz9d+3El073O4qqcmmItZg3e3yOwDvhheDHEXbebuUsayRwlySrRYfQZk5zjWAGl2qE9c3oFpX2CXnvj8jeOYgYlIdobQemNQFm6RnVOcDI0CZCAvmdNe2L1mVs7lwRdiCTgynWwex0ZMuhqvUHNhRpvKa8dJFV2lFl4r+L2JtZh+wPEMsoCNZ04wTphPsnwEvBREiwVuXkPQvklyb24gRmlzaCBub3RlIGVuY3J5cHRpb24gbWluZXIga2V5MDAwMDAwMDAwMDAwMDAwMDAwMDAwMDAwMDAwMDAwMDAwMDAwMDAwMDAwMDAwnCdDJKx0DRsuHe1n52XDRD2LBi/b+j+ckC3/JVEnB/FRzcqg9i9AzO0d8f2iWLList1kcuxh+/Z5YoLD5QK8Cg=="
->>>>>>> 193b945f
+          "data": "base64:X1U7/T0R53JJgxRvbD91RfNvC+TePfl3B0+fuGUcFzA="
+        },
+        "transactionCommitment": {
+          "type": "Buffer",
+          "data": "base64:0dtMmug6Qna0u0YhVq4rToePqOE6TlTF21StNrzDZNI="
+        },
+        "target": "883423532389192164791648750371459257913741948437809479060803100646309888",
+        "randomness": "0",
+        "timestamp": 1680697482102,
+        "graffiti": "0000000000000000000000000000000000000000000000000000000000000000",
+        "noteSize": 4,
+        "work": "0"
+      },
+      "transactions": [
+        {
+          "type": "Buffer",
+          "data": "base64:AQAAAAAAAAAAAQAAAAAAAAAAAAAAAAAAAAAAAAAAAAAAAAAAAAAAAAAAAAAAQmo9Yn1I4YUt0KuL3Ms9t6NspbdRZHStZtBTy0oJBqek3YTZ7/FgbqIf3yNvvK8tj4OP9ycdYBqhY1TBzL1PMRExFUlmkva0t+1vBwtIbu+SJLZM+bE/U30B/pMBmpyI+mwW9sT2IP3ou4mTijWPPwqckp/Ch4HsCzX3V5CXEngWs2HUc/iUVgwFmHBKQwOoJQWaymA9FReOFOYovkc+eStKPRLdNkQXpMmHtcHacnmEr7OpTV6kPMi+mUaVFFOmxKBkvJfoepsBgEkaRYqxo2zNSlID3bYXHWEl8H9XJZ5v2s61JXC1EW2z/DSAoohh4s+ZnsWqJd/TOVpWUWQ8LmiRkYb5TETFG80oO3myPwffMQY6Ze4UJEcvwbfm2rlGskIpmMrVs8VnNbWUtYCZRxHtVp6kmwOMjUywrSaYASLmnkzJdZqcHCtDD4/BGPZxTONZAjoV4BefKDLuVMB+z3XfL0/lqewLzyRrN6STJ7mC4cOkzLvaE1SjVrgWAQZV9wkkHsJVZWMT10c+gFwYEoE8G0dTSgejRwbcSrukFsky74PzeXOkrhG+twzueVxhVZSDamLSKks8BXZKppXVaaEYLbTeaA9am3l8JjGdywHB2KwsA/EyfUlyb24gRmlzaCBub3RlIGVuY3J5cHRpb24gbWluZXIga2V5MDAwMDAwMDAwMDAwMDAwMDAwMDAwMDAwMDAwMDAwMDAwMDAwMDAwMDAwMDAwbVfGd5dFBFBXn8ZsGHtjVYjopBt3Bk5a1xBm63YlfI3/DLAbiy5E7a31A1rRQnmt8jFq25vIAjDPwgJvLf25Ag=="
         }
       ]
     }
@@ -547,39 +332,23 @@
         "previousBlockHash": "440BA4CFB92D7C5949D8C5168B119B204E9652EDFB5A11B26BBD271E9D712B89",
         "noteCommitment": {
           "type": "Buffer",
-<<<<<<< HEAD
-          "data": "base64:IiNWlI5sWhAOConJrYEPcYHZ/23fsFnGYlCEOj2jQTA="
-        },
-        "transactionCommitment": {
-          "type": "Buffer",
-          "data": "base64:Vv4yZwSFcvMAAnoW4KoQ+WV5xkYzJweRQwGHnYHiZgc="
-        },
-        "target": "883423532389192164791648750371459257913741948437809479060803100646309888",
-        "randomness": "0",
-        "timestamp": 1679337425568,
-=======
-          "data": "base64:zbpCJ5J3T7Qkye3XZiN876UgevWxqu/YZoYnlmJya2U="
-        },
-        "transactionCommitment": {
-          "type": "Buffer",
-          "data": "base64:zkqSK3cFz13u/7GrtpIMTnKKlkPI9vOrAeOzGA2mTT8="
-        },
-        "target": "883423532389192164791648750371459257913741948437809479060803100646309888",
-        "randomness": "0",
-        "timestamp": 1678915075567,
->>>>>>> 193b945f
-        "graffiti": "0000000000000000000000000000000000000000000000000000000000000000",
-        "noteSize": 4,
-        "work": "0"
-      },
-      "transactions": [
-        {
-          "type": "Buffer",
-<<<<<<< HEAD
-          "data": "base64:AQAAAAAAAAAAAQAAAAAAAAAAAAAAAAAAAAAAAAAAAAAAAAAAAAAAAAAAAAAAxCh4IIe+cdX5lxE+tZmj+BP43VanpwQs6eAFGbJgxJ6H15DAvA88G3yDK8kwWTCMMeS+gDI6blCZB1xPY0fCibmLj0M2dBYoAu9qSXKuk2WV7/R87RZ3zBLymnDguAqu3BFHVmrfO9fCk68Z+NcSRhGe/1GqBV1f5cB00IXWgY8MNc+GN6lb0Pdhn2G5AHfb649f2h2sIs7qVXm20STHDIlu9wTYMSI0W+iKORwTgqSICwYjSaNLA/ltJ0AF72EAl/MfPidcd76xAjkznGKG86CrvCR+MU7ivd0oJY2MOMDRnf/EYA+/9dolOwDDnAOJV/00NOm4ni/zFDuRNqb+QU9uc3O9JBtwlI3G8vMVaKMo2bdqTM0YNfhTUCrkKBs+JBND0FlAJ9u49FqEQc6l+fTFZPZt83xt07o7HBgdqu33yB2UjC0XBTQVlBWCbGuJikz8Oz/2PYR9vJuery9shh9KY3rHzbaXdx7STmIqI2TUvnsYLcabhHmvBNeTjG6m26DqIYYWhaZx+agWyoDx0B+njOAil+tJKdS7U+X2cXaOsRwwodhqv+I+qJIfECshAY+zVljfW3drWfG5QDh+k0hfMRak19rK/HrbPVnKNIr+h+Hd4EgkMElyb24gRmlzaCBub3RlIGVuY3J5cHRpb24gbWluZXIga2V5MDAwMDAwMDAwMDAwMDAwMDAwMDAwMDAwMDAwMDAwMDAwMDAwMDAwMDAwMDAw9Rj6SAEmLa1YZZcIKYbt4Rl1jyjP9KyYnP9e73ODkiaDk9HTCwCu/wbO1f3xBdgsBDHYPiV95QUURs2JTbXyBw=="
-=======
-          "data": "base64:AQAAAAAAAAAAAQAAAAAAAAAAAAAAAAAAAAAAAAAAAAAAAAAAAAAAAAAAAAAAj/hj4MS2CP8mYEPR8TEA3T4VzvZoe6w0tQEuS1jGv1K39/25iKA4z+oThQvnRtpOI/YPNsbI3k0d6+KPR9jev4Cfwqbjyhxc3DMaiHckjrujwWBdarDP8OsZ0nMbZmKPJxHdDCuq4UuxAe8FQsH5IfN1T9XPKSzIIOSuRCiT6fMXKI9BJWOjnwRBzcRDqcp+X9VT3qtNceT7ESlrebVdB/9nMKUc59ozw/ib9USFooiLPTMbIhFs1OTGyyH9iU4lp8QiDvAT3QA2jVA7/DVs4sm14jih1DzWgdZWae0d7Oaqlmm/rsbNqZWFmZaQJnwHoNAIz+w/EQvLwQYC4TuiT6Ouri1Q1kAs1tCOGBo7VHBQ4AYZghyGagtzIOX7rCBq9Eh+aXZxh9t677HsXN8mpq+C8DjHMsNijInIt8N0mTVFfygrnRBJvM4nI51e8JgSARXhwIcAia53aOjcu+niqSQWQCLbdCiogrr8sjCPt1U3eLqMZJ4tMuATsmrlK4yzmMWl5nMptJA0Q5JKMJe9k/f/PJCrcbiG+T/egwfxLBBR+0LbbtXVMEPIwbNjofWkTiCWyrWfuVtuIyjP/uasp9IZQiSJYUZke5yF/31g4UWvt1ukyjCSeElyb24gRmlzaCBub3RlIGVuY3J5cHRpb24gbWluZXIga2V5MDAwMDAwMDAwMDAwMDAwMDAwMDAwMDAwMDAwMDAwMDAwMDAwMDAwMDAwMDAwOvXengsRv72grJbcd9kAGEY+9x4RNN2K/DNahFJlx91TVfxgJxIEiKX5C+p/2ASz/U/j11RmPh0RxZs3xnuaCw=="
->>>>>>> 193b945f
+          "data": "base64:psdq5ehzcPKeRFRqZSmNc23jOITHPl0sflKBU8PKNRU="
+        },
+        "transactionCommitment": {
+          "type": "Buffer",
+          "data": "base64:Lts8i2gg+nOpA1LjtxoiQGWCz8WbF9iAgVl7huRVIl8="
+        },
+        "target": "883423532389192164791648750371459257913741948437809479060803100646309888",
+        "randomness": "0",
+        "timestamp": 1680697484490,
+        "graffiti": "0000000000000000000000000000000000000000000000000000000000000000",
+        "noteSize": 4,
+        "work": "0"
+      },
+      "transactions": [
+        {
+          "type": "Buffer",
+          "data": "base64:AQAAAAAAAAAAAQAAAAAAAAAAAAAAAAAAAAAAAAAAAAAAAAAAAAAAAAAAAAAAVvNwE45t6VSOGzuSaNTZrGlu+R2UaQvu91/JraQ2wCWi9OafqbqU/Xp+fE+o5KsCfNPrPHsgh1lGG2fF0VX8u3JfYrONEI9SlP0wsWD55c+s+NUKpqtpH6n+ys9gGXacGtXZ5xPaDD3TxbannD5BmBYnJXsPjEb5VNpcx9YXln4V+JppSHE8GGlY2yn0LzEX7vcuHJDeGRfuuyhMFV9I/m9WgXrKmRS23SXevPvLl26PXZnLrW9G1wA7QaOLPgew24ZXfHPKzOBkWOjWADk3gA9DSlubvjfiMkUbMwzRip200SJXOSOVkMo1La280X5MZExhR5lVXFqI0f9ctAKRDBtEX2jXus7uFf9r0iB/lR4yKQe9vf4xm0QBNRYp0ok0CLyDhBvYDZstnamxBMCPRI7QcsZfUpHArgym+IqwmG9fKXwVVsXWDOYIyX81zKHwbOb1jGbh3eHweNKf0lHs79VZYlskX/fgaf7q6R3N6rxN+ZTBZmYpduSZGVCVxLOHmrh+zhDW592EgrLr4YSSyUIeT6VfQW2RKeXsaghgvqyFijQ4WzjXSv4E8asgSuv7GdThoWaIe+pC09+CZr21PKN9LpIMq8q0h04eQU8c/fzBVj6PTlu2/klyb24gRmlzaCBub3RlIGVuY3J5cHRpb24gbWluZXIga2V5MDAwMDAwMDAwMDAwMDAwMDAwMDAwMDAwMDAwMDAwMDAwMDAwMDAwMDAwMDAwN9Wev/8uzM2dC+qn4TtCnXd/QAYoIj9X0WLtuVjCENsxVsSyXI7Tk6aCMLfYQGA6wj1vkz3LU25kqI0kz8USDg=="
         }
       ]
     }
