--- conflicted
+++ resolved
@@ -52,7 +52,7 @@
       miningRequestId: number
     },
   ): number {
-    const bytes = Buffer.from(newBlockData.bytes)
+    const bytes = Buffer.from(newBlockData.bytes.data)
 
     for (let i = 0; i < numTasks; i++) {
       tasks[randomness] = this.workerPool.mineHeader(
@@ -65,46 +65,7 @@
       randomness += BATCH_SIZE
     }
 
-<<<<<<< HEAD
-/**
- * Prime the pool of mining tasks with several jobs for the given block.
- * The main miner will create new jobs one at a time as each of these
- * complete.
- *
- * @param randomness the inital randomness. Each task will try BATCH_SIZE
- * variations on this randomness before returning.
- * @param pool The pool of workers
- * @param tasks The list of promises to add the new tasks to
- * @param numTasks The number of new tasks to enqueue
- * @param bytes The bytes of the header to be mined by these tasks
- * @param target The target value that this batch needs to meet
- * @param hashFunction the strategy's hash function, serialized to a string
- */
-function primePool(
-  randomness: number,
-  piscina: Piscina,
-  tasks: Record<number, PromiseLike<MineResult>>,
-  numTasks: number,
-  newBlockData: {
-    bytes: { type: 'Buffer'; data: number[] }
-    target: string
-    miningRequestId: number
-  },
-): number {
-  const bytes = Buffer.from(newBlockData.bytes.data)
-
-  for (let i = 0; i < numTasks; i++) {
-    tasks[randomness] = enqueue(
-      piscina,
-      bytes,
-      newBlockData.miningRequestId,
-      randomness,
-      newBlockData.target,
-    )
-    randomness += BATCH_SIZE
-=======
     return randomness
->>>>>>> f2693412
   }
 
   /**
@@ -156,25 +117,15 @@
 
         tasks[randomness] = this.workerPool.mineHeader(
           blockToMineResult.value.miningRequestId,
-          Buffer.from(blockToMineResult.value.bytes),
+          Buffer.from(blockToMineResult.value.bytes.data),
           randomness,
           blockToMineResult.value.target,
           BATCH_SIZE,
         )
 
-<<<<<<< HEAD
-      tasks[randomness] = enqueue(
-        piscina,
-        Buffer.from(blockToMineResult.value.bytes.data),
-        blockToMineResult.value.miningRequestId,
-        randomness,
-        blockToMineResult.value.target,
-      )
-=======
         randomness += BATCH_SIZE
       } else {
         tasks = {} // We don't care about the discarded tasks; they will exit soon enough
->>>>>>> f2693412
 
         blockToMineResult = result
 
