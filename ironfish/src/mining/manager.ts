--- conflicted
+++ resolved
@@ -131,16 +131,11 @@
   async createNewBlockTemplate(currentBlock: Block): Promise<SerializedBlockTemplate> {
     const startTime = BenchUtils.start()
 
-<<<<<<< HEAD
-    const account = this.node.wallet.getDefaultAccount()?.spendingAccount()
-
-    Assert.isNotUndefined(account, 'Cannot mine without an account')
-=======
+
     const account = this.node.wallet.getDefaultAccount()
     Assert.isNotNull(account, 'Cannot mine without an account')
     const { spendingKey } = account
     Assert.isNotNull(spendingKey, 'Account must have spending key in order to mine')
->>>>>>> c9ab6e47
 
     const newBlockSequence = currentBlock.header.sequence + 1
 
