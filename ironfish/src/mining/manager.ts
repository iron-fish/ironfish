/* This Source Code Form is subject to the terms of the Mozilla Public
 * License, v. 2.0. If a copy of the MPL was not distributed with this
 * file, You can obtain one at https://mozilla.org/MPL/2.0/. */

import { BufferSet } from 'buffer-map'
import { Assert } from '../assert'
import { Blockchain } from '../blockchain'
import { isExpiredSequence } from '../consensus'
import { Event } from '../event'
import { MemPool } from '../memPool'
import { MetricsMonitor } from '../metrics'
import {
  getBlockSize,
  getBlockWithMinersFeeSize,
  getTransactionSize,
  MINERS_FEE_TRANSACTION_SIZE_BYTES,
} from '../network/utils/serializers'
import { IronfishNode } from '../node'
import { Block } from '../primitives/block'
import { Transaction } from '../primitives/transaction'
import { BlockTemplateSerde, SerializedBlockTemplate } from '../serde'
import { AsyncUtils } from '../utils/async'
import { BenchUtils } from '../utils/bench'
import { GraffitiUtils } from '../utils/graffiti'

export enum MINED_RESULT {
  UNKNOWN_REQUEST = 'UNKNOWN_REQUEST',
  CHAIN_CHANGED = 'CHAIN_CHANGED',
  INVALID_BLOCK = 'INVALID_BLOCK',
  ADD_FAILED = 'ADD_FAILED',
  FORK = 'FORK',
  SUCCESS = 'SUCCESS',
}

export class MiningManager {
  private readonly chain: Blockchain
  private readonly memPool: MemPool
  private readonly node: IronfishNode
  private readonly metrics: MetricsMonitor

  blocksMined = 0
  minersConnected = 0

  readonly onNewBlock = new Event<[Block]>()

  constructor(options: {
    chain: Blockchain
    node: IronfishNode
    memPool: MemPool
    metrics: MetricsMonitor
  }) {
    this.node = options.node
    this.memPool = options.memPool
    this.chain = options.chain
    this.metrics = options.metrics
  }

  /**
   * Construct the set of transactions to include in the new block and
   * the sum of the associated fees.
   *
   * @param sequence The sequence of the next block to be included in the chain
   * @returns
   */
  async getNewBlockTransactions(
    sequence: number,
    currBlockSize: number,
  ): Promise<{
    totalFees: bigint
    blockTransactions: Transaction[]
    newBlockSize: number
  }> {
    const startTime = BenchUtils.start()

    // Fetch pending transactions
    const blockTransactions: Transaction[] = []
    const nullifiers = new BufferSet()
    for (const transaction of this.memPool.orderedTransactions()) {
      // Skip transactions that would cause the block to exceed the max size
      const transactionSize = getTransactionSize(transaction)
      if (currBlockSize + transactionSize > this.chain.consensus.parameters.maxBlockSizeBytes) {
        continue
      }

      if (isExpiredSequence(transaction.expiration(), sequence)) {
        continue
      }

      const isConflicted = await AsyncUtils.find(transaction.spends, (spend) => {
        return nullifiers.has(spend.nullifier)
      })
      if (isConflicted) {
        continue
      }

      const { valid: isValid } = await this.chain.verifier.verifyTransactionSpends(transaction)
      if (!isValid) {
        continue
      }

      for (const spend of transaction.spends) {
        nullifiers.add(spend.nullifier)
      }

      currBlockSize += transactionSize
      blockTransactions.push(transaction)
    }

    // Sum the transaction fees
    let totalTransactionFees = BigInt(0)
    const transactionFees = await Promise.all(blockTransactions.map((t) => t.fee()))
    for (const transactionFee of transactionFees) {
      totalTransactionFees += transactionFee
    }

    this.metrics.mining_newBlockTransactions.add(BenchUtils.end(startTime))

    return {
      totalFees: totalTransactionFees,
      blockTransactions,
      newBlockSize: currBlockSize,
    }
  }

  /**
   * Construct the new block template which is everything a miner needs to begin mining.
   *
   * @param currentBlock The head block of the current heaviest chain
   * @returns
   */
  async createNewBlockTemplate(currentBlock: Block): Promise<SerializedBlockTemplate> {
    const startTime = BenchUtils.start()

    const account = this.node.wallet.getDefaultAccount()
    Assert.isNotNull(account, 'Cannot mine without an account')
<<<<<<< HEAD
    const { spendingKey } = account
    Assert.isNotNull(spendingKey, 'Account must have spending key in order to mine')
=======
    Assert.isNotNull(account.spendingKey, 'Account must have spending key in order to mine')
>>>>>>> c014fe61

    const newBlockSequence = currentBlock.header.sequence + 1

    const currBlockSize = getBlockWithMinersFeeSize()

    const { totalFees, blockTransactions, newBlockSize } = await this.getNewBlockTransactions(
      newBlockSequence,
      currBlockSize,
    )

    // Calculate the final fee for the miner of this block
    const minersFee = await this.node.strategy.createMinersFee(
      totalFees,
      newBlockSequence,
      spendingKey,
    )
    this.node.logger.debug(
      `Constructed miner's reward transaction for account ${account.displayName}, block sequence ${newBlockSequence}`,
    )

    const txSize = getTransactionSize(minersFee)
    Assert.isEqual(
      MINERS_FEE_TRANSACTION_SIZE_BYTES,
      txSize,
      "Incorrect miner's fee transaction size used during block creation",
    )

    // Create the new block as a template for mining
    const newBlock = await this.chain.newBlock(
      blockTransactions,
      minersFee,
      GraffitiUtils.fromString(this.node.config.get('blockGraffiti')),
    )
    Assert.isEqual(
      newBlockSize,
      getBlockSize(newBlock),
      'Incorrect block size calculated during block creation',
    )

    this.node.logger.debug(
      `Current block template ${newBlock.header.sequence}, has ${newBlock.transactions.length} transactions`,
    )

    this.metrics.mining_newBlockTemplate.add(BenchUtils.end(startTime))

    return BlockTemplateSerde.serialize(newBlock, currentBlock)
  }

  async submitBlockTemplate(blockTemplate: SerializedBlockTemplate): Promise<MINED_RESULT> {
    const block = BlockTemplateSerde.deserialize(blockTemplate)

    const blockDisplay = `${block.header.hash.toString('hex')} (${block.header.sequence})`
    if (
      !this.node.chain.head ||
      !block.header.previousBlockHash.equals(this.node.chain.head.hash)
    ) {
      this.node.logger.info(
        `Discarding mined block ${blockDisplay} that no longer attaches to heaviest head`,
      )

      return MINED_RESULT.CHAIN_CHANGED
    }

    const validation = await this.node.chain.verifier.verifyBlock(block)

    if (!validation.valid) {
      this.node.logger.info(
        `Discarding invalid mined block ${blockDisplay} ${validation.reason || 'undefined'}`,
      )
      return MINED_RESULT.INVALID_BLOCK
    }

    const { isAdded, reason, isFork } = await this.node.chain.addBlock(block)

    if (!isAdded) {
      this.node.logger.info(
        `Failed to add mined block ${blockDisplay} to chain with reason ${String(reason)}`,
      )
      return MINED_RESULT.ADD_FAILED
    }

    if (isFork) {
      this.node.logger.info(
        `Failed to add mined block ${blockDisplay} to main chain. Block was added as a fork`,
      )
      return MINED_RESULT.FORK
    }

    this.node.logger.info(
      `Successfully mined block ${blockDisplay} with ${block.transactions.length} transactions`,
    )

    this.blocksMined++
    this.onNewBlock.emit(block)

    return MINED_RESULT.SUCCESS
  }
}<|MERGE_RESOLUTION|>--- conflicted
+++ resolved
@@ -133,12 +133,7 @@
 
     const account = this.node.wallet.getDefaultAccount()
     Assert.isNotNull(account, 'Cannot mine without an account')
-<<<<<<< HEAD
-    const { spendingKey } = account
-    Assert.isNotNull(spendingKey, 'Account must have spending key in order to mine')
-=======
     Assert.isNotNull(account.spendingKey, 'Account must have spending key in order to mine')
->>>>>>> c014fe61
 
     const newBlockSequence = currentBlock.header.sequence + 1
 
