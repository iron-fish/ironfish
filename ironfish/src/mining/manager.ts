--- conflicted
+++ resolved
@@ -132,11 +132,8 @@
     const startTime = BenchUtils.start()
 
     const account = this.node.wallet.getDefaultAccount()?.spendingAccount()
-<<<<<<< HEAD
-    Assert.isTruthy(account, 'Cannot mine without an account')
-=======
+    
     Assert.isNotUndefined(account, 'Cannot mine without an account')
->>>>>>> 2fcbe35a
 
     const newBlockSequence = currentBlock.header.sequence + 1
 
