--- conflicted
+++ resolved
@@ -1,48 +1,12 @@
 /* This Source Code Form is subject to the terms of the Mozilla Public
  * License, v. 2.0. If a copy of the MPL was not distributed with this
  * file, You can obtain one at https://mozilla.org/MPL/2.0/. */
-<<<<<<< HEAD
-import { Asset, generateKey, Note, Transaction, TransactionPosted } from '@ironfish/rust-nodejs'
-import { NoteEncrypted } from '../../primitives/noteEncrypted'
-import { NoteLeafEncoding, NullifierLeafEncoding } from './leaves'
-=======
 import { LeafEncoding } from './leaves'
->>>>>>> 172160e9
 
 describe('LeafEncoding', () => {
   it('serializes the object into a buffer and deserializes to the original object', () => {
-<<<<<<< HEAD
-    const encoding = new NoteLeafEncoding()
-    const key = generateKey()
-    const note = new Note(key.public_address, 10n, '', Asset.nativeIdentifier())
-    const tx = new Transaction(key.spending_key)
-    tx.receive(note)
-    const buf = tx.post_miners_fee()
-    const txp = new TransactionPosted(buf)
-    const noteEncrypted = new NoteEncrypted(txp.getNote(0))
-
-    const noteLeafValue = {
-      element: noteEncrypted,
-      merkleHash: Buffer.alloc(32, 'hashOfSibling'),
-      parentIndex: 14,
-    } as const
-
-    const buffer = encoding.serialize(noteLeafValue)
-    const deserializedMessage = encoding.deserialize(buffer)
-    expect(deserializedMessage).toEqual(noteLeafValue)
-  })
-})
-
-describe('NullifierLeafEncoding', () => {
-  it('serializes the object into a buffer and deserializes to the original object', () => {
-    const encoding = new NullifierLeafEncoding()
-
-    const nullifierLeafValue = {
-      element: Buffer.alloc(32, 'element'),
-=======
     const encoding = new LeafEncoding()
     const leafValue = {
->>>>>>> 172160e9
       merkleHash: Buffer.alloc(32, 'hashOfSibling'),
       parentIndex: 14,
     } as const
