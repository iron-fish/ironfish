/* This Source Code Form is subject to the terms of the Mozilla Public
 * License, v. 2.0. If a copy of the MPL was not distributed with this
 * file, You can obtain one at https://mozilla.org/MPL/2.0/. */
<<<<<<< HEAD
import {
  generateKey,
  Note,
  Transaction,
  TransactionPosted,
  TransactionType,
} from '@ironfish/rust-nodejs'
=======
import { generateKey, Note, Transaction, TransactionPosted } from '@ironfish/rust-nodejs'
>>>>>>> 609b8880
import { NoteEncrypted } from '../../primitives/noteEncrypted'
import { NoteLeafEncoding, NullifierLeafEncoding } from './leaves'

describe('NoteLeafEncoding', () => {
  it('serializes the object into a buffer and deserializes to the original object', () => {
    const encoding = new NoteLeafEncoding()
    const key = generateKey()
<<<<<<< HEAD
    const note = new Note(key.public_address, 10n, '', Note.getDefaultAssetIdentifier())
    const tx = new Transaction(TransactionType.Normal)
=======
    const note = new Note(key.public_address, 10n, '')
    const tx = new Transaction()
>>>>>>> 609b8880
    tx.receive(key.spending_key, note)
    const buf = tx.post_miners_fee()
    const txp = new TransactionPosted(buf)
    const noteEncrypted = new NoteEncrypted(txp.getNote(0))

    const noteLeafValue = {
      element: noteEncrypted,
      merkleHash: Buffer.alloc(32, 'hashOfSibling'),
      parentIndex: 14,
    } as const

    const buffer = encoding.serialize(noteLeafValue)
    const deserializedMessage = encoding.deserialize(buffer)
    expect(deserializedMessage).toEqual(noteLeafValue)
  })
})

describe('NullifierLeafEncoding', () => {
  it('serializes the object into a buffer and deserializes to the original object', () => {
    const encoding = new NullifierLeafEncoding()

    const nullifierLeafValue = {
      element: Buffer.alloc(32, 'element'),
      merkleHash: Buffer.alloc(32, 'hashOfSibling'),
      parentIndex: 14,
    } as const

    const buffer = encoding.serialize(nullifierLeafValue)
    const deserializedMessage = encoding.deserialize(buffer)
    expect(deserializedMessage).toEqual(nullifierLeafValue)
  })
})<|MERGE_RESOLUTION|>--- conflicted
+++ resolved
@@ -1,17 +1,7 @@
 /* This Source Code Form is subject to the terms of the Mozilla Public
  * License, v. 2.0. If a copy of the MPL was not distributed with this
  * file, You can obtain one at https://mozilla.org/MPL/2.0/. */
-<<<<<<< HEAD
-import {
-  generateKey,
-  Note,
-  Transaction,
-  TransactionPosted,
-  TransactionType,
-} from '@ironfish/rust-nodejs'
-=======
 import { generateKey, Note, Transaction, TransactionPosted } from '@ironfish/rust-nodejs'
->>>>>>> 609b8880
 import { NoteEncrypted } from '../../primitives/noteEncrypted'
 import { NoteLeafEncoding, NullifierLeafEncoding } from './leaves'
 
@@ -19,13 +9,8 @@
   it('serializes the object into a buffer and deserializes to the original object', () => {
     const encoding = new NoteLeafEncoding()
     const key = generateKey()
-<<<<<<< HEAD
     const note = new Note(key.public_address, 10n, '', Note.getDefaultAssetIdentifier())
-    const tx = new Transaction(TransactionType.Normal)
-=======
-    const note = new Note(key.public_address, 10n, '')
     const tx = new Transaction()
->>>>>>> 609b8880
     tx.receive(key.spending_key, note)
     const buf = tx.post_miners_fee()
     const txp = new TransactionPosted(buf)
