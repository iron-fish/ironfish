--- conflicted
+++ resolved
@@ -874,13 +874,8 @@
   }
 }
 
-<<<<<<< HEAD
 export class ScanState {
-  onTransaction = new Event<[sequence: BigInt]>()
-=======
-class ScanState {
   onTransaction = new Event<[sequence: number]>()
->>>>>>> 35c7fd88
 
   private aborted: boolean
   private runningPromise: Promise<void>
