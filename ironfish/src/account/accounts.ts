/* This Source Code Form is subject to the terms of the Mozilla Public
 * License, v. 2.0. If a copy of the MPL was not distributed with this
 * file, You can obtain one at https://mozilla.org/MPL/2.0/. */
import { generateKey, generateNewPublicAddress } from '@ironfish/rust-nodejs'
import { v4 as uuid } from 'uuid'
import { Assert } from '../assert'
import { Blockchain } from '../blockchain'
import { ChainProcessor } from '../chainProcessor'
import { Event } from '../event'
import { Config } from '../fileStores'
import { createRootLogger, Logger } from '../logger'
import { MemPool } from '../memPool'
import { NoteWitness } from '../merkletree/witness'
import { Mutex } from '../mutex'
import { Note } from '../primitives/note'
import { Transaction } from '../primitives/transaction'
import { ValidationError } from '../rpc/adapters/errors'
import { PromiseResolve, PromiseUtils, SetTimeoutToken } from '../utils'
import { WorkerPool } from '../workerPool'
import { DecryptNoteOptions } from '../workerPool/tasks/decryptNotes'
import { Account } from './account'
import { AccountsDB } from './accountsdb'
import { AccountsValue } from './database/accounts'
import { validateAccount } from './validator'

export type SyncTransactionParams =
  // Used when receiving a transaction from a block with notes
  // that have been added to the trees
  | { blockHash: string; initialNoteIndex: number; sequence: number }
  // Used if the transaction is not yet part of the chain
  | { submittedSequence: number }
  | Record<string, never>

export class Accounts {
  readonly onAccountImported = new Event<[account: Account]>()
  readonly onAccountRemoved = new Event<[account: Account]>()
  readonly onBroadcastTransaction = new Event<[transaction: Transaction]>()

  scan: ScanState | null = null
  updateHeadState: ScanState | null = null

  protected readonly headStatus = new Map<
    string,
    { headHash: string | null; upToDate: boolean }
  >()

  protected readonly accounts = new Map<string, Account>()
  readonly db: AccountsDB
  readonly logger: Logger
  readonly workerPool: WorkerPool
  readonly chain: Blockchain
  private readonly config: Config

  protected rebroadcastAfter: number
  protected defaultAccount: string | null = null
  protected chainProcessor: ChainProcessor
  protected isStarted = false
  protected isOpen = false
  protected eventLoopTimeout: SetTimeoutToken | null = null
  private readonly createTransactionMutex: Mutex

  constructor({
    chain,
    config,
    database,
    logger = createRootLogger(),
    rebroadcastAfter,
    workerPool,
  }: {
    chain: Blockchain
    config: Config
    database: AccountsDB
    logger?: Logger
    rebroadcastAfter?: number
    workerPool: WorkerPool
  }) {
    this.chain = chain
    this.config = config
    this.logger = logger.withTag('accounts')
    this.db = database
    this.workerPool = workerPool
    this.rebroadcastAfter = rebroadcastAfter ?? 10
    this.createTransactionMutex = new Mutex()

    this.chainProcessor = new ChainProcessor({
      logger: this.logger,
      chain: chain,
      head: null,
    })

    this.chainProcessor.onAdd.on(async (header) => {
      this.logger.debug(`AccountHead ADD: ${Number(header.sequence) - 1} => ${header.sequence}`)

      for await (const {
        transaction,
        blockHash,
        sequence,
        initialNoteIndex,
      } of this.chain.iterateBlockTransactions(header)) {
        await this.syncTransaction(transaction, {
<<<<<<< HEAD
          blockHash,
          initialNoteIndex,
          sequence,
=======
          blockHash: blockHash.toString('hex'),
          initialNoteIndex: initialNoteIndex,
>>>>>>> 7dedc92b
        })
      }

      await this.updateHeadHashes(header.hash)
    })

    this.chainProcessor.onRemove.on(async (header) => {
      this.logger.debug(`AccountHead DEL: ${header.sequence} => ${Number(header.sequence) - 1}`)

      for await (const { transaction } of this.chain.iterateBlockTransactions(header)) {
        await this.syncTransaction(transaction, {})
      }

      await this.updateHeadHashes(header.previousBlockHash)
    })
  }

  async updateHead(): Promise<void> {
    if (this.scan || this.updateHeadState) {
      return
    }

    const scan = new ScanState()
    this.updateHeadState = scan

    try {
      const { hashChanged } = await this.chainProcessor.update({
        signal: scan.abortController.signal,
      })

      if (hashChanged) {
        this.logger.debug(
          `Updated Accounts Head: ${String(this.chainProcessor.hash?.toString('hex'))}`,
        )
      }
    } finally {
      scan.signalComplete()
      this.updateHeadState = null
    }
  }

  get shouldRescan(): boolean {
    if (this.scan) {
      return false
    }

    for (const account of this.accounts.values()) {
      if (account.rescan !== null) {
        return true
      }
    }

    return false
  }

  async open(
    options: { upgrade?: boolean; load?: boolean } = { upgrade: true, load: true },
  ): Promise<void> {
    if (this.isOpen) {
      return
    }

    this.isOpen = true
    await this.db.open(options)

    if (options.load) {
      await this.load()
    }
  }

  async load(): Promise<void> {
    for await (const { id, serializedAccount } of this.db.loadAccounts()) {
      const account = new Account({
        ...serializedAccount,
        id,
        accountsDb: this.db,
      })

      this.accounts.set(id, account)
    }

    const meta = await this.db.loadAccountsMeta()
    this.defaultAccount = meta.defaultAccountId

    await this.loadHeadHashes()
    this.chainProcessor.hash = await this.getLatestHeadHash()

    await this.loadAccountsFromDb()
  }

  async close(): Promise<void> {
    if (!this.isOpen) {
      return
    }

    this.isOpen = false
    await this.db.close()
  }

  async start(): Promise<void> {
    if (this.isStarted) {
      return
    }
    this.isStarted = true

    if (this.chainProcessor.hash) {
      const hasHeadBlock = await this.chain.hasBlock(this.chainProcessor.hash)

      if (!hasHeadBlock) {
        this.logger.error(
          `Resetting accounts database because accounts head was not found in chain: ${this.chainProcessor.hash.toString(
            'hex',
          )}`,
        )
        await this.reset()
      }
    }

    if (this.shouldRescan && !this.scan) {
      void this.scanTransactions()
    }

    void this.eventLoop()
  }

  async stop(): Promise<void> {
    if (!this.isStarted) {
      return
    }
    this.isStarted = false

    if (this.eventLoopTimeout) {
      clearTimeout(this.eventLoopTimeout)
    }

    await Promise.all([this.scan?.abort(), this.updateHeadState?.abort()])

    if (this.db.database.isOpen) {
      await this.saveAccountsToDb()
      await this.updateHeadHashes(this.chainProcessor.hash)
    }
  }

  async eventLoop(): Promise<void> {
    if (!this.isStarted) {
      return
    }

    await this.updateHead()
    await this.expireTransactions()
    await this.rebroadcastTransactions()

    if (this.isStarted) {
      this.eventLoopTimeout = setTimeout(() => void this.eventLoop(), 1000)
    }
  }

  async loadAccountsFromDb(): Promise<void> {
    for (const account of this.accounts.values()) {
      await account.load()
    }
  }

  async saveAccountsToDb(): Promise<void> {
    for (const account of this.accounts.values()) {
      await account.save()
    }
  }

  async updateHeadHashes(headHash: Buffer | null): Promise<void> {
    let accounts
    if (headHash) {
      accounts = this.listAccounts().filter((a) => this.isAccountUpToDate(a))
    } else {
      accounts = this.listAccounts()
    }

    for (const account of accounts) {
      await this.updateHeadHash(account, headHash)
    }
  }

  async updateHeadHash(account: Account, headHash: Buffer | null): Promise<void> {
    const hash = headHash ? headHash.toString('hex') : null

    const headStatus = this.headStatus.get(account.id)
    Assert.isNotUndefined(headStatus)

    headStatus.headHash = hash

    this.headStatus.set(account.id, headStatus)

    await this.db.saveHeadHash(account, hash)
  }

  async reset(): Promise<void> {
    await this.resetAccounts()
    this.chainProcessor.hash = null
    await this.saveAccountsToDb()
    await this.updateHeadHashes(null)
  }

  private async resetAccounts(): Promise<void> {
    for (const account of this.accounts.values()) {
      await account.reset()
    }
  }

  private async decryptNotes(
    transaction: Transaction,
    initialNoteIndex: number | null,
    accounts?: Array<Account>,
  ): Promise<
    Map<
      string,
      Array<{
        noteIndex: number | null
        nullifier: string | null
        merkleHash: string
        forSpender: boolean
        account: Account
        serializedNote: Buffer
      }>
    >
  > {
    const accountsToCheck =
      accounts || this.listAccounts().filter((a) => this.isAccountUpToDate(a))

    const decryptedNotesByAccountId = new Map<
      string,
      Array<{
        noteIndex: number | null
        nullifier: string | null
        merkleHash: string
        forSpender: boolean
        account: Account
        serializedNote: Buffer
      }>
    >()

    const batchSize = 20
    for (const account of accountsToCheck) {
      const decryptedNotes = []
      let decryptNotesPayloads = []
      let currentNoteIndex = initialNoteIndex

      for (const note of transaction.notes()) {
        decryptNotesPayloads.push({
          serializedNote: note.serialize(),
          incomingViewKey: account.incomingViewKey,
          outgoingViewKey: account.outgoingViewKey,
          spendingKey: account.spendingKey,
          currentNoteIndex,
        })

        if (currentNoteIndex) {
          currentNoteIndex++
        }

        if (decryptNotesPayloads.length >= batchSize) {
          const decryptedNotesBatch = await this.decryptNotesFromTransaction(
            account,
            decryptNotesPayloads,
          )
          decryptedNotes.push(...decryptedNotesBatch)
          decryptNotesPayloads = []
        }
      }

      if (decryptNotesPayloads.length) {
        const decryptedNotesBatch = await this.decryptNotesFromTransaction(
          account,
          decryptNotesPayloads,
        )
        decryptedNotes.push(...decryptedNotesBatch)
      }

      if (decryptedNotes.length) {
        decryptedNotesByAccountId.set(account.id, decryptedNotes)
      }
    }

    return decryptedNotesByAccountId
  }

  private async decryptNotesFromTransaction(
    account: Account,
    decryptNotesPayloads: Array<DecryptNoteOptions>,
  ): Promise<
    Array<{
      noteIndex: number | null
      nullifier: string | null
      merkleHash: string
      forSpender: boolean
      account: Account
      serializedNote: Buffer
    }>
  > {
    const decryptedNotes = []
    const response = await this.workerPool.decryptNotes(decryptNotesPayloads)

    for (const decryptedNote of response) {
      if (decryptedNote) {
        decryptedNotes.push({
          account,
          forSpender: decryptedNote.forSpender,
          merkleHash: decryptedNote.merkleHash.toString('hex'),
          noteIndex: decryptedNote.index,
          nullifier: decryptedNote.nullifier ? decryptedNote.nullifier.toString('hex') : null,
          serializedNote: decryptedNote.serializedNote,
        })
      }
    }

    return decryptedNotes
  }

  /**
   * Called:
   *  - Called when transactions are added to the mem pool
   *  - Called for transactions on disconnected blocks
   *  - Called when transactions are added to a block on the genesis chain
   */
  async syncTransaction(
    transaction: Transaction,
    params: SyncTransactionParams,
    accounts?: Array<Account>,
  ): Promise<void> {
    const initialNoteIndex = 'initialNoteIndex' in params ? params.initialNoteIndex : null

    await transaction.withReference(async () => {
      const decryptedNotesByAccountId = await this.decryptNotes(
        transaction,
        initialNoteIndex,
        accounts,
      )

      for (const [accountId, decryptedNotes] of decryptedNotesByAccountId) {
        await this.db.database.transaction(async (tx) => {
          const account = this.accounts.get(accountId)
          Assert.isNotUndefined(account)
          await account.syncTransaction(transaction, decryptedNotes, params, tx)
        })
      }
    })
  }

  /**
   * Removes a transaction from the transaction map and updates
   * the related maps.
   */
  async removeTransaction(transaction: Transaction): Promise<void> {
    const transactionHash = transaction.unsignedHash()

    for (const account of this.accounts.values()) {
      await this.db.database.transaction(async (tx) => {
        await account.deleteTransaction(transactionHash, transaction, tx)
      })
    }
  }

  async scanTransactions(): Promise<void> {
    if (!this.isOpen) {
      throw new Error('Cannot start a scan if accounts are not loaded')
    }

    if (this.scan) {
      this.logger.info('Skipping Scan, already scanning.')
      return
    }

    const scan = new ScanState()
    this.scan = scan

    // If we are updating the account head, we need to wait until its finished
    // but setting this.scan is our lock so updating the head doesn't run again
    await this.updateHeadState?.wait()

    const startHash = await this.getEarliestHeadHash()
    const endHash = this.chainProcessor.hash || this.chain.head.hash

    const endHeader = await this.chain.getHeader(endHash)
    Assert.isNotNull(endHeader)

    // Accounts that need to be updated at the current scan sequence
    const accounts: Array<Account> = []
    // Accounts that need to be updated at future scan sequences
    let remainingAccounts: Array<Account> = []

    const startHashHex = startHash ? startHash.toString('hex') : null

    for (const account of this.accounts.values()) {
      const headStatus = this.headStatus.get(account.id)
      Assert.isNotUndefined(headStatus)

      if (startHashHex === headStatus.headHash) {
        accounts.push(account)
      } else if (!headStatus.upToDate) {
        remainingAccounts.push(account)
      }
    }

    if (scan.isAborted) {
      scan.signalComplete()
      this.scan = null
      return
    }

    this.logger.info(
      `Scan starting from earliest found account head hash: ${
        startHash ? startHash.toString('hex') : 'GENESIS'
      }`,
    )
    this.logger.info(`Accounts to scan for: ${accounts.map((a) => a.displayName).join(', ')}`)

    // Go through every transaction in the chain and add notes that we can decrypt
    for await (const blockHeader of this.chain.iterateBlockHeaders(
      startHash,
      endHash,
      undefined,
      false,
    )) {
      for await (const {
        blockHash,
        transaction,
        initialNoteIndex,
        sequence,
      } of this.chain.iterateBlockTransactions(blockHeader)) {
        if (scan.isAborted) {
          scan.signalComplete()
          this.scan = null
          return
        }

        await this.syncTransaction(
          transaction,
          {
            blockHash: blockHash.toString('hex'),
            initialNoteIndex,
            sequence,
          },
          accounts,
        )
        scan.onTransaction.emit(sequence, endHeader.sequence)
      }

      for (const account of accounts) {
        await this.updateHeadHash(account, blockHeader.hash)
      }

      const hashHex = blockHeader.hash.toString('hex')
      const newRemainingAccounts = []

      for (const remainingAccount of remainingAccounts) {
        const headStatus = this.headStatus.get(remainingAccount.id)
        Assert.isNotUndefined(headStatus)

        if (headStatus.headHash === hashHex) {
          accounts.push(remainingAccount)
          this.logger.debug(`Adding ${remainingAccount.displayName} to scan`)
        } else {
          newRemainingAccounts.push(remainingAccount)
        }
      }

      remainingAccounts = newRemainingAccounts
    }

    for (const account of accounts) {
      if (account.rescan !== null && account.rescan <= scan.startedAt) {
        account.rescan = null
        await this.db.setAccount(account)
      }

      this.headStatus.set(account.id, {
        headHash: endHash.toString('hex'),
        upToDate: true,
      })
    }

    if (this.chainProcessor.hash === null) {
      const latestHeadHash = await this.getLatestHeadHash()
      Assert.isNotNull(latestHeadHash)

      this.chainProcessor.hash = latestHeadHash
    }

    await this.updateHeadHashes(endHash)

    this.logger.info(
      `Finished scanning for transactions after ${Math.floor(
        (Date.now() - scan.startedAt) / 1000,
      )} seconds`,
    )

    scan.signalComplete()
    this.scan = null
  }

  getNotes(account: Account): {
    notes: {
      spender: boolean
      amount: number
      memo: string
      noteTxHash: string
    }[]
  } {
    this.assertHasAccount(account)

    const notes = []

    for (const { transaction } of account.getTransactions()) {
      for (const note of transaction.notes()) {
        // Try decrypting the note as the owner
        let decryptedNote = note.decryptNoteForOwner(account.incomingViewKey)
        let spender = false

        if (!decryptedNote) {
          // Try decrypting the note as the spender
          decryptedNote = note.decryptNoteForSpender(account.outgoingViewKey)
          spender = true
        }

        if (decryptedNote && decryptedNote.value() !== BigInt(0)) {
          notes.push({
            spender,
            amount: Number(decryptedNote.value()),
            memo: decryptedNote.memo().replace(/\x00/g, ''),
            noteTxHash: transaction.unsignedHash().toString('hex'),
          })
        }
      }
    }

    return { notes }
  }

  async getBalance(account: Account): Promise<{ unconfirmed: BigInt; confirmed: BigInt }> {
    this.assertHasAccount(account)
    return account.getBalance(this.chain.head.sequence - 12, this.chain.head.sequence)
  }

  private async getUnspentNotes(account: Account): Promise<
    ReadonlyArray<{
      hash: string
      note: Note
      index: number | null
      confirmed: boolean
    }>
  > {
    const minimumBlockConfirmations = this.config.get('minimumBlockConfirmations')
    const notes = []
    const unspentNotes = account.getUnspentNotes()

    for (const { hash, note, index, transactionHash } of unspentNotes) {
      let confirmed = false

      if (transactionHash) {
        const transaction = account.getTransaction(transactionHash)
        Assert.isNotUndefined(
          transaction,
          `Transaction '${transactionHash.toString('hex')}' missing for account '${
            account.id
          }'`,
        )
        const { blockHash } = transaction

        if (blockHash) {
          const header = await this.chain.getHeader(Buffer.from(blockHash, 'hex'))
          Assert.isNotNull(header)
          const main = await this.chain.isHeadChain(header)
          if (main) {
            const confirmations = this.chain.head.sequence - header.sequence
            confirmed = confirmations >= minimumBlockConfirmations
          }
        }
      }

      notes.push({
        confirmed,
        hash,
        index,
        note,
      })
    }

    return notes
  }

  async pay(
    memPool: MemPool,
    sender: Account,
    receives: { publicAddress: string; amount: bigint; memo: string }[],
    transactionFee: bigint,
    defaultTransactionExpirationSequenceDelta: number,
    expirationSequence?: number | null,
  ): Promise<Transaction> {
    const heaviestHead = this.chain.head
    if (heaviestHead === null) {
      throw new ValidationError('You must have a genesis block to create a transaction')
    }

    expirationSequence =
      expirationSequence ?? heaviestHead.sequence + defaultTransactionExpirationSequenceDelta

    if (this.chain.verifier.isExpiredSequence(expirationSequence, this.chain.head.sequence)) {
      throw new ValidationError('Invalid expiration sequence for transaction')
    }

    const transaction = await this.createTransaction(
      sender,
      receives,
      transactionFee,
      expirationSequence,
    )

    await this.syncTransaction(transaction, { submittedSequence: heaviestHead.sequence })
    await memPool.acceptTransaction(transaction)
    this.broadcastTransaction(transaction)

    return transaction
  }

  async createTransaction(
    sender: Account,
    receives: { publicAddress: string; amount: bigint; memo: string }[],
    transactionFee: bigint,
    expirationSequence: number,
  ): Promise<Transaction> {
    const unlock = await this.createTransactionMutex.lock()

    try {
      this.assertHasAccount(sender)

      // TODO: If we're spending from multiple accounts, we need to figure out a
      // way to split the transaction fee. - deekerno
      let amountNeeded =
        receives.reduce((acc, receive) => acc + receive.amount, BigInt(0)) + transactionFee

      const notesToSpend: Array<{ note: Note; witness: NoteWitness }> = []
      const unspentNotes = await this.getUnspentNotes(sender)

      for (const unspentNote of unspentNotes) {
        // Skip unconfirmed notes
        if (unspentNote.index === null || !unspentNote.confirmed) {
          continue
        }

        if (unspentNote.note.value() > BigInt(0)) {
          // Double-check that the nullifier for the note isn't in the tree already
          // This would indicate a bug in the account transaction stores
          const nullifier = Buffer.from(
            unspentNote.note.nullifier(sender.spendingKey, BigInt(unspentNote.index)),
          )

          if (await this.chain.nullifiers.contains(nullifier)) {
            this.logger.debug(
              `Note was marked unspent, but nullifier found in tree: ${nullifier.toString(
                'hex',
              )}`,
            )

            // Update our map so this doesn't happen again
            const noteMapValue = sender.getDecryptedNote(unspentNote.hash)
            if (noteMapValue) {
              this.logger.debug(`Unspent note has index ${String(noteMapValue.noteIndex)}`)
              await sender.updateDecryptedNote(unspentNote.hash, {
                ...noteMapValue,
                spent: true,
              })
            }

            // Move on to the next note
            continue
          }

          // Try creating a witness from the note
          const witness = await this.chain.notes.witness(unspentNote.index)

          if (witness === null) {
            this.logger.debug(
              `Could not create a witness for note with index ${unspentNote.index}`,
            )
            continue
          }

          // Otherwise, push the note into the list of notes to spend
          this.logger.debug(
            `Accounts: spending note ${unspentNote.index} ${
              unspentNote.hash
            } ${unspentNote.note.value()}`,
          )
          notesToSpend.push({ note: unspentNote.note, witness: witness })
          amountNeeded -= unspentNote.note.value()
        }

        if (amountNeeded <= 0) {
          break
        }
      }

      if (amountNeeded > 0) {
        throw new Error('Insufficient funds')
      }

      return this.workerPool.createTransaction(
        sender.spendingKey,
        transactionFee,
        notesToSpend.map((n) => ({
          note: n.note,
          treeSize: n.witness.treeSize(),
          authPath: n.witness.authenticationPath,
          rootHash: n.witness.rootHash,
        })),
        receives,
        expirationSequence,
      )
    } finally {
      unlock()
    }
  }

  broadcastTransaction(transaction: Transaction): void {
    this.onBroadcastTransaction.emit(transaction)
  }

  async rebroadcastTransactions(): Promise<void> {
    if (!this.isStarted) {
      return
    }

    if (!this.chain.synced) {
      return
    }

    if (this.chainProcessor.hash === null) {
      return
    }

    const head = await this.chain.getHeader(this.chainProcessor.hash)

    if (head === null) {
      return
    }

    for (const account of this.accounts.values()) {
      for (const tx of account.getTransactions()) {
        const { transaction, blockHash, submittedSequence } = tx
        const transactionHash = transaction.unsignedHash()

        // Skip transactions that are already added to a block
        if (blockHash) {
          continue
        }

        // TODO: Submitted sequence is only set from transactions generated by this node and we don't rebroadcast
        // transactions to us, or from us and generated from another node, but we should do this later. It
        // will require us to set submittedSequence in syncTransaction to the current head if it's null
        if (!submittedSequence) {
          continue
        }

        // TODO: This algorithm suffers a deanonymization attack where you can
        // watch to see what transactions node continously send out, then you can
        // know those transactions are theres. This should be randomized and made
        // less, predictable later to help prevent that attack.
        if (head.sequence - submittedSequence < this.rebroadcastAfter) {
          continue
        }

        const verify = await this.chain.verifier.verifyTransactionAdd(transaction)

        // We still update this even if it's not valid to prevent constantly
        // reprocessing valid transaction every block. Give them a few blocks to
        // try to become valid.
        await account.updateTransaction(transactionHash, {
          ...tx,
          submittedSequence: head.sequence,
        })

        if (!verify.valid) {
          this.logger.debug(
            `Ignoring invalid transaction during rebroadcast ${transactionHash.toString(
              'hex',
            )}, reason ${String(verify.reason)} seq: ${head.sequence}`,
          )

          continue
        }

        this.broadcastTransaction(transaction)
      }
    }
  }

  async expireTransactions(): Promise<void> {
    if (!this.chain.synced) {
      return
    }

    if (this.chainProcessor.hash === null) {
      return
    }

    const head = await this.chain.getHeader(this.chainProcessor.hash)

    if (head === null) {
      return
    }

    for (const account of this.accounts.values()) {
      for (const { transaction, blockHash } of account.getTransactions()) {
        // Skip transactions that are already added to a block
        if (blockHash) {
          continue
        }

        const isExpired = this.chain.verifier.isExpiredSequence(
          transaction.expirationSequence(),
          head.sequence,
        )

        if (isExpired) {
          await this.removeTransaction(transaction)
        }
      }
    }
  }

  async createAccount(name: string, setDefault = false): Promise<Account> {
    if (this.getAccountByName(name)) {
      throw new Error(`Account already exists with the name ${name}`)
    }

    const key = generateKey()

    const account = new Account({
      id: uuid(),
      name,
      incomingViewKey: key.incoming_view_key,
      outgoingViewKey: key.outgoing_view_key,
      publicAddress: key.public_address,
      spendingKey: key.spending_key,
      rescan: null,
      accountsDb: this.db,
    })

    this.accounts.set(account.id, account)
    await this.db.setAccount(account)

    this.headStatus.set(account.id, {
      headHash: null,
      upToDate: true,
    })
    await this.updateHeadHash(account, this.chainProcessor.hash)

    if (setDefault) {
      await this.setDefaultAccount(account.name)
    }

    return account
  }

  async startScanTransactionsFor(account: Account): Promise<void> {
    account.rescan = Date.now()
    await this.db.setAccount(account)
    await this.scanTransactions()
  }

  getTransaction(
    account: Account,
    hash: string,
  ): {
    transactionInfo: {
      status: string
      isMinersFee: boolean
      fee: number
      notes: number
      spends: number
    } | null
    transactionNotes: {
      spender: boolean
      amount: number
      memo: string
    }[]
  } {
    this.assertHasAccount(account)

    let transactionInfo = null
    const transactionNotes = []

    const transactionValue = account.getTransaction(Buffer.from(hash, 'hex'))

    if (transactionValue) {
      const transaction = transactionValue.transaction

      if (transaction.unsignedHash().toString('hex') === hash) {
        for (const note of transaction.notes()) {
          // Try decrypting the note as the owner
          let decryptedNote = note.decryptNoteForOwner(account.incomingViewKey)
          let spender = false

          if (!decryptedNote) {
            // Try decrypting the note as the spender
            decryptedNote = note.decryptNoteForSpender(account.outgoingViewKey)
            spender = true
          }

          if (decryptedNote && decryptedNote.value() !== BigInt(0)) {
            transactionNotes.push({
              spender,
              amount: Number(decryptedNote.value()),
              memo: decryptedNote.memo().replace(/\x00/g, ''),
            })
          }
        }

        if (transactionNotes.length > 0) {
          transactionInfo = {
            status:
              transactionValue.blockHash && transactionValue.submittedSequence
                ? 'completed'
                : 'pending',
            isMinersFee: transaction.isMinersFee(),
            fee: Number(transaction.fee()),
            notes: transaction.notesLength(),
            spends: transaction.spendsLength(),
          }
        }
      }
    }

    return { transactionInfo, transactionNotes }
  }

  async importAccount(toImport: Omit<AccountsValue, 'rescan'>): Promise<Account> {
    validateAccount(toImport)

    if (toImport.name && this.getAccountByName(toImport.name)) {
      throw new Error(`Account already exists with the name ${toImport.name}`)
    }

    const account = new Account({
      ...toImport,
      id: uuid(),
      rescan: null,
      accountsDb: this.db,
    })

    this.accounts.set(account.id, account)
    await this.db.setAccount(account)

    const headHash = this.chainProcessor.hash ? this.chainProcessor.hash.toString('hex') : null
    this.headStatus.set(account.id, {
      headHash,
      upToDate: headHash === null,
    })
    await this.updateHeadHash(account, null)

    this.onAccountImported.emit(account)

    return account
  }

  listAccounts(): Account[] {
    return Array.from(this.accounts.values())
  }

  accountExists(name: string): boolean {
    return this.getAccountByName(name) !== null
  }

  async removeAccount(name: string): Promise<void> {
    const account = this.getAccountByName(name)
    if (!account) {
      return
    }

    if (account.id === this.defaultAccount) {
      await this.db.setDefaultAccount(null)

      this.defaultAccount = null
    }

    this.accounts.delete(account.id)
    await this.db.removeAccount(account.id)
    await this.db.removeHeadHash(account)
    this.onAccountRemoved.emit(account)
  }

  get hasDefaultAccount(): boolean {
    return !!this.defaultAccount
  }

  /** Set or clear the default account */
  async setDefaultAccount(name: string | null): Promise<void> {
    let next = null

    if (name) {
      next = this.getAccountByName(name)

      if (!next) {
        throw new Error(`No account found with name ${name}`)
      }

      if (this.defaultAccount === next.id) {
        return
      }
    }

    const nextId = next ? next.id : null
    await this.db.setDefaultAccount(nextId)
    this.defaultAccount = nextId
  }

  getAccountByName(name: string): Account | null {
    for (const account of this.accounts.values()) {
      if (name === account.name) {
        return account
      }
    }
    return null
  }

  getAccount(id: string): Account | null {
    const account = this.accounts.get(id)

    if (account) {
      return account
    }

    return null
  }

  getDefaultAccount(): Account | null {
    if (!this.defaultAccount) {
      return null
    }

    return this.getAccount(this.defaultAccount)
  }

  async generateNewPublicAddress(account: Account): Promise<void> {
    this.assertHasAccount(account)
    const key = generateNewPublicAddress(account.spendingKey)
    account.publicAddress = key.public_address
    await this.db.setAccount(account)
  }

  async getEarliestHeadHash(): Promise<Buffer | null> {
    let earliestHeader = null
    for (const account of this.accounts.values()) {
      const headStatus = this.headStatus.get(account.id)

      if (!headStatus || !headStatus.headHash) {
        return null
      }

      const header = await this.chain.getHeader(Buffer.from(headStatus.headHash, 'hex'))

      if (!header) {
        // If no header is returned, the hash is likely invalid and we should remove it
        this.logger.warn(
          `${account.displayName} has an invalid head hash ${headStatus.headHash}. This account needs to be rescanned.`,
        )
        await this.db.saveHeadHash(account, null)
        continue
      }

      if (!earliestHeader || earliestHeader.sequence > header.sequence) {
        earliestHeader = header
      }

      // TODO: Check if any hashes are on known-forks
    }

    return earliestHeader ? earliestHeader.hash : null
  }

  async getLatestHeadHash(): Promise<Buffer | null> {
    let latestHeader = null

    for (const { headHash } of this.headStatus.values()) {
      if (!headHash) {
        continue
      }

      const header = await this.chain.getHeader(Buffer.from(headHash, 'hex'))
      Assert.isNotNull(header)

      if (!latestHeader || latestHeader.sequence < header.sequence) {
        latestHeader = header
      }
    }

    return latestHeader ? latestHeader.hash : null
  }

  async loadHeadHashes(): Promise<void> {
    for await (const { accountId, headHash } of this.db.loadHeadHashes()) {
      this.headStatus.set(accountId, {
        headHash,
        upToDate: false,
      })
    }

    const latestHeadHash = await this.getLatestHeadHash()

    for (const account of this.accounts.values()) {
      let headStatus = this.headStatus.get(account.id)

      // TODO: We need this until we have migrations, since there's no way to
      // bootstrap the head status state right now
      if (!headStatus) {
        headStatus = {
          headHash: null,
          upToDate: latestHeadHash === null,
        }
        this.headStatus.set(account.id, headStatus)
        await this.updateHeadHash(account, latestHeadHash)
      }

      if (!latestHeadHash || headStatus.headHash === latestHeadHash.toString('hex')) {
        headStatus.upToDate = true
      } else {
        this.logger.warn(
          `${account.displayName} is not up to date. Account's head hash: ${
            headStatus.headHash ?? 'NULL'
          }. Latest head hash: ${latestHeadHash.toString('hex')}.`,
        )
        this.logger.warn("This account's balance may look incorrect until it is rescanned.")
      }
    }
  }

  isAccountUpToDate(account: Account): boolean {
    const headStatus = this.headStatus.get(account.id)
    return headStatus ? headStatus.upToDate : false
  }

  protected assertHasAccount(account: Account): void {
    if (!this.accountExists(account.name)) {
      throw new Error(`No account found with name ${account.name}`)
    }
  }

  protected assertNotHasAccount(account: Account): void {
    if (this.accountExists(account.name)) {
      throw new Error(`No account found with name ${account.name}`)
    }
  }
}

export class ScanState {
  onTransaction = new Event<[sequence: number, endSequence: number]>()

  readonly startedAt: number
  readonly abortController: AbortController
  private runningPromise: Promise<void>
  private runningResolve: PromiseResolve<void>

  constructor() {
    const [promise, resolve] = PromiseUtils.split<void>()
    this.runningPromise = promise
    this.runningResolve = resolve

    this.abortController = new AbortController()
    this.startedAt = Date.now()
  }

  get isAborted(): boolean {
    return this.abortController.signal.aborted
  }

  signalComplete(): void {
    this.runningResolve()
  }

  async abort(): Promise<void> {
    this.abortController.abort()
    return this.wait()
  }

  wait(): Promise<void> {
    return this.runningPromise
  }
}<|MERGE_RESOLUTION|>--- conflicted
+++ resolved
@@ -98,14 +98,9 @@
         initialNoteIndex,
       } of this.chain.iterateBlockTransactions(header)) {
         await this.syncTransaction(transaction, {
-<<<<<<< HEAD
-          blockHash,
+          blockHash: blockHash.toString('hex'),
           initialNoteIndex,
           sequence,
-=======
-          blockHash: blockHash.toString('hex'),
-          initialNoteIndex: initialNoteIndex,
->>>>>>> 7dedc92b
         })
       }
 
@@ -645,7 +640,9 @@
 
   async getBalance(account: Account): Promise<{ unconfirmed: BigInt; confirmed: BigInt }> {
     this.assertHasAccount(account)
-    return account.getBalance(this.chain.head.sequence - 12, this.chain.head.sequence)
+    const headSequence = this.chain.head.sequence
+    const unconfirmedSequenceStart = headSequence - this.config.get('minimumBlockConfirmations')
+    return account.getBalance(unconfirmedSequenceStart, headSequence)
   }
 
   private async getUnspentNotes(account: Account): Promise<
