--- conflicted
+++ resolved
@@ -258,46 +258,11 @@
   }, 600000)
 
   it('throws a ValidationError with an invalid expiration sequence', async () => {
-<<<<<<< HEAD
-    const strategy = nodeTest.strategy
     const node = nodeTest.node
-    const chain = nodeTest.chain
-=======
-    const node = nodeTest.node
->>>>>>> 051e0ce2
     node.accounts['workerPool'].start()
 
     const account = await node.accounts.createAccount('test', true)
 
-<<<<<<< HEAD
-    // Initial balance should be 0
-    expect(node.accounts.getBalance(account)).toEqual({
-      confirmedBalance: BigInt(0),
-      unconfirmedBalance: BigInt(0),
-    })
-
-    // Balance after adding the genesis block should be 0
-    await node.accounts.updateHead()
-    expect(node.accounts.getBalance(account)).toEqual({
-      confirmedBalance: BigInt(0),
-      unconfirmedBalance: BigInt(0),
-    })
-
-    // Create a block with a miner's fee
-    const minersfee = await strategy.createMinersFee(BigInt(0), 2, account.spendingKey)
-    const newBlock = await chain.newBlock([], minersfee)
-    const addResult = await chain.addBlock(newBlock)
-    expect(addResult.isAdded).toBeTruthy()
-
-    // Account should now have a balance of 500000000 after adding the miner's fee
-    await node.accounts.updateHead()
-    expect(node.accounts.getBalance(account)).toEqual({
-      confirmedBalance: BigInt(500000000),
-      unconfirmedBalance: BigInt(500000000),
-    })
-
-=======
->>>>>>> 051e0ce2
     // Spend the balance with an invalid expiration
     await expect(
       node.accounts.pay(
