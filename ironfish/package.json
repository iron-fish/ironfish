{
  "name": "@ironfish/sdk",
  "version": "1.4.0",
  "description": "SDK for running and interacting with an Iron Fish node",
  "author": "Iron Fish <contact@ironfish.network> (https://ironfish.network)",
  "main": "build/src/index.js",
  "types": "build/src/index.d.ts",
  "repository": {
    "type": "git",
    "url": "git+https://github.com/iron-fish/ironfish.git"
  },
  "license": "MPL-2.0",
  "files": [
    "build/**/*.js",
    "build/**/*.d.ts",
    "build/**/*.d.ts.map",
    "build/**/*.json"
  ],
  "dependencies": {
    "@ethersproject/bignumber": "5.7.0",
<<<<<<< HEAD
    "@fast-csv/format": "4.3.5",
    "@ironfish/rust-nodejs": "1.2.0",
=======
    "@ironfish/rust-nodejs": "1.3.0",
>>>>>>> 3c545cf1
    "@napi-rs/blake-hash": "1.3.3",
    "axios": "0.21.4",
    "bech32": "2.0.0",
    "blru": "0.1.6",
    "buffer": "6.0.3",
    "buffer-json": "2.0.0",
    "buffer-map": "0.0.7",
    "bufio": "1.2.0",
    "colors": "1.4.0",
    "consola": "2.15.0",
    "date-fns": "2.16.1",
    "fastpriorityqueue": "0.7.1",
    "imurmurhash": "0.1.4",
    "level-errors": "2.0.1",
    "leveldown": "5.6.0",
    "levelup": "4.4.0",
    "lodash": "4.17.21",
    "node-datachannel": "0.4.0",
    "node-forge": "1.3.1",
    "parse-json": "5.2.0",
    "sqlite": "4.0.23",
    "sqlite3": "5.1.6",
    "uuid": "8.3.2",
    "ws": "8.12.1",
    "yup": "0.29.3"
  },
  "scripts": {
    "build": "tsc -b",
    "build:watch": "tsc -b -w",
    "build:tests": "tsc -b tsconfig.test.json",
    "lint": "tsc -b && tsc -b tsconfig.test.json && eslint --ext .ts,.tsx,.js,.jsx src/",
    "lint:fix": "tsc -b && tsc -b tsconfig.test.json && eslint --ext .ts,.tsx,.js,.jsx src/ --fix",
    "start": "tsc -b -w",
    "test": "tsc -b && tsc -b tsconfig.test.json && jest --testTimeout=${JEST_TIMEOUT:-5000}",
    "test:slow": "tsc -b && tsc -b tsconfig.test.json && cross-env TEST_INIT_RUST=true jest --testMatch \"**/*.test.slow.ts\" --testTimeout=${JEST_TIMEOUT:-60000} --testPathIgnorePatterns",
    "test:perf": "tsc -b && tsc -b tsconfig.test.json && cross-env TEST_INIT_RUST=true jest --testMatch \"**/*.test.perf.ts\" --testTimeout=${JEST_TIMEOUT:-600000} --testPathIgnorePatterns --runInBand",
    "test:perf:report": "tsc -b && tsc -b tsconfig.test.json && cross-env TEST_INIT_RUST=true jest --config jest.config.js --testMatch \"**/*.test.perf.ts\" --testTimeout=${JEST_TIMEOUT:-600000} --testPathIgnorePatterns --ci",
    "test:coverage:html": "tsc -b tsconfig.test.json && jest --coverage --coverage-reporters html --testPathIgnorePatterns",
    "test:watch": "tsc -b tsconfig.test.json && jest --watch --coverage false",
    "fixtures:regenerate": "find . -name \"__fixtures__\" | xargs rm -rf && JEST_TIMEOUT=1000000000 yarn run test && JEST_TIMEOUT=1000000000 yarn run test:slow && JEST_TIMEOUT=1000000000 yarn run test:perf"
  },
  "devDependencies": {
    "@jest/reporters": "29.3.1",
    "@jest/types": "29.3.1",
    "@types/buffer-json": "2.0.0",
    "@types/colors": "1.2.1",
    "@types/imurmurhash": "0.1.1",
    "@types/jest": "29.2.4",
    "@types/leveldown": "4.0.2",
    "@types/levelup": "4.3.0",
    "@types/lodash": "4.14.170",
    "@types/mitm": "1.3.4",
    "@types/node-forge": "1.0.2",
    "@types/uuid": "^8.0.1",
    "@types/ws": "8.5.4",
    "@types/yup": "0.29.10",
    "@typescript-eslint/eslint-plugin": "4.28.1",
    "@typescript-eslint/parser": "4.28.1",
    "cross-env": "7.0.3",
    "eslint": "7.29.0",
    "eslint-config-ironfish": "*",
    "eslint-config-prettier": "8.3.0",
    "eslint-plugin-jest": "27.1.6",
    "eslint-plugin-prettier": "3.4.0",
    "eslint-plugin-react-hooks": "4.2.0",
    "jest": "29.3.1",
    "jest-jasmine2": "29.3.1",
    "jest-junit": "16.0.0",
    "mitm": "1.7.2",
    "prettier": "2.3.2",
    "ts-jest": "29.0.3",
    "ts-node": "10.9.1",
    "typescript": "4.3.5"
  },
  "bugs": {
    "url": "https://github.com/iron-fish/ironfish/issues"
  },
  "homepage": "https://ironfish.network"
}<|MERGE_RESOLUTION|>--- conflicted
+++ resolved
@@ -18,12 +18,8 @@
   ],
   "dependencies": {
     "@ethersproject/bignumber": "5.7.0",
-<<<<<<< HEAD
     "@fast-csv/format": "4.3.5",
-    "@ironfish/rust-nodejs": "1.2.0",
-=======
     "@ironfish/rust-nodejs": "1.3.0",
->>>>>>> 3c545cf1
     "@napi-rs/blake-hash": "1.3.3",
     "axios": "0.21.4",
     "bech32": "2.0.0",
