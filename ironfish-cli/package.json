--- conflicted
+++ resolved
@@ -45,12 +45,8 @@
     "start:dev": "node start",
     "start": "yarn build && yarn start:js",
     "start:js": "cross-env OCLIF_TS_NODE=0 IRONFISH_DEBUG=1 node --expose-gc bin/run",
-<<<<<<< HEAD
-    "test": "yarn clean && tsc -b && tsc -b tsconfig.test.json && jest --maxWorkers=1",
-=======
     "start:debug": "yarn build && cross-env OCLIF_TS_NODE=0 IRONFISH_DEBUG=1 node --expose-gc --inspect bin/run",
-    "test": "yarn clean && tsc -b && tsc -b tsconfig.test.json && jest",
->>>>>>> 86c9c0f7
+    "test": "yarn clean && tsc -b && tsc -b tsconfig.test.json && jest  --maxWorkers=1",
     "test:coverage:html": "tsc -b tsconfig.test.json && jest --coverage --coverage-reporters html --testPathIgnorePatterns",
     "test:watch": "tsc -b tsconfig.test.json && jest --watch --coverage false",
     "postpack": "rimraf oclif.manifest.json",
