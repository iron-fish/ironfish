[![codecov](https://codecov.io/gh/iron-fish/ironfish/branch/master/graph/badge.svg?token=PCSVEVEW5V&flag=ironfish-cli)](https://codecov.io/gh/iron-fish/ironfish)

The main entry point for an Iron Fish CLI that is capable of mining blocks and spending notes. It's created using the [oclif CLI framework](https://oclif.io)

## Starting the CLI

Build, run, and restart when the code changes:

- `yarn start`

Build, then run the CLI without watching for changes:

- `yarn start:once`

## Use Scenarios

### Starting a single node
Run these command in the terminal:

- `yarn start start`

Interact with the node in a new tab:
- `yarn start accounts:balance`
- `yarn start faucet:giveme`
- `yarn start accounts:pay`

### Mining
Then run these commands in two different terminals:

- `yarn start start -d default -p 9033`
- `yarn start miners:start`

You should see messages in the second terminal indicating that blocks are mined.

<<<<<<< HEAD
### Mining with Multiple Threads
After starting your node, run this command in a separate terminal.

- `yarn start miners:start -t <num_threads>`

Enter -1 as your num_threads to run the maximum possible number on your system.
=======
You can increase the number of threads by adding `--threads <number>`. Use `-1` to use all available threads.

- `yarn start miners:start --threads 2`
>>>>>>> 553bfe8a

### Multiple Nodes

Run these commands in two different terminals:

- `yarn start start -d default -p 9033`
- `yarn start start -d client -p 9034 -b ws://localhost:9033`

You should see connection messages indicating that the two nodes are talking to each other.

### Multiple Nodes with Miners

**Node 1**
```bash
# in tab 1
yarn start:once start

# in tab 2
yarn start:once miners:start
```

**Node 2**
```bash
# in tab 3
yarn start:once start --datadir ~/.ironfish2 --port 9034 --bootstrap ws://localhost:9033

# in tab 4
yarn start:once miners:start --datadir ~/.ironfish2
```<|MERGE_RESOLUTION|>--- conflicted
+++ resolved
@@ -32,18 +32,9 @@
 
 You should see messages in the second terminal indicating that blocks are mined.
 
-<<<<<<< HEAD
-### Mining with Multiple Threads
-After starting your node, run this command in a separate terminal.
-
-- `yarn start miners:start -t <num_threads>`
-
-Enter -1 as your num_threads to run the maximum possible number on your system.
-=======
 You can increase the number of threads by adding `--threads <number>`. Use `-1` to use all available threads.
 
 - `yarn start miners:start --threads 2`
->>>>>>> 553bfe8a
 
 ### Multiple Nodes
 
