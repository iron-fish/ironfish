/* This Source Code Form is subject to the terms of the Mozilla Public
 * License, v. 2.0. If a copy of the MPL was not distributed with this
 * file, You can obtain one at https://mozilla.org/MPL/2.0/. */

import { Asset } from '@ironfish/rust-nodejs'
import { CurrencyUtils, RpcClient } from '@ironfish/sdk'
import { CliUx } from '@oclif/core'
import {createRootLogger, Logger} from '@ironfish/sdk'


export async function promptCurrency(options: {
  client: RpcClient
  text: string
  required: true
  minimum?: bigint
  balance?: {
    account?: string
    assetId?: string
    confirmations?: number
  }
  logger?: Logger
}): Promise<bigint>

export async function promptCurrency(options: {
  client: RpcClient
  text: string
  required?: boolean
  minimum?: bigint
  balance?: {
    account?: string
    assetId?: string
    confirmations?: number
  }
  logger?: Logger
}): Promise<bigint | null> {
  let text = options.text
  const logger = options.logger ?? createRootLogger()
  if (options.balance) {
    const balance = await options.client.getAccountBalance({
      assetId: options.balance.assetId ?? Asset.nativeId().toString('hex'),
      confirmations: options.balance.confirmations,
    })

    text += ` (balance ${CurrencyUtils.renderIron(balance.content.available)})`
  }

  // eslint-disable-next-line no-constant-condition
  while (true) {
    const input = await CliUx.ux.prompt(text, {
      required: options.required,
    })

    if (!input) {
      return null
    }

<<<<<<< HEAD
    const [amount, error] = CurrencyUtils.decodeTry(input)

    if (error) {
      throw error
    }

    Assert.isNotNull(amount)
=======
    const amount = CurrencyUtils.decodeIron(input)

>>>>>>> 815b64bc
    if (options.minimum != null && amount < options.minimum) {
      logger.log("Please enter an amount greater than 0")
      continue
    }

    return amount
  }
}<|MERGE_RESOLUTION|>--- conflicted
+++ resolved
@@ -54,18 +54,8 @@
       return null
     }
 
-<<<<<<< HEAD
-    const [amount, error] = CurrencyUtils.decodeTry(input)
-
-    if (error) {
-      throw error
-    }
-
-    Assert.isNotNull(amount)
-=======
     const amount = CurrencyUtils.decodeIron(input)
 
->>>>>>> 815b64bc
     if (options.minimum != null && amount < options.minimum) {
       logger.log("Please enter an amount greater than 0")
       continue
