--- conflicted
+++ resolved
@@ -1,12 +1,8 @@
 /* This Source Code Form is subject to the terms of the Mozilla Public
  * License, v. 2.0. If a copy of the MPL was not distributed with this
  * file, You can obtain one at https://mozilla.org/MPL/2.0/. */
-<<<<<<< HEAD
+import { execSync } from 'child_process'
 import { DatabaseIsLockedError, FileUtils, IronfishNode, IronfishPKG } from 'ironfish'
-=======
-import { execSync } from 'child_process'
-import { FileUtils, IronfishPKG, NodeUtils } from 'ironfish'
->>>>>>> 03cdfaa4
 import os from 'os'
 import { IronfishCommand } from '../command'
 import { LocalFlags } from '../flags'
@@ -52,7 +48,14 @@
 
     const telemetryEnabled = this.sdk.config.get('enableTelemetry').toString()
 
-<<<<<<< HEAD
+    let cmdInPath: boolean
+    try {
+      execSync('ironfish --help', { stdio: 'ignore' })
+      cmdInPath = true
+    } catch {
+      cmdInPath = false
+    }
+
     return new Map<string, string>([
       ['Iron Fish version', `${node.pkg.version} @ ${node.pkg.git}`],
       ['Iron Fish library', `${IronfishPKG.version} @ ${IronfishPKG.git}`],
@@ -61,6 +64,7 @@
       ['CPU threads', `${cpuThreads}`],
       ['RAM total', `${memTotal}`],
       ['Node version', `${process.version}`],
+      ['ironfish in PATH', `${cmdInPath.toString()}`],
       ['Telemetry enabled', `${telemetryEnabled}`],
     ])
   }
@@ -95,29 +99,5 @@
       const spaceString = new Array(spaceWidth).join(' ')
       this.log(`${key}${spaceString}${value}`)
     })
-=======
-    let cmdInPath: boolean
-    try {
-      execSync('ironfish --help', { stdio: 'ignore' })
-      cmdInPath = true
-    } catch {
-      cmdInPath = false
-    }
-
-    this.log(`
-Iron Fish version       ${node.pkg.version} @ ${node.pkg.git}
-Iron Fish library       ${IronfishPKG.version} @ ${IronfishPKG.git}
-Operating system        ${os.type()} ${process.arch}
-CPU model(s)            ${cpuNames.toString()}
-CPU threads             ${cpuThreads}
-RAM total               ${memTotal}
-Node version            ${process.version}
-ironfish in PATH        ${cmdInPath.toString()}
-Telemetry enabled       ${telemetryEnabled}
-Accounts head hash      ${accountsHeadHash}
-Accounts head in chain  ${accountsHeadInChain.toString()}
-Accounts head sequence  ${accountsHeadSequence}
-    `)
->>>>>>> 03cdfaa4
   }
 }