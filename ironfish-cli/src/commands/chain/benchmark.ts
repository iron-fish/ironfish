--- conflicted
+++ resolved
@@ -69,11 +69,6 @@
     tempNode.workerPool.start()
     CliUx.ux.action.stop('done.')
 
-<<<<<<< HEAD
-    const header = await node.chain.getHeaderAtSequence(blocks)
-    if (header === null) {
-      return this.error(`Chain must have at least ${blocks} blocks`)
-=======
     const startingSequence = tempNode.chain.head.sequence
     const startingHeader = await node.chain.getHeaderAtSequence(startingSequence)
 
@@ -85,8 +80,7 @@
     }
 
     if (endingHeader === null) {
-      throw new Error(`Chain must have at least ${blocks} blocks`)
->>>>>>> 51125b62
+      return this.error(`Chain must have at least ${blocks} blocks`)
     }
 
     if (!tempNode.chain.head.hash.equals(startingHeader?.hash)) {
