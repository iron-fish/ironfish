--- conflicted
+++ resolved
@@ -199,12 +199,8 @@
         fromAccountName: from,
         memo: memo,
         toPublicKey: to,
-<<<<<<< HEAD
-        transactionFee: ironToOre(fee).toString(),
+        fee: ironToOre(fee).toString(),
         expirationSequence,
-=======
-        fee: ironToOre(fee).toString(),
->>>>>>> 8219cfe7
       })
 
       stopProgressBar()
