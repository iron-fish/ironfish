/* This Source Code Form is subject to the terms of the Mozilla Public
 * License, v. 2.0. If a copy of the MPL was not distributed with this
 * file, You can obtain one at https://mozilla.org/MPL/2.0/. */
import { CurrencyUtils } from '@ironfish/sdk'
import { CliUx, Flags } from '@oclif/core'
import { IronfishCommand } from '../../command'
import { RemoteFlags } from '../../flags'
import { ProgressBar } from '../../types'

export class Burn extends IronfishCommand {
  static description = 'Burn tokens and decrease supply for a given asset'

  static examples = ['$ ironfish wallet:burn -i "assetId" -a 1000 -f myaccount -o 0.00000001']

  static flags = {
    ...RemoteFlags,
    account: Flags.string({
      char: 'f',
      description: 'The account to burn from',
    }),
    fee: Flags.string({
      char: 'o',
      description: 'The fee amount in IRON',
    }),
    amount: Flags.string({
      char: 'a',
      description: 'Amount of coins to burn',
      required: true,
    }),
    assetId: Flags.string({
      char: 'i',
      description: 'Identifier for the asset',
      required: true,
    }),
  }

  async start(): Promise<void> {
    const { flags } = await this.parse(Burn)
    const client = await this.sdk.connectRpc(false, true)

    const status = await client.getNodeStatus()
    if (!status.content.blockchain.synced) {
      this.log(
        `Your node must be synced with the Iron Fish network to send a transaction. Please try again later`,
      )
      this.exit(1)
    }

<<<<<<< HEAD
    let account = flags.account?.trim()
    if (!account) {
      const response = await client.getDefaultAccount()
      const defaultAccount = response.content.account

      if (!defaultAccount) {
        this.error(
          `No account is currently active.
           Use ironfish wallet:create <name> to first create an account`,
        )
      }

      account = defaultAccount.name
=======
    let fee
    if (flags.fee) {
      fee = CurrencyUtils.decodeIron(flags.fee)
    } else {
      const input = await CliUx.ux.prompt(
        `Enter the fee amount in $IRON (min: ${CurrencyUtils.renderIron(1n)})`,
        {
          required: true,
        },
      )

      fee = CurrencyUtils.decodeIron(input)
>>>>>>> 280e1234
    }

    const bar = CliUx.ux.progress({
      barCompleteChar: '\u2588',
      barIncompleteChar: '\u2591',
      format: 'Creating the transaction: [{bar}] {percentage}% | ETA: {eta}s',
    }) as ProgressBar

    bar.start()

    let value = 0
    const timer = setInterval(() => {
      value++
      bar.update(value)
      if (value >= bar.getTotal()) {
        bar.stop()
      }
    }, 1000)

    const stopProgressBar = () => {
      clearInterval(timer)
      bar.update(100)
      bar.stop()
    }

    try {
      const result = await client.burnAsset({
        account,
        assetId: flags.assetId,
        fee: fee.toString(),
        value: flags.amount,
      })

      stopProgressBar()

      const response = result.content
      this.log(`
<<<<<<< HEAD
   Burned asset ${response.assetId} from ${account}
   Value: ${flags.amount}
   
   Transaction Hash: ${response.hash}
   Transaction fee: ${CurrencyUtils.renderIron(flags.fee, true)}
   
   Find the transaction on https://explorer.ironfish.network/transaction/${
     response.hash
   } (it can take a few minutes before the transaction appears in the Explorer)`)
=======
Burned asset ${response.assetId} from ${flags.account}
Value: ${flags.amount}

Transaction Hash: ${response.hash}

Find the transaction on https://explorer.ironfish.network/transaction/${response.hash} (it can take a few minutes before the transaction appears in the Explorer)`)
>>>>>>> 280e1234
    } catch (error: unknown) {
      stopProgressBar()
      this.log(`An error occurred while burning the asset.`)
      if (error instanceof Error) {
        this.error(error.message)
      }
      this.exit(2)
    }
  }
}<|MERGE_RESOLUTION|>--- conflicted
+++ resolved
@@ -46,7 +46,6 @@
       this.exit(1)
     }
 
-<<<<<<< HEAD
     let account = flags.account?.trim()
     if (!account) {
       const response = await client.getDefaultAccount()
@@ -60,7 +59,8 @@
       }
 
       account = defaultAccount.name
-=======
+    }
+
     let fee
     if (flags.fee) {
       fee = CurrencyUtils.decodeIron(flags.fee)
@@ -73,7 +73,6 @@
       )
 
       fee = CurrencyUtils.decodeIron(input)
->>>>>>> 280e1234
     }
 
     const bar = CliUx.ux.progress({
@@ -111,24 +110,12 @@
 
       const response = result.content
       this.log(`
-<<<<<<< HEAD
-   Burned asset ${response.assetId} from ${account}
-   Value: ${flags.amount}
-   
-   Transaction Hash: ${response.hash}
-   Transaction fee: ${CurrencyUtils.renderIron(flags.fee, true)}
-   
-   Find the transaction on https://explorer.ironfish.network/transaction/${
-     response.hash
-   } (it can take a few minutes before the transaction appears in the Explorer)`)
-=======
-Burned asset ${response.assetId} from ${flags.account}
+Burned asset ${response.assetId} from ${account}
 Value: ${flags.amount}
 
 Transaction Hash: ${response.hash}
 
 Find the transaction on https://explorer.ironfish.network/transaction/${response.hash} (it can take a few minutes before the transaction appears in the Explorer)`)
->>>>>>> 280e1234
     } catch (error: unknown) {
       stopProgressBar()
       this.log(`An error occurred while burning the asset.`)
