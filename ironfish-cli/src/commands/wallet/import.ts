/* This Source Code Form is subject to the terms of the Mozilla Public
 * License, v. 2.0. If a copy of the MPL was not distributed with this
 * file, You can obtain one at https://mozilla.org/MPL/2.0/. */
import { AccountImport, JSONUtils, PromiseUtils } from '@ironfish/sdk'
import { CliUx, Flags } from '@oclif/core'
import { bech32m } from 'bech32'
import { IronfishCommand } from '../../command'
import { RemoteFlags } from '../../flags'

export class ImportCommand extends IronfishCommand {
  static description = `Import an account`

  static flags = {
    ...RemoteFlags,
    rescan: Flags.boolean({
      allowNo: true,
      default: true,
      description: 'Rescan the blockchain once the account is imported',
    }),
  }

  static args = [
    {
      name: 'path',
      parse: (input: string): Promise<string> => Promise.resolve(input.trim()),
      required: false,
      description: 'The path to import the account from',
    },
  ]

  static bech32ToJSON(bech32: string): string | null {
    try {
      const decodedOutput = bech32m.decode(bech32, 1023)
      const decodedWords = decodedOutput.words
      const decodedBytes = bech32m.fromWords(decodedWords)
      return Buffer.from(decodedBytes).toString()
    } catch (e) {
      return null
    }
  }

  async start(): Promise<void> {
    const { flags, args } = await this.parse(ImportCommand)
    const importPath = args.path as string | undefined

    const client = await this.sdk.connectRpc()

    let account: AccountImport | null = null
    if (importPath) {
      account = await this.importFile(importPath)
    } else if (process.stdin.isTTY) {
      account = await this.importTTY()
    } else if (!process.stdin.isTTY) {
      account = await this.importPipe()
    }

    if (account === null) {
      this.log('No account to import provided')
      return this.exit(1)
    }

    const result = await client.importAccount({
      account: account,
      rescan: flags.rescan,
    })

    const { name, isDefaultAccount } = result.content
    this.log(`Account ${name} imported.`)

    if (isDefaultAccount) {
      this.log(`The default account is now: ${name}`)
    } else {
      this.log(`Run "ironfish wallet:use ${name}" to set the account as default`)
    }
  }

  async importFile(path: string): Promise<AccountImport> {
    const resolved = this.sdk.fileSystem.resolve(path)
    const data = await this.sdk.fileSystem.readFile(resolved)
<<<<<<< HEAD
    const convertedData = ImportCommand.bech32ToJSON(data)
    return JSONUtils.parse<AccountImport>(convertedData !== null ? convertedData : data)
=======
    return JSONUtils.parse<AccountImport>(ImportCommand.bech32ToJSON(data) ?? data)
>>>>>>> f8b9c105
  }

  async importPipe(): Promise<AccountImport> {
    let data = ''

    const onData = (dataIn: string): void => {
      data += dataIn
    }

    process.stdin.setEncoding('utf8')
    process.stdin.on('data', onData)

    while (!process.stdin.readableEnded) {
      await PromiseUtils.sleep(100)
    }

    process.stdin.off('data', onData)

    const convertedData = ImportCommand.bech32ToJSON(data)
    return JSONUtils.parse<AccountImport>(convertedData !== null ? convertedData : data)
  }

  async importTTY(): Promise<AccountImport> {
    const userInput = await CliUx.ux.prompt('Paste the output of wallet:export', {
      required: true,
    })
    try {
      const retData = JSONUtils.parse<AccountImport>(
        ImportCommand.bech32ToJSON(userInput) ?? userInput,
      )
      return retData
    } catch (e) {
      CliUx.ux.info('Unable to decode the account, requesting account details individually')
    }

    const accountName = await CliUx.ux.prompt('Enter the account name', {
      required: true,
    })

    const spendingKey = await CliUx.ux.prompt('Enter the account spending key', {
      required: true,
    })

    return {
      name: accountName,
      spendingKey: spendingKey,
    }
  }
}<|MERGE_RESOLUTION|>--- conflicted
+++ resolved
@@ -77,12 +77,7 @@
   async importFile(path: string): Promise<AccountImport> {
     const resolved = this.sdk.fileSystem.resolve(path)
     const data = await this.sdk.fileSystem.readFile(resolved)
-<<<<<<< HEAD
-    const convertedData = ImportCommand.bech32ToJSON(data)
-    return JSONUtils.parse<AccountImport>(convertedData !== null ? convertedData : data)
-=======
     return JSONUtils.parse<AccountImport>(ImportCommand.bech32ToJSON(data) ?? data)
->>>>>>> f8b9c105
   }
 
   async importPipe(): Promise<AccountImport> {
