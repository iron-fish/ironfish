/* This Source Code Form is subject to the terms of the Mozilla Public
 * License, v. 2.0. If a copy of the MPL was not distributed with this
 * file, You can obtain one at https://mozilla.org/MPL/2.0/. */
import {
  BufferUtils,
  CreateTransactionRequest,
  CurrencyUtils,
  RawTransaction,
  RawTransactionSerde,
  Transaction,
} from '@ironfish/sdk'
import { CliUx, Flags } from '@oclif/core'
import { IronfishCommand } from '../../command'
import { IronFlag, RemoteFlags } from '../../flags'
import { selectAsset } from '../../utils/asset'
import { promptCurrency } from '../../utils/currency'
<<<<<<< HEAD
import { selectFee, validateBalance } from '../../utils/fees'
import { doEligibilityCheck } from '../../utils/testnet'
=======
import { selectFee } from '../../utils/fees'
>>>>>>> 30351764
import { watchTransaction } from '../../utils/transaction'

export class Mint extends IronfishCommand {
  static description = 'Mint tokens and increase supply for a given asset'

  static examples = [
    '$ ironfish wallet:mint --metadata "see more here" --name mycoin --amount 1000',
    '$ ironfish wallet:mint --assetId 618c098d8d008c9f78f6155947014901a019d9ec17160dc0f0d1bb1c764b29b4 --amount 1000',
    '$ ironfish wallet:mint --assetId 618c098d8d008c9f78f6155947014901a019d9ec17160dc0f0d1bb1c764b29b4 --amount 1000 --account otheraccount',
    '$ ironfish wallet:mint --assetId 618c098d8d008c9f78f6155947014901a019d9ec17160dc0f0d1bb1c764b29b4 --amount 1000 --account otheraccount --fee 0.00000001',
  ]

  static flags = {
    ...RemoteFlags,
    account: Flags.string({
      char: 'f',
      description: 'The account to mint from',
    }),
    fee: IronFlag({
      char: 'o',
      description: 'The fee amount in IRON',
      largerThan: 0n,
      flagName: 'fee',
    }),
    amount: IronFlag({
      char: 'a',
      description: 'Amount of coins to mint in IRON',
      flagName: 'amount',
    }),
    assetId: Flags.string({
      char: 'i',
      description: 'Identifier for the asset',
      required: false,
    }),
    metadata: Flags.string({
      char: 'm',
      description: 'Metadata for the asset',
      required: false,
    }),
    name: Flags.string({
      char: 'n',
      description: 'Name for the asset',
      required: false,
    }),
    confirm: Flags.boolean({
      default: false,
      description: 'Confirm without asking',
    }),
    confirmations: Flags.integer({
      char: 'c',
      description:
        'Minimum number of block confirmations needed to include a note. Set to 0 to include all blocks.',
      required: false,
    }),
    rawTransaction: Flags.boolean({
      default: false,
      description:
        'Return the raw transaction. Used to create a transaction but not post to the network',
    }),
    expiration: Flags.integer({
      char: 'e',
      description:
        'The block sequence that the transaction can not be mined after. Set to 0 for no expiration.',
    }),
    offline: Flags.boolean({
      default: false,
      description: 'Allow offline transaction creation',
    }),
    watch: Flags.boolean({
      default: false,
      description: 'Wait for the transaction to be confirmed',
    }),
  }

  async start(): Promise<void> {
    const { flags } = await this.parse(Mint)
    const client = await this.sdk.connectRpc()

    if (!flags.offline) {
      const status = await client.getNodeStatus()
      if (!status.content.blockchain.synced) {
        this.log(
          `Your node must be synced with the Iron Fish network to send a transaction. Please try again later`,
        )
        this.exit(1)
      }
    }

    let account = flags.account
    if (!account) {
      const response = await client.getDefaultAccount()

      if (!response.content.account) {
        this.error(
          `No account is currently active.
           Use ironfish wallet:create <name> to first create an account`,
        )
      }

      account = response.content.account.name
    }

    if (flags.expiration !== undefined && flags.expiration < 0) {
      this.log('Expiration sequence must be non-negative')
      this.exit(1)
    }

    let assetId = flags.assetId
    let metadata = flags.metadata
    let name = flags.name

    // We can assume the prompt can be skipped if at least one of metadata or
    // name is provided
    let isMintingNewAsset = Boolean(name || metadata)
    if (!assetId && !metadata && !name) {
      isMintingNewAsset = await CliUx.ux.confirm('Do you want to create a new asset (Y/N)?')
    }

    if (isMintingNewAsset) {
      if (!name) {
        name = await CliUx.ux.prompt('Enter the name for the new asset', {
          required: true,
        })
      }

      if (!metadata) {
        metadata = await CliUx.ux.prompt('Enter metadata for the new asset', {
          default: '',
          required: false,
        })
      }
    } else if (!assetId) {
      const asset = await selectAsset(client, account, {
        action: 'mint',
        showNativeAsset: false,
        showSingleAssetChoice: true,
        confirmations: flags.confirmations,
      })

      if (!asset) {
        this.error(`You must have an existing asset. Try creating a new one.`)
      }

      assetId = asset.id
    }

    let amount = flags.amount
    if (!amount) {
      amount = await promptCurrency({
        client: client,
        required: true,
        text: 'Enter the amount',
        minimum: 1n,
        logger: this.logger,
      })
    }

    const params: CreateTransactionRequest = {
      account,
      outputs: [],
      mints: [
        {
          assetId,
          name,
          metadata,
          value: CurrencyUtils.encode(amount),
        },
      ],
      fee: flags.fee ? CurrencyUtils.encode(flags.fee) : null,
      expiration: flags.expiration,
      confirmations: flags.confirmations,
    }

    let raw: RawTransaction

    if (params.fee === null) {
      const hasSufficientBalance = await validateBalance({
        client,
        transaction: params,
        logger: this.logger,
      })

      if (hasSufficientBalance === false) {
        this.exit(1)
      }

      raw = await selectFee({
        client,
        transaction: params,
        logger: this.logger,
      })
    } else {
      const response = await client.createTransaction(params)
      const bytes = Buffer.from(response.content.transaction, 'hex')
      raw = RawTransactionSerde.deserialize(bytes)
    }

    if (flags.rawTransaction) {
      this.log('Raw Transaction')
      this.log(RawTransactionSerde.serialize(raw).toString('hex'))
      this.log(`Run "ironfish wallet:post" to post the raw transaction. `)
      this.exit(0)
    }

    if (
      !flags.confirm &&
      !(await this.confirm(account, amount, raw.fee, assetId, name, metadata))
    ) {
      this.error('Transaction aborted.')
    }

    CliUx.ux.action.start('Sending the transaction')

    const response = await client.postTransaction({
      transaction: RawTransactionSerde.serialize(raw).toString('hex'),
      account,
    })

    const bytes = Buffer.from(response.content.transaction, 'hex')
    const transaction = new Transaction(bytes)

    CliUx.ux.action.stop()

    const minted = transaction.mints[0]

    this.log(`Minted asset ${BufferUtils.toHuman(minted.asset.name())} from ${account}`)
    this.log(`Asset Identifier: ${minted.asset.id().toString('hex')}`)
    this.log(
      `Value: ${CurrencyUtils.renderIron(
        minted.value,
        true,
        minted.asset.id().toString('hex'),
      )}`,
    )
    this.log(`Fee: ${CurrencyUtils.renderIron(transaction.fee(), true)}`)
    this.log(`Hash: ${transaction.hash().toString('hex')}`)
    this.log(
      `\nIf the transaction is mined, it will appear here https://explorer.ironfish.network/transaction/${transaction
        .hash()
        .toString('hex')}`,
    )

    if (flags.watch) {
      this.log('')

      await watchTransaction({
        client,
        logger: this.logger,
        account,
        hash: transaction.hash().toString('hex'),
      })
    }
  }

  async confirm(
    account: string,
    amount: bigint,
    fee: bigint,
    assetId?: string,
    name?: string,
    metadata?: string,
  ): Promise<boolean> {
    const nameString = name ? `\nName: ${name}` : ''
    const metadataString = metadata ? `\nMetadata: ${metadata}` : ''
    this.log(
      `You are about to mint an asset with the account ${account}:${nameString}${metadataString}`,
    )
    this.log(`Amount: ${CurrencyUtils.renderIron(amount, !!assetId, assetId)}`)
    this.log(`Fee: ${CurrencyUtils.renderIron(fee, true)}`)

    return CliUx.ux.confirm('Do you confirm (Y/N)?')
  }
}<|MERGE_RESOLUTION|>--- conflicted
+++ resolved
@@ -14,12 +14,7 @@
 import { IronFlag, RemoteFlags } from '../../flags'
 import { selectAsset } from '../../utils/asset'
 import { promptCurrency } from '../../utils/currency'
-<<<<<<< HEAD
 import { selectFee, validateBalance } from '../../utils/fees'
-import { doEligibilityCheck } from '../../utils/testnet'
-=======
-import { selectFee } from '../../utils/fees'
->>>>>>> 30351764
 import { watchTransaction } from '../../utils/transaction'
 
 export class Mint extends IronfishCommand {
