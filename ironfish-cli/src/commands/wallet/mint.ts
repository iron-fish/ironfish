/* This Source Code Form is subject to the terms of the Mozilla Public
 * License, v. 2.0. If a copy of the MPL was not distributed with this
 * file, You can obtain one at https://mozilla.org/MPL/2.0/. */
import { CurrencyUtils } from '@ironfish/sdk'
import { CliUx, Flags } from '@oclif/core'
import { IronfishCommand } from '../../command'
import { RemoteFlags } from '../../flags'
import { ProgressBar } from '../../types'

export class Mint extends IronfishCommand {
  static description = 'Mint tokens and increase supply for a given asset'

  static examples = [
    '$ ironfish wallet:mint --metadata="see more here" --name=mycoin --amount=1000',
    '$ ironfish wallet:mint --assetId=618c098d8d008c9f78f6155947014901a019d9ec17160dc0f0d1bb1c764b29b4 --amount=1000',
    '$ ironfish wallet:mint --assetId=618c098d8d008c9f78f6155947014901a019d9ec17160dc0f0d1bb1c764b29b4 --amount=1000 --account=otheraccount',
    '$ ironfish wallet:mint --assetId=618c098d8d008c9f78f6155947014901a019d9ec17160dc0f0d1bb1c764b29b4 --amount=1000 --account=otheraccount --fee=0.00000001',
  ]

  static flags = {
    ...RemoteFlags,
    account: Flags.string({
      char: 'f',
      description: 'The account to mint from',
    }),
    fee: Flags.string({
      char: 'o',
      description: 'The fee amount in IRON',
    }),
    amount: Flags.string({
      char: 'a',
      description: 'Amount of coins to mint in IRON',
<<<<<<< HEAD
=======
      required: true,
>>>>>>> f9a731c6
    }),
    assetId: Flags.string({
      char: 'i',
      description: 'Identifier for the asset',
      required: false,
    }),
    metadata: Flags.string({
      char: 'm',
      description: 'Metadata for the asset',
      required: false,
    }),
    name: Flags.string({
      char: 'n',
      description: 'Name for the asset',
      required: false,
    }),
  }

  async start(): Promise<void> {
    const { flags } = await this.parse(Mint)
    const client = await this.sdk.connectRpc(false, true)

    const status = await client.getNodeStatus()
    if (!status.content.blockchain.synced) {
      this.log(
        `Your node must be synced with the Iron Fish network to send a transaction. Please try again later`,
      )
      this.exit(1)
    }

    let account = flags.account?.trim()
    if (!account) {
      const response = await client.getDefaultAccount()
      const defaultAccount = response.content.account

      if (!defaultAccount) {
        this.error(
          `No account is currently active.
           Use ironfish wallet:create <name> to first create an account`,
        )
      }

      account = defaultAccount.name
    }

    let assetId = flags.assetId
    let metadata = flags.metadata
    let name = flags.name
    // We need at least one of asset id or metadata / name
    if (!(assetId || (metadata && name))) {
      const mintNewAsset = await CliUx.ux.confirm('Do you want to create a new asset (Y/N)?')

      if (mintNewAsset) {
        if (!name) {
          name = await CliUx.ux.prompt('Enter the name for the new asset', {
            required: true,
          })
        }

        if (!metadata) {
          metadata = await CliUx.ux.prompt('Enter metadata for the new asset', {
            required: true,
          })
        }
      } else {
        assetId = await CliUx.ux.prompt('Enter the Asset Identifier to mint supply for', {
          required: true,
        })
      }
    }

    let amount
    if (flags.amount) {
      amount = CurrencyUtils.decodeIron(flags.amount)
    } else {
      const input = await CliUx.ux.prompt('Enter the amount to mint in $IRON', {
        required: true,
      })

      amount = CurrencyUtils.decodeIron(input)
    }

    let fee
    if (flags.fee) {
      fee = CurrencyUtils.decodeIron(flags.fee)
    } else {
      const input = await CliUx.ux.prompt(
        `Enter the fee amount in $IRON (min: ${CurrencyUtils.renderIron(1n)})`,
        {
          required: true,
        },
      )

      fee = CurrencyUtils.decodeIron(input)
    }

    const bar = CliUx.ux.progress({
      barCompleteChar: '\u2588',
      barIncompleteChar: '\u2591',
      format: 'Creating the transaction: [{bar}] {percentage}% | ETA: {eta}s',
    }) as ProgressBar

    bar.start()

    let value = 0
    const timer = setInterval(() => {
      value++
      bar.update(value)
      if (value >= bar.getTotal()) {
        bar.stop()
      }
    }, 1000)

    const stopProgressBar = () => {
      clearInterval(timer)
      bar.update(100)
      bar.stop()
    }

    try {
      const amount = CurrencyUtils.decodeIron(flags.amount)
      const result = await client.mintAsset({
        account,
<<<<<<< HEAD
        assetId,
        fee: CurrencyUtils.encode(fee),
        metadata,
        name,
=======
        assetId: flags.assetId,
        fee: CurrencyUtils.encode(fee),
        metadata: flags.metadata,
        name: flags.name,
>>>>>>> f9a731c6
        value: CurrencyUtils.encode(amount),
      })

      stopProgressBar()

      const response = result.content
      this.log(`
Minted asset ${response.name} from ${account}
Asset Identifier: ${response.assetId}
Value: ${CurrencyUtils.renderIron(response.value)}

Transaction Hash: ${response.hash}

Find the transaction on https://explorer.ironfish.network/transaction/${
        response.hash
      } (it can take a few minutes before the transaction appears in the Explorer)`)
    } catch (error: unknown) {
      stopProgressBar()
      this.log(`An error occurred while minting the asset.`)
      if (error instanceof Error) {
        this.error(error.message)
      }
      this.exit(2)
    }
  }
}<|MERGE_RESOLUTION|>--- conflicted
+++ resolved
@@ -30,10 +30,6 @@
     amount: Flags.string({
       char: 'a',
       description: 'Amount of coins to mint in IRON',
-<<<<<<< HEAD
-=======
-      required: true,
->>>>>>> f9a731c6
     }),
     assetId: Flags.string({
       char: 'i',
@@ -154,20 +150,12 @@
     }
 
     try {
-      const amount = CurrencyUtils.decodeIron(flags.amount)
       const result = await client.mintAsset({
         account,
-<<<<<<< HEAD
         assetId,
         fee: CurrencyUtils.encode(fee),
         metadata,
         name,
-=======
-        assetId: flags.assetId,
-        fee: CurrencyUtils.encode(fee),
-        metadata: flags.metadata,
-        name: flags.name,
->>>>>>> f9a731c6
         value: CurrencyUtils.encode(amount),
       })
 
