--- conflicted
+++ resolved
@@ -204,16 +204,12 @@
     fn test_receipt_round_trip() {
         let sapling = &*sapling_bls12::SAPLING;
         let spender_key: SaplingKey = SaplingKey::generate_key();
-<<<<<<< HEAD
         let note = Note::new(
             spender_key.generate_public_address(),
             42,
-            Memo([0; 32]),
+            Memo::default(),
             AssetType::default(),
         );
-=======
-        let note = Note::new(spender_key.generate_public_address(), 42, Memo::default());
->>>>>>> e86407a2
 
         let receipt = ReceiptParams::new(sapling.clone(), &spender_key, &note)
             .expect("should be able to create receipt proof");
