/* This Source Code Form is subject to the terms of the Mozilla Public
 * License, v. 2.0. If a copy of the MPL was not distributed with this
 * file, You can obtain one at https://mozilla.org/MPL/2.0/. */

use outputs::OutputBuilder;
use spending::{SpendBuilder, UnsignedSpendDescription};
use value_balances::ValueBalances;

use crate::{
    assets::asset::{Asset, NATIVE_ASSET},
    errors::IronfishError,
    keys::{PublicAddress, SaplingKey},
    note::Note,
    sapling_bls12::SAPLING,
    witness::WitnessTrait,
    OutputDescription, SpendDescription,
};

use bellman::groth16::batch::Verifier;
use blake2b_simd::Params as Blake2b;
use bls12_381::Bls12;
use byteorder::{LittleEndian, ReadBytesExt, WriteBytesExt};
use group::GroupEncoding;
use jubjub::ExtendedPoint;
use rand::rngs::OsRng;

use ironfish_zkp::{
    constants::{VALUE_COMMITMENT_RANDOMNESS_GENERATOR, VALUE_COMMITMENT_VALUE_GENERATOR},
    redjubjub::{PrivateKey, PublicKey, Signature},
};

use std::{io, iter, slice::Iter};

use self::{
    burns::{BurnBuilder, BurnDescription},
    mints::{MintBuilder, MintDescription, UnsignedMintDescription},
};

pub mod burns;
pub mod mints;
pub mod outputs;
pub mod spending;
#[cfg(test)]
mod tests;
mod value_balances;

const SIGNATURE_HASH_PERSONALIZATION: &[u8; 8] = b"Bnsighsh";
const TRANSACTION_SIGNATURE_VERSION: &[u8; 1] = &[0];

/// A collection of spend and output proofs that can be signed and verified.
/// In general, all the spent values should add up to all the output values.
///
/// The Transaction is used while the spends and outputs are being constructed,
/// and contains working state that is used to create the transaction information.
///
/// The Transaction, below, contains the serializable version, without any
/// secret keys or state not needed for verifying.
pub struct ProposedTransaction {
    /// Builders for the proofs of the individual spends with all values required to calculate
    /// the signatures.
    spends: Vec<SpendBuilder>,

    /// Builders for proofs of the individual outputs with values required to calculate
    /// signatures. Note: This is commonly referred to as
    /// `outputs` in the literature.
    outputs: Vec<OutputBuilder>,

    /// Builders for proofs of the individual mints with all values required to
    /// calculate the signatures.
    mints: Vec<MintBuilder>,

    /// Descriptions containing the assets and value commitments to be burned.
    /// We do not need to use a builder here since we only need to handle
    /// balancing and effects are handled by outputs.
    burns: Vec<BurnBuilder>,

    /// The balance of all the spends minus all the outputs. The difference
    /// is the fee paid to the miner for mining the transaction.
    value_balances: ValueBalances,

    /// This is the sequence in the chain the transaction will expire at and be
    /// removed from the mempool. A value of 0 indicates the transaction will
    /// not expire.
    expiration_sequence: u32,

    /// The key used to sign the transaction and any descriptions that need
    /// signed.
    spender_key: SaplingKey,
    //
    // NOTE: If adding fields here, you may need to add fields to
    // signature hash method, and also to Transaction.
}

impl ProposedTransaction {
    pub fn new(spender_key: SaplingKey) -> ProposedTransaction {
        ProposedTransaction {
            spends: vec![],
            outputs: vec![],
            mints: vec![],
            burns: vec![],
            value_balances: ValueBalances::new(),
            expiration_sequence: 0,
            spender_key,
        }
    }

    /// Spend the note owned by spender_key at the given witness location.
    pub fn add_spend(&mut self, note: Note, witness: &dyn WitnessTrait) {
        self.value_balances.add(&NATIVE_ASSET, note.value() as i64);

        self.spends.push(SpendBuilder::new(note, witness));
    }

    /// Create a proof of a new note owned by the recipient in this
    /// transaction.
    pub fn add_output(&mut self, note: Note) {
        self.value_balances
            .subtract(&NATIVE_ASSET, note.value() as i64);

        self.outputs.push(OutputBuilder::new(note));
    }

    pub fn add_mint(&mut self, asset: Asset, value: u64) {
        self.value_balances.add(asset.identifier(), value as i64);

        self.mints.push(MintBuilder::new(asset, value));
    }

    pub fn add_burn(&mut self, asset: Asset, value: u64) {
        self.value_balances
            .subtract(asset.identifier(), value as i64);

        self.burns.push(BurnBuilder::new(asset, value));
    }

    /// Post the transaction. This performs a bit of validation, and signs
    /// the spends with a signature that proves the spends are part of this
    /// transaction.
    ///
    /// Transaction fee is the amount the spender wants to send to the miner
    /// for mining this transaction. This has to be non-negative; sane miners
    /// wouldn't accept a transaction that takes money away from them.
    ///
    /// sum(spends) + sum(mints) - sum(outputs) - sum(burns) - intended_transaction_fee - change = 0
    /// aka: self.value_balance - intended_transaction_fee - change = 0
    pub fn post(
        &mut self,
        change_goes_to: Option<PublicAddress>,
        intended_transaction_fee: u64,
    ) -> Result<Transaction, IronfishError> {
        let mut change_notes = vec![];

        for (asset_identifier, value) in self.value_balances.iter() {
            let is_native_asset = asset_identifier == &NATIVE_ASSET;

            // TODO: Remove this once we actually allow custom assets
            if !is_native_asset {
                return Err(IronfishError::InvalidBalance);
            }

            let change_amount = match is_native_asset {
                true => *value - intended_transaction_fee as i64,
                false => *value,
            };

            if change_amount < 0 {
                return Err(IronfishError::InvalidBalance);
            }
            if change_amount > 0 {
                // TODO: The public address generated from the spender_key if
                // change_goes_to is None should probably be associated with a
                // known diversifier (eg: that used on other notes?)
                // But we haven't worked out why determinacy in public addresses
                // would be useful yet.
                let change_address =
                    change_goes_to.unwrap_or_else(|| self.spender_key.generate_public_address());
                let change_note = Note::new(
                    change_address,
                    change_amount as u64, // we checked it was positive
                    "",
                );

                change_notes.push(change_note);
            }
        }

        for change_note in change_notes {
            self.add_output(change_note);
        }

        self._partial_post()
    }

    /// Special case for posting a miners fee transaction. Miner fee transactions
    /// are unique in that they generate currency. They do not have any spends
    /// or change and therefore have a negative transaction fee. In normal use,
    /// a miner would not accept such a transaction unless it was explicitly set
    /// as the miners fee.
    pub fn post_miners_fee(&mut self) -> Result<Transaction, IronfishError> {
        if !self.spends.is_empty() || self.outputs.len() != 1 {
            return Err(IronfishError::InvalidMinersFeeTransaction);
        }
        // Ensure the merkle note has an identifiable encryption key
        self.outputs
            .get_mut(0)
            .ok_or(IronfishError::InvalidMinersFeeTransaction)?
            .set_is_miners_fee();
        self._partial_post()
    }

    /// Super special case for generating an illegal transaction for the genesis block.
    /// Don't bother using this anywhere else, it won't pass verification.
    #[deprecated(note = "Use only in genesis block generation")]
    pub fn post_genesis_transaction(&self) -> Result<Transaction, IronfishError> {
        self._partial_post()
    }

    /// Get the expiration sequence for this transaction
    pub fn expiration_sequence(&self) -> u32 {
        self.expiration_sequence
    }

    /// Set the sequence to expire the transaction from the mempool.
    pub fn set_expiration_sequence(&mut self, expiration_sequence: u32) {
        self.expiration_sequence = expiration_sequence;
    }

    // Post transaction without much validation.
    fn _partial_post(&self) -> Result<Transaction, IronfishError> {
        // Generate binding signature keys
        let bsig_keys = self.binding_signature_keys()?;

        // Build descriptions
        let mut unsigned_spends = Vec::with_capacity(self.spends.len());
        for spend in &self.spends {
            unsigned_spends.push(spend.build(&self.spender_key)?);
        }

        let mut output_descriptions = Vec::with_capacity(self.outputs.len());
        for output in &self.outputs {
            output_descriptions.push(output.build(&self.spender_key)?);
        }

        let mut unsigned_mints = Vec::with_capacity(self.mints.len());
        for mint in &self.mints {
            unsigned_mints.push(mint.build(&self.spender_key)?);
        }

        let mut burn_descriptions = Vec::with_capacity(self.burns.len());
        for burn in &self.burns {
            burn_descriptions.push(burn.build());
        }

        let data_to_sign = self.transaction_signature_hash(
            &unsigned_spends,
            &output_descriptions,
            &unsigned_mints,
            &burn_descriptions,
        );

        let binding_signature =
            self.binding_signature(&bsig_keys.0, &bsig_keys.1, &data_to_sign)?;

        // Sign spends now that we have the data needed to be signed
        let mut spend_descriptions = Vec::with_capacity(unsigned_spends.len());
        for spend in unsigned_spends.drain(0..) {
            spend_descriptions.push(spend.sign(&self.spender_key, &data_to_sign)?);
        }

        // Sign mints now that we have the data needed to be signed
        let mut mint_descriptions = Vec::with_capacity(unsigned_mints.len());
        for mint in unsigned_mints.drain(0..) {
            mint_descriptions.push(mint.sign(&self.spender_key, &data_to_sign)?);
        }

        Ok(Transaction {
            expiration_sequence: self.expiration_sequence,
            fee: *self.value_balances.fee(),
            spends: spend_descriptions,
            outputs: output_descriptions,
            mints: mint_descriptions,
            burns: burn_descriptions,
            binding_signature,
        })
    }

    /// Calculate a hash of the transaction data. This hash is what gets signed
    /// by the private keys to verify that the transaction actually happened.
    ///
    /// This is called during final posting of the transaction
    ///
    fn transaction_signature_hash(
        &self,
        spends: &[UnsignedSpendDescription],
        outputs: &[OutputDescription],
        mints: &[UnsignedMintDescription],
        burns: &[BurnDescription],
    ) -> [u8; 32] {
        let mut hasher = Blake2b::new()
            .hash_length(32)
            .personal(SIGNATURE_HASH_PERSONALIZATION)
            .to_state();

        hasher.update(TRANSACTION_SIGNATURE_VERSION);
        hasher
            .write_u32::<LittleEndian>(self.expiration_sequence)
            .unwrap();
        hasher
            .write_i64::<LittleEndian>(*self.value_balances.fee())
            .unwrap();

        for spend in spends {
            spend
                .description
                .serialize_signature_fields(&mut hasher)
                .unwrap();
        }

        for output in outputs {
            output.serialize_signature_fields(&mut hasher).unwrap();
        }

        for mint in mints {
            mint.description
                .serialize_signature_fields(&mut hasher)
                .unwrap();
        }

        for burn in burns {
            burn.serialize_signature_fields(&mut hasher).unwrap();
        }

        let mut hash_result = [0; 32];
        hash_result[..].clone_from_slice(hasher.finalize().as_ref());
        hash_result
    }

    /// The binding signature ties up all the randomness generated with the
    /// transaction and uses it as a private key to sign all the values
    /// that were calculated as part of the transaction. This function
    /// performs the calculation and sets the value on this struct.
    fn binding_signature(
        &self,
        private_key: &PrivateKey,
        public_key: &PublicKey,
        transaction_signature_hash: &[u8; 32],
    ) -> Result<Signature, IronfishError> {
        let mut data_to_be_signed = [0u8; 64];
        data_to_be_signed[..32].copy_from_slice(&public_key.0.to_bytes());
        data_to_be_signed[32..].copy_from_slice(transaction_signature_hash);

        Ok(private_key.sign(
            &data_to_be_signed,
            &mut OsRng,
            VALUE_COMMITMENT_RANDOMNESS_GENERATOR,
        ))
    }

    fn binding_signature_keys(&self) -> Result<(PrivateKey, PublicKey), IronfishError> {
        // A "private key" manufactured from a bunch of randomness added for each
        // spend and output.
        let mut binding_signature_key = jubjub::Fr::zero();

        // A "public key" manufactured from a combination of the values of each
        // transaction and the same randomneSpendParams, s as above
        let mut binding_verification_key = ExtendedPoint::identity();

        for spend in &self.spends {
            binding_signature_key += spend.value_commitment.randomness;
            binding_verification_key += spend.value_commitment_point();
        }

        for output in &self.outputs {
            binding_signature_key -= output.value_commitment.randomness;
            binding_verification_key -= output.value_commitment_point();
        }

        for mint in &self.mints {
            binding_signature_key += mint.value_commitment.randomness;
            binding_verification_key += mint.value_commitment_point();
        }

        for burn in &self.burns {
            binding_signature_key -= burn.value_commitment.randomness;
            binding_verification_key -= burn.value_commitment_point();
        }

        let private_key = PrivateKey(binding_signature_key);
        let public_key =
            PublicKey::from_private(&private_key, VALUE_COMMITMENT_RANDOMNESS_GENERATOR);

        check_value_consistency(
            &public_key,
            &binding_verification_key,
            *self.value_balances.fee(),
        )?;

        Ok((private_key, public_key))
    }
}

/// A transaction that has been published and can be read by anyone, not storing
/// any of the working data or private keys used in creating the proofs.
///
/// This is the serializable form of a transaction.
#[derive(Clone)]
pub struct Transaction {
    /// The balance of total spends - outputs, which is the amount that the miner gets to keep
    fee: i64,

    /// List of spends, or input notes, that have been destroyed.
    spends: Vec<SpendDescription>,

    /// List of outputs, or output notes that have been created.
    outputs: Vec<OutputDescription>,

    /// List of mint descriptions
    mints: Vec<MintDescription>,

    /// List of burn descriptions
    burns: Vec<BurnDescription>,

    /// Signature calculated from accumulating randomness with all the spends
    /// and outputs when the transaction was created.
    binding_signature: Signature,

    /// This is the sequence in the chain the transaction will expire at and be
    /// removed from the mempool. A value of 0 indicates the transaction will
    /// not expire.
    expiration_sequence: u32,
}

impl Transaction {
    /// Load a Transaction from a Read implementation (e.g: socket, file)
    /// This is the main entry-point when reconstructing a serialized transaction
    /// for verifying.
    pub fn read<R: io::Read>(mut reader: R) -> Result<Self, IronfishError> {
        let num_spends = reader.read_u64::<LittleEndian>()?;
        let num_outputs = reader.read_u64::<LittleEndian>()?;
<<<<<<< HEAD
        let num_mints = reader.read_u64::<LittleEndian>()?;
        let num_burns = reader.read_u64::<LittleEndian>()?;
=======
        // TODO(mgeist,rohanjadvani): Remove after asset is added to spend/output
        // let num_mints = reader.read_u64::<LittleEndian>()?;
>>>>>>> cc1b0fa6
        let fee = reader.read_i64::<LittleEndian>()?;
        let expiration_sequence = reader.read_u32::<LittleEndian>()?;

        let mut spends = Vec::with_capacity(num_spends as usize);
        for _ in 0..num_spends {
            spends.push(SpendDescription::read(&mut reader)?);
        }

        let mut outputs = Vec::with_capacity(num_outputs as usize);
        for _ in 0..num_outputs {
            outputs.push(OutputDescription::read(&mut reader)?);
        }

        // TODO(mgeist,rohanjadvani): Remove after asset is added to spend/output
        // let mut mints = Vec::with_capacity(num_mints as usize);
        // for _ in 0..num_mints {
        //     mints.push(MintDescription::read(&mut reader)?);
        // }

        let mut burns = Vec::with_capacity(num_burns as usize);
        for _ in 0..num_burns {
            burns.push(BurnDescription::read(&mut reader)?);
        }

        let binding_signature = Signature::read(&mut reader)?;

        Ok(Transaction {
            fee,
            spends,
            outputs,
<<<<<<< HEAD
            mints,
            burns,
=======
            mints: vec![],
>>>>>>> cc1b0fa6
            binding_signature,
            expiration_sequence,
        })
    }

    /// Store the bytes of this transaction in the given writer. This is used
    /// to serialize transactions to file or network
    pub fn write<W: io::Write>(&self, mut writer: W) -> Result<(), IronfishError> {
        writer.write_u64::<LittleEndian>(self.spends.len() as u64)?;
        writer.write_u64::<LittleEndian>(self.outputs.len() as u64)?;
<<<<<<< HEAD
        writer.write_u64::<LittleEndian>(self.mints.len() as u64)?;
        writer.write_u64::<LittleEndian>(self.burns.len() as u64)?;
=======
        // TODO(mgeist,rohanjadvani): Remove after asset is added to spend/output
        // writer.write_u64::<LittleEndian>(self.mints.len() as u64)?;
>>>>>>> cc1b0fa6
        writer.write_i64::<LittleEndian>(self.fee)?;
        writer.write_u32::<LittleEndian>(self.expiration_sequence)?;

        for spend in self.spends.iter() {
            spend.write(&mut writer)?;
        }

        for output in self.outputs.iter() {
            output.write(&mut writer)?;
        }

        // TODO(mgeist,rohanjadvani): Remove after asset is added to spend/output
        // for mints in self.mints.iter() {
        //     mints.write(&mut writer)?;
        // }

        for burns in self.burns.iter() {
            burns.write(&mut writer)?;
        }

        self.binding_signature.write(&mut writer)?;

        Ok(())
    }

    /// Validate the transaction. Confirms that:
    ///  *  Each of the spend proofs has the inputs it says it does
    ///  *  Each of the output proofs has the inputs it says it has
    ///  *  Each of the mint proofs has the inputs it says it has
    ///  *  Each of the spend proofs was signed by the owner
    ///  *  Each of the mint proofs was signed by the owner
    ///  *  The entire transaction was signed with a binding signature
    ///     containing those proofs (and only those proofs)
    ///
    pub fn verify(&self) -> Result<(), IronfishError> {
        batch_verify_transactions(iter::once(self))
    }

    /// Get an iterator over the spends in this transaction. Each spend
    /// is by reference
    pub fn iter_spends(&self) -> Iter<SpendDescription> {
        self.spends.iter()
    }

    pub fn spends(&self) -> &Vec<SpendDescription> {
        &self.spends
    }

    /// Get an iterator over the outputs in this transaction, by reference
    pub fn iter_outputs(&self) -> Iter<OutputDescription> {
        self.outputs.iter()
    }

    pub fn outputs(&self) -> &Vec<OutputDescription> {
        &self.outputs
    }

    /// Get the transaction fee for this transaction. Miners should generally
    /// expect this to be positive (or they would lose money mining it!).
    /// The miners_fee transaction would be a special case.
    pub fn fee(&self) -> i64 {
        self.fee
    }

    /// Get the transaction signature for this transaction.
    pub fn binding_signature(&self) -> &Signature {
        &self.binding_signature
    }

    /// Get the expiration sequence for this transaction
    pub fn expiration_sequence(&self) -> u32 {
        self.expiration_sequence
    }

    /// Calculate a hash of the transaction data. This hash was signed by the
    /// private keys when the transaction was constructed, and will now be
    /// reconstructed to verify the signature.
    pub fn transaction_signature_hash(&self) -> [u8; 32] {
        let mut hasher = Blake2b::new()
            .hash_length(32)
            .personal(SIGNATURE_HASH_PERSONALIZATION)
            .to_state();
        hasher.update(TRANSACTION_SIGNATURE_VERSION);
        hasher
            .write_u32::<LittleEndian>(self.expiration_sequence)
            .unwrap();
        hasher.write_i64::<LittleEndian>(self.fee).unwrap();

        for spend in self.spends.iter() {
            spend.serialize_signature_fields(&mut hasher).unwrap();
        }

        for output in self.outputs.iter() {
            output.serialize_signature_fields(&mut hasher).unwrap();
        }

        for mint in self.mints.iter() {
            mint.serialize_signature_fields(&mut hasher).unwrap();
        }

        for burn in self.burns.iter() {
            burn.serialize_signature_fields(&mut hasher).unwrap();
        }

        let mut hash_result = [0; 32];
        hash_result[..].clone_from_slice(hasher.finalize().as_ref());
        hash_result
    }

    /// Confirm that this transaction was signed by the values it contains.
    /// Called from the public verify function.
    fn verify_binding_signature(
        &self,
        binding_verification_key: &ExtendedPoint,
    ) -> Result<(), IronfishError> {
        let value_balance_point = value_balance_to_point(self.fee)?;

        let public_key_point = binding_verification_key - value_balance_point;
        let public_key = PublicKey(public_key_point);

        let mut data_to_verify_signature = [0; 64];
        data_to_verify_signature[..32].copy_from_slice(&public_key.0.to_bytes());
        data_to_verify_signature[32..].copy_from_slice(&self.transaction_signature_hash());

        if !public_key.verify(
            &data_to_verify_signature,
            &self.binding_signature,
            VALUE_COMMITMENT_RANDOMNESS_GENERATOR,
        ) {
            return Err(IronfishError::VerificationFailed);
        }

        Ok(())
    }
}

/// Convert the integer value to a point on the Jubjub curve, accounting for
/// negative values
fn value_balance_to_point(value: i64) -> Result<ExtendedPoint, IronfishError> {
    // Can only construct edwards point on positive numbers, so need to
    // add and possibly negate later
    let is_negative = value.is_negative();
    let abs = match value.checked_abs() {
        Some(a) => a as u64,
        None => return Err(IronfishError::IllegalValue),
    };

    let mut value_balance = VALUE_COMMITMENT_VALUE_GENERATOR * jubjub::Fr::from(abs);

    if is_negative {
        value_balance = -value_balance;
    }

    Ok(value_balance.into())
}

/// Confirm that balance of input and output values is consistent with
/// those used in the proofs.
///
/// Does not confirm that the transactions add up to zero. The calculation
/// for fees and change happens elsewhere.
fn check_value_consistency(
    public_key: &PublicKey,
    binding_verification_key: &ExtendedPoint,
    value: i64,
) -> Result<(), IronfishError> {
    let value_balance_point = value_balance_to_point(value)?;

    let calculated_public_key = binding_verification_key - value_balance_point;

    if calculated_public_key != public_key.0 {
        return Err(IronfishError::InvalidBalance);
    }

    Ok(())
}

pub fn batch_verify_transactions<'a>(
    transactions: impl IntoIterator<Item = &'a Transaction>,
) -> Result<(), IronfishError> {
    let mut spend_verifier = Verifier::<Bls12>::new();
    let mut output_verifier = Verifier::<Bls12>::new();
    let mut mint_verifier = Verifier::<Bls12>::new();

    for transaction in transactions {
        // Context to accumulate a signature of all the spends and outputs and
        // guarantee they are part of this transaction, unmodified.
        let mut binding_verification_key = ExtendedPoint::identity();

        let hash_to_verify_signature = transaction.transaction_signature_hash();

        for spend in transaction.spends.iter() {
            spend.verify_not_small_order()?;

            let public_inputs = spend.public_inputs();
            spend_verifier.queue((&spend.proof, &public_inputs[..]));

            binding_verification_key += spend.value_commitment;

            spend.verify_signature(&hash_to_verify_signature)?;
        }

        for output in transaction.outputs.iter() {
            output.verify_not_small_order()?;

            let public_inputs = output.public_inputs();
            output_verifier.queue((&output.proof, &public_inputs[..]));

            binding_verification_key -= output.merkle_note.value_commitment;
        }

        for mint in transaction.mints.iter() {
            mint.verify_not_small_order()?;

            let public_inputs = mint.public_inputs();
            mint_verifier.queue((&mint.proof, &public_inputs[..]));

            binding_verification_key += mint.value_commitment;

            mint.verify_signature(&hash_to_verify_signature)?;
        }

        for burn in transaction.burns.iter() {
            burn.verify_not_small_order()?;

            binding_verification_key -= burn.value_commitment;
        }

        transaction.verify_binding_signature(&binding_verification_key)?;
    }

    spend_verifier.verify(&mut OsRng, &SAPLING.spend_params.vk)?;
    output_verifier.verify(&mut OsRng, &SAPLING.output_params.vk)?;
    mint_verifier.verify(&mut OsRng, &SAPLING.mint_params.vk)?;

    Ok(())
}<|MERGE_RESOLUTION|>--- conflicted
+++ resolved
@@ -437,13 +437,9 @@
     pub fn read<R: io::Read>(mut reader: R) -> Result<Self, IronfishError> {
         let num_spends = reader.read_u64::<LittleEndian>()?;
         let num_outputs = reader.read_u64::<LittleEndian>()?;
-<<<<<<< HEAD
-        let num_mints = reader.read_u64::<LittleEndian>()?;
-        let num_burns = reader.read_u64::<LittleEndian>()?;
-=======
         // TODO(mgeist,rohanjadvani): Remove after asset is added to spend/output
         // let num_mints = reader.read_u64::<LittleEndian>()?;
->>>>>>> cc1b0fa6
+        // let num_burns = reader.read_u64::<LittleEndian>()?;
         let fee = reader.read_i64::<LittleEndian>()?;
         let expiration_sequence = reader.read_u32::<LittleEndian>()?;
 
@@ -463,10 +459,10 @@
         //     mints.push(MintDescription::read(&mut reader)?);
         // }
 
-        let mut burns = Vec::with_capacity(num_burns as usize);
-        for _ in 0..num_burns {
-            burns.push(BurnDescription::read(&mut reader)?);
-        }
+        // let mut burns = Vec::with_capacity(num_burns as usize);
+        // for _ in 0..num_burns {
+        //     burns.push(BurnDescription::read(&mut reader)?);
+        // }
 
         let binding_signature = Signature::read(&mut reader)?;
 
@@ -474,12 +470,8 @@
             fee,
             spends,
             outputs,
-<<<<<<< HEAD
-            mints,
-            burns,
-=======
             mints: vec![],
->>>>>>> cc1b0fa6
+            burns: vec![],
             binding_signature,
             expiration_sequence,
         })
@@ -490,13 +482,9 @@
     pub fn write<W: io::Write>(&self, mut writer: W) -> Result<(), IronfishError> {
         writer.write_u64::<LittleEndian>(self.spends.len() as u64)?;
         writer.write_u64::<LittleEndian>(self.outputs.len() as u64)?;
-<<<<<<< HEAD
-        writer.write_u64::<LittleEndian>(self.mints.len() as u64)?;
-        writer.write_u64::<LittleEndian>(self.burns.len() as u64)?;
-=======
         // TODO(mgeist,rohanjadvani): Remove after asset is added to spend/output
         // writer.write_u64::<LittleEndian>(self.mints.len() as u64)?;
->>>>>>> cc1b0fa6
+        // writer.write_u64::<LittleEndian>(self.burns.len() as u64)?;
         writer.write_i64::<LittleEndian>(self.fee)?;
         writer.write_u32::<LittleEndian>(self.expiration_sequence)?;
 
@@ -513,9 +501,9 @@
         //     mints.write(&mut writer)?;
         // }
 
-        for burns in self.burns.iter() {
-            burns.write(&mut writer)?;
-        }
+        // for burns in self.burns.iter() {
+        //     burns.write(&mut writer)?;
+        // }
 
         self.binding_signature.write(&mut writer)?;
 
