--- conflicted
+++ resolved
@@ -2,9 +2,9 @@
  * License, v. 2.0. If a copy of the MPL was not distributed with this
  * file, You can obtain one at https://mozilla.org/MPL/2.0/. */
 
-<<<<<<< HEAD
 pub mod miners_fee;
 pub mod transfer;
+use crate::sapling_bls12::SAPLING;
 use crate::{
     primitives::asset_type::{AssetIdentifier, AssetType},
     proofs::notes::{
@@ -17,9 +17,6 @@
     receiving::OutputSignature,
     spending::SpendSignature,
 };
-=======
-use crate::sapling_bls12::SAPLING;
->>>>>>> 999b3fc7
 
 use super::{
     errors::{SaplingProofError, TransactionError},
@@ -40,24 +37,17 @@
 use rand::rngs::OsRng;
 
 use zcash_primitives::{
-<<<<<<< HEAD
     constants::VALUE_COMMITMENT_RANDOMNESS_GENERATOR,
-    redjubjub::{PrivateKey, PublicKey, Signature},
+    sapling::redjubjub::{PrivateKey, PublicKey, Signature},
 };
 
+use std::iter;
 use std::{
     collections::{hash_map, HashMap},
     io,
     slice::Iter,
     sync::Arc,
 };
-=======
-    constants::{VALUE_COMMITMENT_RANDOMNESS_GENERATOR, VALUE_COMMITMENT_VALUE_GENERATOR},
-    sapling::redjubjub::{PrivateKey, PublicKey, Signature},
-};
-
-use std::{io, iter, slice::Iter};
->>>>>>> 999b3fc7
 
 use std::ops::AddAssign;
 use std::ops::SubAssign;
@@ -173,14 +163,7 @@
         note: &(impl SpendableNote + NoteTrait),
         witness: &dyn WitnessTrait,
     ) -> Result<(), SaplingProofError> {
-<<<<<<< HEAD
-        let proof = SpendParams::new(self.sapling.clone(), spender_key, note, witness)?;
-=======
         let proof = SpendParams::new(spender_key, note, witness)?;
-        self.add_spend_proof(proof, note.value());
-        Ok(())
-    }
->>>>>>> 999b3fc7
 
         self.increment_binding_signature_key(&proof.value_commitment.randomness, false);
         self.increment_binding_verification_key(&proof.value_commitment(), false);
@@ -199,12 +182,8 @@
         spender_key: &SaplingKey,
         note: &Note,
     ) -> Result<(), SaplingProofError> {
-<<<<<<< HEAD
         // TODO: Naming consistency: should be params
-        let proof = ReceiptParams::new(self.sapling.clone(), spender_key, note)?;
-=======
         let proof = ReceiptParams::new(spender_key, note)?;
->>>>>>> 999b3fc7
 
         self.increment_binding_signature_key(&proof.value_commitment_randomness, true);
         self.increment_binding_verification_key(&proof.merkle_note.value_commitment, true);
