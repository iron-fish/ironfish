/* This Source Code Form is subject to the terms of the Mozilla Public
 * License, v. 2.0. If a copy of the MPL was not distributed with this
 * file, You can obtain one at https://mozilla.org/MPL/2.0/. */

use ff::Field;
use outputs::OutputBuilder;
use spends::{SpendBuilder, UnsignedSpendDescription};
use value_balances::ValueBalances;

use crate::{
    assets::asset::{
        asset_generator_from_id, Asset, AssetIdentifier, NATIVE_ASSET, NATIVE_ASSET_GENERATOR,
    },
    errors::IronfishError,
    keys::{PublicAddress, SaplingKey},
    note::Note,
    sapling_bls12::SAPLING,
    witness::WitnessTrait,
    OutputDescription, SpendDescription,
};

use bellman::groth16::batch::Verifier;
use blake2b_simd::Params as Blake2b;
use bls12_381::Bls12;
use byteorder::{LittleEndian, ReadBytesExt, WriteBytesExt};
use group::GroupEncoding;
use jubjub::{ExtendedPoint, SubgroupPoint};
use rand::{rngs::OsRng, thread_rng};

use ironfish_zkp::{
    constants::{SPENDING_KEY_GENERATOR, VALUE_COMMITMENT_RANDOMNESS_GENERATOR},
    redjubjub::{self, PrivateKey, PublicKey, Signature},
};

use std::{
    io::{self, Write},
    iter,
    slice::Iter,
};

use self::{
    burns::{BurnBuilder, BurnDescription},
    mints::{MintBuilder, MintDescription, UnsignedMintDescription},
};

pub mod burns;
pub mod mints;
pub mod outputs;
pub mod spends;
mod utils;

#[cfg(test)]
mod tests;
mod value_balances;

const SIGNATURE_HASH_PERSONALIZATION: &[u8; 8] = b"IFsighsh";
const TRANSACTION_SIGNATURE_VERSION: &[u8; 1] = &[0];
pub const TRANSACTION_VERSION: u8 = 1;

/// A collection of spend and output proofs that can be signed and verified.
/// In general, all the spent values should add up to all the output values.
///
/// The Transaction is used while the spends and outputs are being constructed,
/// and contains working state that is used to create the transaction information.
///
/// The Transaction, below, contains the serializable version, without any
/// secret keys or state not needed for verifying.
pub struct ProposedTransaction {
    /// The transaction serialization version. This can be incremented when
    /// changes need to be made to the transaction format
    version: u8,

    /// Builders for the proofs of the individual spends with all values required to calculate
    /// the signatures.
    spends: Vec<SpendBuilder>,

    /// Builders for proofs of the individual outputs with values required to calculate
    /// signatures. Note: This is commonly referred to as
    /// `outputs` in the literature.
    outputs: Vec<OutputBuilder>,

    /// Builders for proofs of the individual mints with all values required to
    /// calculate the signatures.
    mints: Vec<MintBuilder>,

    /// Descriptions containing the assets and value commitments to be burned.
    /// We do not need to use a builder here since we only need to handle
    /// balancing and effects are handled by outputs.
    burns: Vec<BurnBuilder>,

    /// The balance of all the spends minus all the outputs. The difference
    /// is the fee paid to the miner for mining the transaction.
    value_balances: ValueBalances,

    /// This is the sequence in the chain the transaction will expire at and be
    /// removed from the mempool. A value of 0 indicates the transaction will
    /// not expire.
    expiration: u32,

    /// The key used to sign the transaction and any descriptions that need
    /// signed.
    spender_key: SaplingKey,

    // randomness used for the transaction to calculate the randomized ak, which
    // allows us to verify the sender address is valid and stored in the notes
    // Used to add randomness to signature generation without leaking the
    // key. Referred to as `ar` in the literature.
    public_key_randomness: jubjub::Fr,
    // NOTE: If adding fields here, you may need to add fields to
    // signature hash method, and also to Transaction.
}

impl ProposedTransaction {
    pub fn new(spender_key: SaplingKey) -> ProposedTransaction {
        ProposedTransaction {
            version: TRANSACTION_VERSION,
            spends: vec![],
            outputs: vec![],
            mints: vec![],
            burns: vec![],
            value_balances: ValueBalances::new(),
            expiration: 0,
            spender_key,
            public_key_randomness: jubjub::Fr::random(thread_rng()),
        }
    }

    // return the sender of the transaction
    // TODO(joe): change this to use value stored on transaction
    pub fn sender(&mut self) -> PublicAddress {
        self.spends[0].note.owner()
    }

    /// Spend the note owned by spender_key at the given witness location.
    pub fn add_spend(
        &mut self,
        note: Note,
        witness: &dyn WitnessTrait,
    ) -> Result<(), IronfishError> {
        self.value_balances
<<<<<<< HEAD
            .add(&note.asset_id(), note.value() as i64);
=======
            .add(&note.asset_identifier(), note.value() as i64)?;
>>>>>>> 57e335a0

        self.spends.push(SpendBuilder::new(note, witness));

        Ok(())
    }

    /// Create a proof of a new note owned by the recipient in this
    /// transaction.
    pub fn add_output(&mut self, note: Note) -> Result<(), IronfishError> {
        self.value_balances
<<<<<<< HEAD
            .subtract(&note.asset_id(), note.value() as i64);
=======
            .subtract(&note.asset_identifier(), note.value() as i64)?;
>>>>>>> 57e335a0

        self.outputs.push(OutputBuilder::new(note));

        Ok(())
    }

<<<<<<< HEAD
    pub fn add_mint(&mut self, asset: Asset, value: u64) {
        self.value_balances.add(asset.id(), value as i64);
=======
    pub fn add_mint(&mut self, asset: Asset, value: u64) -> Result<(), IronfishError> {
        self.value_balances.add(asset.identifier(), value as i64)?;
>>>>>>> 57e335a0

        self.mints.push(MintBuilder::new(asset, value));

        Ok(())
    }

<<<<<<< HEAD
    pub fn add_burn(&mut self, asset_id: AssetIdentifier, value: u64) {
        self.value_balances.subtract(&asset_id, value as i64);

        self.burns.push(BurnBuilder::new(asset_id, value));
=======
    pub fn add_burn(
        &mut self,
        asset_identifier: AssetIdentifier,
        value: u64,
    ) -> Result<(), IronfishError> {
        self.value_balances
            .subtract(&asset_identifier, value as i64)?;

        self.burns.push(BurnBuilder::new(asset_identifier, value));

        Ok(())
>>>>>>> 57e335a0
    }

    /// Post the transaction. This performs a bit of validation, and signs
    /// the spends with a signature that proves the spends are part of this
    /// transaction.
    ///
    /// Transaction fee is the amount the spender wants to send to the miner
    /// for mining this transaction. This has to be non-negative; sane miners
    /// wouldn't accept a transaction that takes money away from them.
    ///
    /// sum(spends) + sum(mints) - sum(outputs) - sum(burns) - intended_transaction_fee - change = 0
    /// aka: self.value_balance - intended_transaction_fee - change = 0
    pub fn post(
        &mut self,
        change_goes_to: Option<PublicAddress>,
        intended_transaction_fee: u64,
    ) -> Result<Transaction, IronfishError> {
        let mut change_notes = vec![];

        for (asset_id, value) in self.value_balances.iter() {
            let is_native_asset = asset_id == &NATIVE_ASSET;

            let change_amount = match is_native_asset {
                true => *value - intended_transaction_fee as i64,
                false => *value,
            };

            if change_amount < 0 {
                return Err(IronfishError::InvalidBalance);
            }
            if change_amount > 0 {
                let change_address =
                    change_goes_to.unwrap_or_else(|| self.spender_key.public_address());
                let change_note = Note::new(
                    change_address,
                    change_amount as u64, // we checked it was positive
                    "",
                    SubgroupPoint::from_bytes(asset_id).unwrap(),
                    self.spender_key.public_address(),
                );

                change_notes.push(change_note);
            }
        }

        for change_note in change_notes {
            self.add_output(change_note)?;
        }

        self._partial_post()
    }

    /// Special case for posting a miners fee transaction. Miner fee transactions
    /// are unique in that they generate currency. They do not have any spends
    /// or change and therefore have a negative transaction fee. In normal use,
    /// a miner would not accept such a transaction unless it was explicitly set
    /// as the miners fee.
    pub fn post_miners_fee(&mut self) -> Result<Transaction, IronfishError> {
        if !self.spends.is_empty()
            || self.outputs.len() != 1
            || !self.mints.is_empty()
            || !self.burns.is_empty()
        {
            return Err(IronfishError::InvalidMinersFeeTransaction);
        }
        // Ensure the merkle note has an identifiable encryption key
        self.outputs
            .get_mut(0)
            .ok_or(IronfishError::InvalidMinersFeeTransaction)?
            .set_is_miners_fee();
        self._partial_post()
    }

    /// Get the expiration sequence for this transaction
    pub fn expiration(&self) -> u32 {
        self.expiration
    }

    /// Set the sequence to expire the transaction from the mempool.
    pub fn set_expiration(&mut self, sequence: u32) {
        self.expiration = sequence;
    }

    // Post transaction without much validation.
    fn _partial_post(&self) -> Result<Transaction, IronfishError> {
        // Generate randomized public key

        // The public key after randomization has been applied. This is used
        // during signature verification. Referred to as `rk` in the literature
        // Calculated from the authorizing key and the public_key_randomness.
        let randomized_public_key = redjubjub::PublicKey(self.spender_key.authorizing_key.into())
            .randomize(self.public_key_randomness, SPENDING_KEY_GENERATOR);

        // Build descriptions
        let mut unsigned_spends = Vec::with_capacity(self.spends.len());
        for spend in &self.spends {
            unsigned_spends.push(spend.build(
                &self.spender_key,
                &self.public_key_randomness,
                &randomized_public_key,
            )?);
        }

        let mut output_descriptions = Vec::with_capacity(self.outputs.len());
        for output in &self.outputs {
            output_descriptions.push(output.build(
                &self.spender_key,
                &self.public_key_randomness,
                &randomized_public_key,
            )?);
        }

        let mut unsigned_mints = Vec::with_capacity(self.mints.len());
        for mint in &self.mints {
            unsigned_mints.push(mint.build(
                &self.spender_key,
                &self.public_key_randomness,
                &randomized_public_key,
            )?);
        }

        let mut burn_descriptions = Vec::with_capacity(self.burns.len());
        for burn in &self.burns {
            burn_descriptions.push(burn.build());
        }

        // Create the transaction signature hash
        let data_to_sign = self.transaction_signature_hash(
            &unsigned_spends,
            &output_descriptions,
            &unsigned_mints,
            &burn_descriptions,
        );

        // Create and verify binding signature keys
        let (binding_signature_private_key, binding_signature_public_key) =
            self.binding_signature_keys(&burn_descriptions)?;

        let binding_signature = self.binding_signature(
            &binding_signature_private_key,
            &binding_signature_public_key,
            &data_to_sign,
        )?;

        // Sign spends now that we have the data needed to be signed
        let mut spend_descriptions = Vec::with_capacity(unsigned_spends.len());
        for spend in unsigned_spends.drain(0..) {
            spend_descriptions.push(spend.sign(&self.spender_key, &data_to_sign)?);
        }

        // Sign mints now that we have the data needed to be signed
        let mut mint_descriptions = Vec::with_capacity(unsigned_mints.len());
        for mint in unsigned_mints.drain(0..) {
            mint_descriptions.push(mint.sign(&self.spender_key, &data_to_sign)?);
        }

        Ok(Transaction {
            version: self.version,
            expiration: self.expiration,
            fee: *self.value_balances.fee(),
            spends: spend_descriptions,
            outputs: output_descriptions,
            mints: mint_descriptions,
            burns: burn_descriptions,
            binding_signature,
            randomized_public_key,
        })
    }

    /// Calculate a hash of the transaction data. This hash is what gets signed
    /// by the private keys to verify that the transaction actually happened.
    ///
    /// This is called during final posting of the transaction
    ///
    fn transaction_signature_hash(
        &self,
        spends: &[UnsignedSpendDescription],
        outputs: &[OutputDescription],
        mints: &[UnsignedMintDescription],
        burns: &[BurnDescription],
    ) -> [u8; 32] {
        let mut hasher = Blake2b::new()
            .hash_length(32)
            .personal(SIGNATURE_HASH_PERSONALIZATION)
            .to_state();

        hasher.update(TRANSACTION_SIGNATURE_VERSION);
        hasher.write_u8(self.version).unwrap();
        hasher.write_u32::<LittleEndian>(self.expiration).unwrap();
        hasher
            .write_i64::<LittleEndian>(*self.value_balances.fee())
            .unwrap();

        let randomized_public_key = redjubjub::PublicKey(self.spender_key.authorizing_key.into())
            .randomize(self.public_key_randomness, SPENDING_KEY_GENERATOR);

        hasher
            .write_all(&randomized_public_key.0.to_bytes())
            .unwrap();

        for spend in spends {
            spend
                .description
                .serialize_signature_fields(&mut hasher)
                .unwrap();
        }

        for output in outputs {
            output.serialize_signature_fields(&mut hasher).unwrap();
        }

        for mint in mints {
            mint.description
                .serialize_signature_fields(&mut hasher)
                .unwrap();
        }

        for burn in burns {
            burn.serialize_signature_fields(&mut hasher).unwrap();
        }

        let mut hash_result = [0; 32];
        hash_result[..].clone_from_slice(hasher.finalize().as_ref());
        hash_result
    }

    /// The binding signature ties up all the randomness generated with the
    /// transaction and uses it as a private key to sign all the values
    /// that were calculated as part of the transaction. This function
    /// performs the calculation and sets the value on this struct.
    fn binding_signature(
        &self,
        private_key: &PrivateKey,
        public_key: &PublicKey,
        transaction_signature_hash: &[u8; 32],
    ) -> Result<Signature, IronfishError> {
        let mut data_to_be_signed = [0u8; 64];
        data_to_be_signed[..32].copy_from_slice(&public_key.0.to_bytes());
        data_to_be_signed[32..].copy_from_slice(transaction_signature_hash);

        Ok(private_key.sign(
            &data_to_be_signed,
            &mut OsRng,
            VALUE_COMMITMENT_RANDOMNESS_GENERATOR,
        ))
    }

    fn binding_signature_keys(
        &self,
        burns: &[BurnDescription],
    ) -> Result<(redjubjub::PrivateKey, redjubjub::PublicKey), IronfishError> {
        // A "private key" manufactured from a bunch of randomness added for each
        // spend and output.
        let mut binding_signature_key = jubjub::Fr::zero();

        // A "public key" manufactured from a combination of the values of each
        // description and the same randomness as above
        let mut binding_verification_key = ExtendedPoint::identity();

        for spend in &self.spends {
            binding_signature_key += spend.value_commitment.randomness;
            binding_verification_key += spend.value_commitment_point();
        }

        for output in &self.outputs {
            binding_signature_key -= output.value_commitment.randomness;
            binding_verification_key -= output.value_commitment_point();
        }

        for mint in &self.mints {
            binding_signature_key += mint.value_commitment.randomness;
            binding_verification_key += mint.value_commitment_point();
        }

        let private_key = PrivateKey(binding_signature_key);
        let public_key =
            PublicKey::from_private(&private_key, VALUE_COMMITMENT_RANDOMNESS_GENERATOR);

        let value_balance =
            calculate_value_balance(&binding_verification_key, *self.value_balances.fee(), burns)?;

        // Confirm that the public key derived from the binding signature key matches
        // the final value balance point. The binding verification key is how verifiers
        // check the consistency of the values in a transaction.
        if value_balance != public_key.0 {
            return Err(IronfishError::InvalidBalance);
        }

        Ok((private_key, public_key))
    }
}

/// A transaction that has been published and can be read by anyone, not storing
/// any of the working data or private keys used in creating the proofs.
///
/// This is the serializable form of a transaction.
#[derive(Clone)]
pub struct Transaction {
    /// The transaction serialization version. This can be incremented when
    /// changes need to be made to the transaction format
    version: u8,

    /// The balance of total spends - outputs, which is the amount that the miner gets to keep
    fee: i64,

    /// List of spends, or input notes, that have been destroyed.
    spends: Vec<SpendDescription>,

    /// List of outputs, or output notes that have been created.
    outputs: Vec<OutputDescription>,

    /// List of mint descriptions
    mints: Vec<MintDescription>,

    /// List of burn descriptions
    burns: Vec<BurnDescription>,

    /// Signature calculated from accumulating randomness with all the spends
    /// and outputs when the transaction was created.
    binding_signature: Signature,

    /// This is the sequence in the chain the transaction will expire at and be
    /// removed from the mempool. A value of 0 indicates the transaction will
    /// not expire.
    expiration: u32,

    /// Randomized public key of the sender of the Transaction
    /// currently this value is the same for all spends[].owner and outputs[].sender
    /// This is used during verification of SpendDescriptions and OutputDescriptions, as
    /// well as signing of the SpendDescriptions. Referred to as
    /// `rk` in the literature Calculated from the authorizing key and
    /// the public_key_randomness.
    randomized_public_key: redjubjub::PublicKey,
}

impl Transaction {
    /// Load a Transaction from a Read implementation (e.g: socket, file)
    /// This is the main entry-point when reconstructing a serialized transaction
    /// for verifying.
    pub fn read<R: io::Read>(mut reader: R) -> Result<Self, IronfishError> {
        let version = reader.read_u8()?;
        let num_spends = reader.read_u64::<LittleEndian>()?;
        let num_outputs = reader.read_u64::<LittleEndian>()?;
        let num_mints = reader.read_u64::<LittleEndian>()?;
        let num_burns = reader.read_u64::<LittleEndian>()?;
        let fee = reader.read_i64::<LittleEndian>()?;
        let expiration = reader.read_u32::<LittleEndian>()?;
        let randomized_public_key = redjubjub::PublicKey::read(&mut reader)?;

        let mut spends = Vec::with_capacity(num_spends as usize);
        for _ in 0..num_spends {
            spends.push(SpendDescription::read(&mut reader)?);
        }

        let mut outputs = Vec::with_capacity(num_outputs as usize);
        for _ in 0..num_outputs {
            outputs.push(OutputDescription::read(&mut reader)?);
        }

        let mut mints = Vec::with_capacity(num_mints as usize);
        for _ in 0..num_mints {
            mints.push(MintDescription::read(&mut reader)?);
        }

        let mut burns = Vec::with_capacity(num_burns as usize);
        for _ in 0..num_burns {
            burns.push(BurnDescription::read(&mut reader)?);
        }

        let binding_signature = Signature::read(&mut reader)?;

        Ok(Transaction {
            version,
            fee,
            spends,
            outputs,
            mints,
            burns,
            binding_signature,
            expiration,
            randomized_public_key,
        })
    }

    /// Store the bytes of this transaction in the given writer. This is used
    /// to serialize transactions to file or network
    pub fn write<W: io::Write>(&self, mut writer: W) -> Result<(), IronfishError> {
        writer.write_u8(self.version)?;
        writer.write_u64::<LittleEndian>(self.spends.len() as u64)?;
        writer.write_u64::<LittleEndian>(self.outputs.len() as u64)?;
        writer.write_u64::<LittleEndian>(self.mints.len() as u64)?;
        writer.write_u64::<LittleEndian>(self.burns.len() as u64)?;
        writer.write_i64::<LittleEndian>(self.fee)?;
        writer.write_u32::<LittleEndian>(self.expiration)?;
        writer.write_all(&self.randomized_public_key.0.to_bytes())?;

        for spend in self.spends.iter() {
            spend.write(&mut writer)?;
        }

        for output in self.outputs.iter() {
            output.write(&mut writer)?;
        }

        for mints in self.mints.iter() {
            mints.write(&mut writer)?;
        }

        for burns in self.burns.iter() {
            burns.write(&mut writer)?;
        }

        self.binding_signature.write(&mut writer)?;

        Ok(())
    }

    /// Validate the transaction. Confirms that:
    ///  *  Each of the spend proofs has the inputs it says it does
    ///  *  Each of the output proofs has the inputs it says it has
    ///  *  Each of the mint proofs has the inputs it says it has
    ///  *  Each of the spend proofs was signed by the owner
    ///  *  Each of the mint proofs was signed by the owner
    ///  *  The entire transaction was signed with a binding signature
    ///     containing those proofs (and only those proofs)
    ///
    pub fn verify(&self) -> Result<(), IronfishError> {
        batch_verify_transactions(iter::once(self))
    }

    /// Get an iterator over the spends in this transaction. Each spend
    /// is by reference
    pub fn iter_spends(&self) -> Iter<SpendDescription> {
        self.spends.iter()
    }

    pub fn spends(&self) -> &Vec<SpendDescription> {
        &self.spends
    }

    /// Get an iterator over the outputs in this transaction, by reference
    pub fn iter_outputs(&self) -> Iter<OutputDescription> {
        self.outputs.iter()
    }

    pub fn outputs(&self) -> &Vec<OutputDescription> {
        &self.outputs
    }

    /// Get the transaction fee for this transaction. Miners should generally
    /// expect this to be positive (or they would lose money mining it!).
    /// The miners_fee transaction would be a special case.
    pub fn fee(&self) -> i64 {
        self.fee
    }

    /// Get the transaction signature for this transaction.
    pub fn binding_signature(&self) -> &Signature {
        &self.binding_signature
    }

    /// Get the expiration sequence for this transaction
    pub fn expiration(&self) -> u32 {
        self.expiration
    }

    /// Get the expiration sequence for this transaction
    pub fn randomized_public_key(&self) -> &redjubjub::PublicKey {
        &self.randomized_public_key
    }

    /// Calculate a hash of the transaction data. This hash was signed by the
    /// private keys when the transaction was constructed, and will now be
    /// reconstructed to verify the signature.
    pub fn transaction_signature_hash(&self) -> [u8; 32] {
        let mut hasher = Blake2b::new()
            .hash_length(32)
            .personal(SIGNATURE_HASH_PERSONALIZATION)
            .to_state();
        hasher.update(TRANSACTION_SIGNATURE_VERSION);
        hasher.write_u8(self.version).unwrap();
        hasher.write_u32::<LittleEndian>(self.expiration).unwrap();
        hasher.write_i64::<LittleEndian>(self.fee).unwrap();
        hasher
            .write_all(&self.randomized_public_key.0.to_bytes())
            .unwrap();

        for spend in self.spends.iter() {
            spend.serialize_signature_fields(&mut hasher).unwrap();
        }

        for output in self.outputs.iter() {
            output.serialize_signature_fields(&mut hasher).unwrap();
        }

        for mint in self.mints.iter() {
            mint.serialize_signature_fields(&mut hasher).unwrap();
        }

        for burn in self.burns.iter() {
            burn.serialize_signature_fields(&mut hasher).unwrap();
        }

        let mut hash_result = [0; 32];
        hash_result[..].clone_from_slice(hasher.finalize().as_ref());
        hash_result
    }

    /// Confirm that this transaction was signed by the values it contains.
    /// Called from the public verify function.
    fn verify_binding_signature(
        &self,
        binding_verification_key: &ExtendedPoint,
    ) -> Result<(), IronfishError> {
        let value_balance =
            calculate_value_balance(binding_verification_key, self.fee, &self.burns)?;

        let mut data_to_verify_signature = [0; 64];
        data_to_verify_signature[..32].copy_from_slice(&value_balance.to_bytes());
        data_to_verify_signature[32..].copy_from_slice(&self.transaction_signature_hash());

        if !redjubjub::PublicKey(value_balance).verify(
            &data_to_verify_signature,
            &self.binding_signature,
            VALUE_COMMITMENT_RANDOMNESS_GENERATOR,
        ) {
            return Err(IronfishError::VerificationFailed);
        }

        Ok(())
    }
}

/// Convert the integer value to a point on the Jubjub curve, accounting for
/// negative values
fn fee_to_point(value: i64) -> Result<ExtendedPoint, IronfishError> {
    // Can only construct edwards point on positive numbers, so need to
    // add and possibly negate later
    let is_negative = value.is_negative();
    let abs = match value.checked_abs() {
        Some(a) => a as u64,
        None => return Err(IronfishError::IllegalValue),
    };

    let mut value_balance = NATIVE_ASSET_GENERATOR * jubjub::Fr::from(abs);

    if is_negative {
        value_balance = -value_balance;
    }

    Ok(value_balance.into())
}

/// Calculate balance of input and output values.
///
/// Does not confirm that the transactions add up to zero. The calculation
/// for fees and change happens elsewhere.
fn calculate_value_balance(
    binding_verification_key: &ExtendedPoint,
    fee: i64,
    burns: &[BurnDescription],
) -> Result<ExtendedPoint, IronfishError> {
    let fee_point = fee_to_point(fee)?;

    let mut value_balance_point = binding_verification_key - fee_point;

    for burn in burns {
        let burn_generator = asset_generator_from_id(&burn.asset_id);
        value_balance_point -= burn_generator * jubjub::Fr::from(burn.value);
    }

    Ok(value_balance_point)
}

pub fn batch_verify_transactions<'a>(
    transactions: impl IntoIterator<Item = &'a Transaction>,
) -> Result<(), IronfishError> {
    let mut spend_verifier = Verifier::<Bls12>::new();
    let mut output_verifier = Verifier::<Bls12>::new();
    let mut mint_verifier = Verifier::<Bls12>::new();

    for transaction in transactions {
        // Currently only support version 1 transactions, the version
        // field is here for future updates
        if transaction.version != TRANSACTION_VERSION {
            return Err(IronfishError::InvalidTransactionVersion);
        }

        // Context to accumulate a signature of all the spends and outputs and
        // guarantee they are part of this transaction, unmodified.
        let mut binding_verification_key = ExtendedPoint::identity();

        let hash_to_verify_signature = transaction.transaction_signature_hash();

        for spend in transaction.spends.iter() {
            spend.partial_verify()?;

            let public_inputs = spend.public_inputs(transaction.randomized_public_key());
            spend_verifier.queue((&spend.proof, &public_inputs[..]));

            binding_verification_key += spend.value_commitment;

            spend.verify_signature(
                &hash_to_verify_signature,
                transaction.randomized_public_key(),
            )?;
        }

        for output in transaction.outputs.iter() {
            output.partial_verify()?;

            let public_inputs = output.public_inputs(transaction.randomized_public_key());
            output_verifier.queue((&output.proof, &public_inputs[..]));

            binding_verification_key -= output.merkle_note.value_commitment;
        }

        for mint in transaction.mints.iter() {
            mint.partial_verify()?;

            let public_inputs = mint.public_inputs(transaction.randomized_public_key());
            mint_verifier.queue((&mint.proof, &public_inputs[..]));

            binding_verification_key += mint.value_commitment;

            mint.verify_signature(
                &hash_to_verify_signature,
                transaction.randomized_public_key(),
            )?;
        }

        transaction.verify_binding_signature(&binding_verification_key)?;
    }

    spend_verifier.verify(&mut OsRng, &SAPLING.spend_params.vk)?;
    output_verifier.verify(&mut OsRng, &SAPLING.output_params.vk)?;
    mint_verifier.verify(&mut OsRng, &SAPLING.mint_params.vk)?;

    Ok(())
}<|MERGE_RESOLUTION|>--- conflicted
+++ resolved
@@ -138,11 +138,7 @@
         witness: &dyn WitnessTrait,
     ) -> Result<(), IronfishError> {
         self.value_balances
-<<<<<<< HEAD
-            .add(&note.asset_id(), note.value() as i64);
-=======
-            .add(&note.asset_identifier(), note.value() as i64)?;
->>>>>>> 57e335a0
+            .add(&note.asset_id(), note.value() as i64)?;
 
         self.spends.push(SpendBuilder::new(note, witness));
 
@@ -153,48 +149,27 @@
     /// transaction.
     pub fn add_output(&mut self, note: Note) -> Result<(), IronfishError> {
         self.value_balances
-<<<<<<< HEAD
-            .subtract(&note.asset_id(), note.value() as i64);
-=======
-            .subtract(&note.asset_identifier(), note.value() as i64)?;
->>>>>>> 57e335a0
+            .subtract(&note.asset_id(), note.value() as i64)?;
 
         self.outputs.push(OutputBuilder::new(note));
 
         Ok(())
     }
 
-<<<<<<< HEAD
-    pub fn add_mint(&mut self, asset: Asset, value: u64) {
-        self.value_balances.add(asset.id(), value as i64);
-=======
     pub fn add_mint(&mut self, asset: Asset, value: u64) -> Result<(), IronfishError> {
-        self.value_balances.add(asset.identifier(), value as i64)?;
->>>>>>> 57e335a0
+        self.value_balances.add(asset.id(), value as i64)?;
 
         self.mints.push(MintBuilder::new(asset, value));
 
         Ok(())
     }
 
-<<<<<<< HEAD
-    pub fn add_burn(&mut self, asset_id: AssetIdentifier, value: u64) {
-        self.value_balances.subtract(&asset_id, value as i64);
+    pub fn add_burn(&mut self, asset_id: AssetIdentifier, value: u64) -> Result<(), IronfishError> {
+        self.value_balances.subtract(&asset_id, value as i64)?;
 
         self.burns.push(BurnBuilder::new(asset_id, value));
-=======
-    pub fn add_burn(
-        &mut self,
-        asset_identifier: AssetIdentifier,
-        value: u64,
-    ) -> Result<(), IronfishError> {
-        self.value_balances
-            .subtract(&asset_identifier, value as i64)?;
-
-        self.burns.push(BurnBuilder::new(asset_identifier, value));
 
         Ok(())
->>>>>>> 57e335a0
     }
 
     /// Post the transaction. This performs a bit of validation, and signs
