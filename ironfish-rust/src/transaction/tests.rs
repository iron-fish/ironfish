/* This Source Code Form is subject to the terms of the Mozilla Public
 * License, v. 2.0. If a copy of the MPL was not distributed with this
 * file, You can obtain one at https://mozilla.org/MPL/2.0/. */

#[cfg(test)]
use super::{ProposedTransaction, Transaction};
use crate::{
    keys::SaplingKey,
    note::{Memo, Note},
    primitives::asset_type::AssetType,
    sapling_bls12,
    test_util::make_fake_witness,
};

use zcash_primitives::redjubjub::Signature;

#[test]
fn test_transaction() {
    let sapling = sapling_bls12::SAPLING.clone();
    let mut transaction = ProposedTransaction::new(sapling.clone());
    let spender_key: SaplingKey = SaplingKey::generate_key();
    let receiver_key: SaplingKey = SaplingKey::generate_key();
<<<<<<< HEAD
    let in_note = Note::new(
        spender_key.generate_public_address(),
        42,
        Memo([0; 32]),
        AssetType::default(),
    );
    let out_note = Note::new(
        receiver_key.generate_public_address(),
        40,
        Memo([0; 32]),
        AssetType::default(),
    );
    let in_note2 = Note::new(
        spender_key.generate_public_address(),
        18,
        Memo([0; 32]),
        AssetType::default(),
    );
=======
    let in_note = Note::new(spender_key.generate_public_address(), 42, Memo::default());
    let out_note = Note::new(receiver_key.generate_public_address(), 40, Memo::default());
    let in_note2 = Note::new(spender_key.generate_public_address(), 18, Memo::default());
>>>>>>> e86407a2
    let witness = make_fake_witness(&in_note);
    let _witness2 = make_fake_witness(&in_note2);
    transaction
        .spend(spender_key.clone(), &in_note, &witness)
        .expect("should be able to prove spend");
    assert_eq!(transaction.spends.len(), 1);
    transaction
        .check_value_consistency()
        .expect("should be consistent after spend");
    transaction
        .receive(&spender_key, &out_note)
        .expect("should be able to prove receipt");
    assert_eq!(transaction.receipts.len(), 1);
    transaction
        .check_value_consistency()
        .expect("should be consistent after receipt");

    // This fails because witness and witness2 have different root hashes, and constructing
    // an auth_path with consistent hashes is non-trivial without a real merkle tree
    // implementation. Multiple spends should be tested at the integration level instead.
    //
    // If you comment the sanity check at the beginning of Transaction.spend, it should pass
    //
    // transaction
    //     .spend(&spender_key, &in_note2, &witness2)
    //     .expect("should be able to prove second spend");

    let public_transaction = transaction
        .post(&spender_key, None, 1)
        .expect("should be able to post transaction");
    public_transaction
        .verify()
        .expect("Should be able to verify transaction");
    assert_eq!(public_transaction.transaction_fee(), 1);

    // A change note was created
    assert_eq!(public_transaction.receipts.len(), 2);

    // test serialization
    let mut serialized_transaction = vec![];
    public_transaction
        .write(&mut serialized_transaction)
        .expect("should be able to serialize transaction");
    let read_back_transaction: Transaction =
        Transaction::read(sapling, &mut serialized_transaction[..].as_ref())
            .expect("should be able to deserialize valid transaction");
    assert_eq!(
        public_transaction.transaction_fee,
        read_back_transaction.transaction_fee
    );
    assert_eq!(
        public_transaction.spends.len(),
        read_back_transaction.spends.len()
    );
    assert_eq!(
        public_transaction.receipts.len(),
        read_back_transaction.receipts.len()
    );
    let mut serialized_again = vec![];
    read_back_transaction
        .write(&mut serialized_again)
        .expect("should be able to serialize transaction again");
    assert_eq!(serialized_transaction, serialized_again);
}

#[test]
<<<<<<< HEAD
=======
fn test_miners_fee() {
    let sapling = &*sapling_bls12::SAPLING;
    let mut transaction = ProposedTransaction::new(sapling.clone());
    let receiver_key: SaplingKey = SaplingKey::generate_key();
    let out_note = Note::new(receiver_key.generate_public_address(), 42, Memo::default());
    transaction
        .receive(&receiver_key, &out_note)
        .expect("It's a valid note");
    let posted_transaction = transaction
        .post_miners_fee()
        .expect("it is a valid miner's fee");
    assert_eq!(posted_transaction.transaction_fee, -42);
    assert_eq!(
        posted_transaction
            .iter_receipts()
            .next()
            .unwrap()
            .merkle_note
            .note_encryption_keys[0..30],
        NOTE_ENCRYPTION_MINER_KEYS[0..30]
    );
}

#[test]
>>>>>>> e86407a2
fn test_transaction_signature() {
    let sapling = sapling_bls12::SAPLING.clone();
    let spender_key = SaplingKey::generate_key();
    let receiver_key = SaplingKey::generate_key();
    let spender_address = spender_key.generate_public_address();
    let receiver_address = receiver_key.generate_public_address();

    let mut transaction = ProposedTransaction::new(sapling);
<<<<<<< HEAD
    let in_note = Note::new(spender_address, 42, Memo([0; 32]), AssetType::default());
    let out_note = Note::new(receiver_address, 41, Memo([0; 32]), AssetType::default());
=======
    let in_note = Note::new(spender_address, 42, Memo::default());
    let out_note = Note::new(receiver_address, 41, Memo::default());
>>>>>>> e86407a2
    let witness = make_fake_witness(&in_note);

    transaction
        .spend(spender_key.clone(), &in_note, &witness)
        .expect("should be able to spend note");

    transaction
        .receive(&spender_key, &out_note)
        .expect("Should be able to receive note");

    transaction.set_expiration_sequence(1337);

    let public_transaction = transaction
        .post(&spender_key, None, 0)
        .expect("should be able to post transaction");

    let mut serialized_signature = vec![];
    public_transaction
        .binding_signature()
        .write(&mut serialized_signature)
        .unwrap();
    assert_eq!(serialized_signature.len(), 64);
    Signature::read(&mut serialized_signature[..].as_ref())
        .expect("Can deserialize back into a valid Signature");
}<|MERGE_RESOLUTION|>--- conflicted
+++ resolved
@@ -20,30 +20,24 @@
     let mut transaction = ProposedTransaction::new(sapling.clone());
     let spender_key: SaplingKey = SaplingKey::generate_key();
     let receiver_key: SaplingKey = SaplingKey::generate_key();
-<<<<<<< HEAD
     let in_note = Note::new(
         spender_key.generate_public_address(),
         42,
-        Memo([0; 32]),
+        Memo::default(),
         AssetType::default(),
     );
     let out_note = Note::new(
         receiver_key.generate_public_address(),
         40,
-        Memo([0; 32]),
+        Memo::default(),
         AssetType::default(),
     );
     let in_note2 = Note::new(
         spender_key.generate_public_address(),
         18,
-        Memo([0; 32]),
+        Memo::default(),
         AssetType::default(),
     );
-=======
-    let in_note = Note::new(spender_key.generate_public_address(), 42, Memo::default());
-    let out_note = Note::new(receiver_key.generate_public_address(), 40, Memo::default());
-    let in_note2 = Note::new(spender_key.generate_public_address(), 18, Memo::default());
->>>>>>> e86407a2
     let witness = make_fake_witness(&in_note);
     let _witness2 = make_fake_witness(&in_note2);
     transaction
@@ -110,33 +104,6 @@
 }
 
 #[test]
-<<<<<<< HEAD
-=======
-fn test_miners_fee() {
-    let sapling = &*sapling_bls12::SAPLING;
-    let mut transaction = ProposedTransaction::new(sapling.clone());
-    let receiver_key: SaplingKey = SaplingKey::generate_key();
-    let out_note = Note::new(receiver_key.generate_public_address(), 42, Memo::default());
-    transaction
-        .receive(&receiver_key, &out_note)
-        .expect("It's a valid note");
-    let posted_transaction = transaction
-        .post_miners_fee()
-        .expect("it is a valid miner's fee");
-    assert_eq!(posted_transaction.transaction_fee, -42);
-    assert_eq!(
-        posted_transaction
-            .iter_receipts()
-            .next()
-            .unwrap()
-            .merkle_note
-            .note_encryption_keys[0..30],
-        NOTE_ENCRYPTION_MINER_KEYS[0..30]
-    );
-}
-
-#[test]
->>>>>>> e86407a2
 fn test_transaction_signature() {
     let sapling = sapling_bls12::SAPLING.clone();
     let spender_key = SaplingKey::generate_key();
@@ -145,13 +112,8 @@
     let receiver_address = receiver_key.generate_public_address();
 
     let mut transaction = ProposedTransaction::new(sapling);
-<<<<<<< HEAD
-    let in_note = Note::new(spender_address, 42, Memo([0; 32]), AssetType::default());
-    let out_note = Note::new(receiver_address, 41, Memo([0; 32]), AssetType::default());
-=======
-    let in_note = Note::new(spender_address, 42, Memo::default());
-    let out_note = Note::new(receiver_address, 41, Memo::default());
->>>>>>> e86407a2
+    let in_note = Note::new(spender_address, 42, Memo::default(), AssetType::default());
+    let out_note = Note::new(receiver_address, 41, Memo::default(), AssetType::default());
     let witness = make_fake_witness(&in_note);
 
     transaction
