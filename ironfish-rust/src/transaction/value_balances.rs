/* This Source Code Form is subject to the terms of the Mozilla Public
 * License, v. 2.0. If a copy of the MPL was not distributed with this
 * file, You can obtain one at https://mozilla.org/MPL/2.0/. */
use std::collections::{hash_map, HashMap};

use crate::{
    assets::asset::{AssetIdentifier, NATIVE_ASSET},
    errors::IronfishError,
};

pub struct ValueBalances {
    values: HashMap<AssetIdentifier, i64>,
}

impl ValueBalances {
    pub fn new() -> Self {
        let mut hash_map = HashMap::default();

        hash_map.insert(NATIVE_ASSET, 0);

        ValueBalances { values: hash_map }
    }

<<<<<<< HEAD
    pub fn add(&mut self, asset_id: &AssetIdentifier, value: i64) {
        let current_value = self.values.entry(*asset_id).or_insert(0);
        *current_value += value
    }

    pub fn subtract(&mut self, asset_id: &AssetIdentifier, value: i64) {
        let current_value = self.values.entry(*asset_id).or_insert(0);
        *current_value -= value
=======
    pub fn add(
        &mut self,
        asset_identifier: &AssetIdentifier,
        value: i64,
    ) -> Result<(), IronfishError> {
        let current_value = self.values.entry(*asset_identifier).or_insert(0);
        let new_value = current_value
            .checked_add(value)
            .ok_or(IronfishError::InvalidBalance)?;

        *current_value = new_value;

        Ok(())
    }

    pub fn subtract(
        &mut self,
        asset_identifier: &AssetIdentifier,
        value: i64,
    ) -> Result<(), IronfishError> {
        let current_value = self.values.entry(*asset_identifier).or_insert(0);
        let new_value = current_value
            .checked_sub(value)
            .ok_or(IronfishError::InvalidBalance)?;

        *current_value = new_value;

        Ok(())
>>>>>>> 57e335a0
    }

    pub fn iter(&self) -> hash_map::Iter<AssetIdentifier, i64> {
        self.values.iter()
    }

    pub fn fee(&self) -> &i64 {
        self.values.get(&NATIVE_ASSET).unwrap()
    }
}

#[cfg(test)]
mod test {
    use crate::assets::asset::NATIVE_ASSET;

    use super::ValueBalances;

    #[test]
    fn test_value_balances_has_native_asset() {
        let vb = ValueBalances::new();

        let native_asset_value = vb.values.get(&NATIVE_ASSET);

        assert!(native_asset_value.is_some());
        assert_eq!(*native_asset_value.unwrap(), 0);
    }

    #[test]
    fn test_value_balances_fee() {
        let mut vb = ValueBalances::new();

        vb.add(&NATIVE_ASSET, 5).unwrap();
        vb.subtract(&NATIVE_ASSET, 2).unwrap();

        assert_eq!(*vb.fee(), 3);
    }

    #[test]
    fn test_value_balances_multiple_assets() {
        let mut vb = ValueBalances::new();

        let asset_one = [1u8; 32];
        let asset_two = [2u8; 32];

        vb.add(&NATIVE_ASSET, 5).unwrap();
        vb.subtract(&NATIVE_ASSET, 3).unwrap();

        vb.add(&asset_one, 6).unwrap();
        vb.subtract(&asset_one, 2).unwrap();

        vb.subtract(&asset_two, 10).unwrap();

        assert_eq!(*vb.fee(), 2);
        assert_eq!(*vb.values.get(&asset_one).unwrap(), 4);
        assert_eq!(*vb.values.get(&asset_two).unwrap(), -10);
    }

    #[test]
    fn test_value_balances_checks_overflows_add() {
        let mut vb = ValueBalances::new();

        let asset = [1u8; 32];

        // First value add - does not overflow
        vb.add(&asset, i64::MAX - 1).unwrap();

        // Second value add - overflows
        assert!(vb.add(&asset, 100).is_err());
    }

    #[test]
    fn test_value_balances_checks_overflows_sub() {
        let mut vb = ValueBalances::new();

        let asset = [1u8; 32];

        // First value sub - does not overflow
        vb.subtract(&asset, i64::MAX - 1).unwrap();

        // Second value sub - overflows
        assert!(vb.subtract(&asset, 100).is_err());
    }
}<|MERGE_RESOLUTION|>--- conflicted
+++ resolved
@@ -21,22 +21,8 @@
         ValueBalances { values: hash_map }
     }
 
-<<<<<<< HEAD
-    pub fn add(&mut self, asset_id: &AssetIdentifier, value: i64) {
+    pub fn add(&mut self, asset_id: &AssetIdentifier, value: i64) -> Result<(), IronfishError> {
         let current_value = self.values.entry(*asset_id).or_insert(0);
-        *current_value += value
-    }
-
-    pub fn subtract(&mut self, asset_id: &AssetIdentifier, value: i64) {
-        let current_value = self.values.entry(*asset_id).or_insert(0);
-        *current_value -= value
-=======
-    pub fn add(
-        &mut self,
-        asset_identifier: &AssetIdentifier,
-        value: i64,
-    ) -> Result<(), IronfishError> {
-        let current_value = self.values.entry(*asset_identifier).or_insert(0);
         let new_value = current_value
             .checked_add(value)
             .ok_or(IronfishError::InvalidBalance)?;
@@ -48,10 +34,10 @@
 
     pub fn subtract(
         &mut self,
-        asset_identifier: &AssetIdentifier,
+        asset_id: &AssetIdentifier,
         value: i64,
     ) -> Result<(), IronfishError> {
-        let current_value = self.values.entry(*asset_identifier).or_insert(0);
+        let current_value = self.values.entry(*asset_id).or_insert(0);
         let new_value = current_value
             .checked_sub(value)
             .ok_or(IronfishError::InvalidBalance)?;
@@ -59,7 +45,6 @@
         *current_value = new_value;
 
         Ok(())
->>>>>>> 57e335a0
     }
 
     pub fn iter(&self) -> hash_map::Iter<AssetIdentifier, i64> {
