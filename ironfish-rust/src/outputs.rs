--- conflicted
+++ resolved
@@ -62,15 +62,17 @@
         ExtendedPoint::from(self.value_commitment.commitment())
     }
 
-    /// Construct and return the committed [`OutputProof`] for this receiving calculation.
-    ///
-    /// The [`OutputProof`] is the publicly visible form of the new note, not
+    /// Construct and return the committed [`OutputDescription`] for this receiving calculation.
+    ///
+    /// The [`OutputDescription`] is the publicly visible form of the new note, not
     /// including any keys or intermediate working values.
     ///
     /// Verifies the proof before returning to prevent posting broken
     /// transactions.
-<<<<<<< HEAD
-    pub(crate) fn build(&self, spender_key: &SaplingKey) -> Result<OutputProof, IronfishError> {
+    pub(crate) fn build(
+        &self,
+        spender_key: &SaplingKey,
+    ) -> Result<OutputDescription, IronfishError> {
         let diffie_hellman_keys = self.note.owner.generate_diffie_hellman_keys();
 
         let circuit = Output {
@@ -78,12 +80,6 @@
             payment_address: Some(self.note.owner.sapling_payment_address()),
             commitment_randomness: Some(self.note.randomness),
             esk: Some(diffie_hellman_keys.0),
-=======
-    pub fn post(&self) -> Result<OutputDescription, IronfishError> {
-        let output_proof = OutputDescription {
-            proof: self.proof.clone(),
-            merkle_note: self.merkle_note.clone(),
->>>>>>> 272f4d47
         };
 
         let proof =
@@ -100,7 +96,7 @@
             )
         };
 
-        let output_proof = OutputProof { proof, merkle_note };
+        let output_proof = OutputDescription { proof, merkle_note };
 
         output_proof.verify_proof()?;
 
@@ -124,13 +120,8 @@
     pub(crate) merkle_note: MerkleNote,
 }
 
-<<<<<<< HEAD
-impl OutputProof {
-    /// Load an OutputProof from a Read implementation (e.g: socket, file)
-=======
 impl OutputDescription {
-    /// Load a OutputProof from a Read implementation( e.g: socket, file)
->>>>>>> 272f4d47
+    /// Load an [`OutputDescription`] from a Read implementation( e.g: socket, file)
     /// This is the main entry-point when reconstructing a serialized
     /// transaction.
     pub fn read<R: io::Read>(mut reader: R) -> Result<Self, IronfishError> {
@@ -140,7 +131,7 @@
         Ok(OutputDescription { proof, merkle_note })
     }
 
-    /// Stow the bytes of this OutputProof in the given writer.
+    /// Stow the bytes of this [`OutputDescription`] in the given writer.
     pub fn write<W: io::Write>(&self, writer: W) -> Result<(), IronfishError> {
         self.serialize_signature_fields(writer)
     }
@@ -212,13 +203,8 @@
 
 #[cfg(test)]
 mod test {
-<<<<<<< HEAD
-    use super::{OutputBuilder, OutputProof};
+    use super::{OutputBuilder, OutputDescription};
     use crate::{keys::SaplingKey, merkle_note::NOTE_ENCRYPTION_MINER_KEYS, note::Note};
-=======
-    use super::{OutputDescription, OutputParams};
-    use crate::{keys::SaplingKey, note::Note};
->>>>>>> 272f4d47
     use ff::PrimeField;
     use group::Curve;
     use jubjub::ExtendedPoint;
