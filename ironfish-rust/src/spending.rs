/* This Source Code Form is subject to the terms of the Mozilla Public
 * License, v. 2.0. If a copy of the MPL was not distributed with this
 * file, You can obtain one at https://mozilla.org/MPL/2.0/. */

use crate::{
    primitives::{asset_type::AssetType, sapling::ValueCommitment},
    proofs::circuit::sapling::Spend,
};

use super::{
    errors,
    keys::SaplingKey,
    merkle_note::{position as witness_position, sapling_auth_path},
    merkle_note_hash::MerkleNoteHash,
    note::Note,
    serializing::read_scalar,
    witness::WitnessTrait,
    Sapling,
};
use bellman::gadgets::multipack;
use bellman::groth16;
use bls12_381::{Bls12, Scalar};
use byteorder::{LittleEndian, ReadBytesExt, WriteBytesExt};
use group::{Curve, GroupEncoding};
use jubjub::ExtendedPoint;
use rand::{rngs::OsRng, thread_rng, Rng};

use ff::PrimeField;
use std::{io, sync::Arc};
use zcash_primitives::constants::SPENDING_KEY_GENERATOR;
use zcash_primitives::primitives::Nullifier;
use zcash_primitives::redjubjub;

pub(crate) trait SpendSignature {
    fn serialize_signature_fields(&self, writer: impl io::Write) -> io::Result<()>;
}

/// Parameters used when constructing proof that the spender owns a note with
/// a given value.
///
/// Contains all the working values needed to construct the proof, including
/// private key of the spender.
pub struct SpendParams {
    /// Parameters for a Jubjub BLS12 curve. This is essentially just a global
    /// value.
    pub(crate) sapling: Arc<Sapling>,

    /// Private key of the person spending the note.
    spender_key: SaplingKey,

    /// Used to add randomness to signature generation without leaking the key.
    /// Referred to as
    /// `ar` in the literature.
    pub(crate) public_key_randomness: jubjub::Fr,

    /// Proof that the spend was valid and successful for the provided owner
    /// and note.
    pub(crate) proof: groth16::Proof<Bls12>,

    /// Randomized value commitment. Sometimes referred to as
    /// `cv` in the literature. It's calculated by multiplying a value by a
    /// random number. Randomized to help maintain zero knowledge.
    pub(crate) value_commitment: ValueCommitment,

    /// The public key after randomization has been applied. This is used
    /// during signature verification. Referred to as
    /// `rk` in the literature Calculated from the authorizing key and
    /// the public_key_randomness.
    pub(crate) randomized_public_key: redjubjub::PublicKey,

    /// The root hash of the tree at the time the proof was calculated. Referred to as
    /// `anchor` in the literature.
    pub(crate) root_hash: Scalar,

    /// The size of the tree at the time the proof was calculated. This is not
    /// incorporated into the proof, but is supplied to help miners verify the
    /// root hash at the time of spend.
    pub(crate) tree_size: u32,

    /// Bytes to be placed into the nullifier set to verify whether this
    /// note has been previously spent.
    pub(crate) nullifier: Nullifier,
}

impl<'a> SpendParams {
    /// Construct a new SpendParams attempting to spend a note at a given location
    /// in the merkle tree.
    ///
    /// This is the only time this API thinks about the merkle tree. The witness
    /// contains the root-hash at the time the witness was created and the path
    /// to verify the location of that note in the tree.
    pub fn new(
        sapling: Arc<Sapling>,
        spender_key: SaplingKey,
        note: &Note,
        witness: &dyn WitnessTrait,
    ) -> Result<SpendParams, errors::SaplingProofError> {
        // This is a sanity check; it would be caught in proving the circuit anyway,
        // but this gives us more information in the event of a failure
        if !witness.verify(&MerkleNoteHash::new(note.commitment_point())) {
            return Err(errors::SaplingProofError::InconsistentWitness);
        }

        let mut buffer = [0u8; 64];
        thread_rng().fill(&mut buffer[..]);

        let asset_type = AssetType::default();

        let value_commitment =
            asset_type.value_commitment(note.value, jubjub::Fr::from_bytes_wide(&buffer));

        let mut buffer = [0u8; 64];
        thread_rng().fill(&mut buffer[..]);
        let public_key_randomness = jubjub::Fr::from_bytes_wide(&buffer);

        let proof_generation_key = spender_key.sapling_proof_generation_key();

        let spend_circuit = Spend {
            value_commitment: Some(value_commitment.clone()),
            asset_type: Some(asset_type),
            proof_generation_key: Some(proof_generation_key),
            payment_address: Some(note.owner.sapling_payment_address()),
            auth_path: sapling_auth_path(witness),
            commitment_randomness: Some(note.randomness),
            anchor: Some(witness.root_hash()),
            ar: Some(public_key_randomness),
        };
        let proof = groth16::create_random_proof(spend_circuit, &sapling.spend_params, &mut OsRng)?;

        let randomized_public_key = redjubjub::PublicKey(spender_key.authorizing_key.into())
            .randomize(public_key_randomness, SPENDING_KEY_GENERATOR);
        let nullifier = note.nullifier(&spender_key, witness_position(witness));

        Ok(SpendParams {
            sapling,
            spender_key,
            public_key_randomness,
            proof,
            value_commitment,
            randomized_public_key,
            root_hash: witness.root_hash(),
            tree_size: witness.tree_size(),
            nullifier,
        })
    }

    /// Sign this spend with the stored private key, and return a SpendProof
    /// suitable for serialization.
    ///
    /// Verifies the proof before returning to prevent posting broken
    /// transactions
    pub fn post(&self, signature_hash: &[u8; 32]) -> Result<SpendProof, errors::SaplingProofError> {
        let private_key = redjubjub::PrivateKey(self.spender_key.spend_authorizing_key);
        let randomized_private_key = private_key.randomize(self.public_key_randomness);
        let randomized_public_key =
            redjubjub::PublicKey::from_private(&randomized_private_key, SPENDING_KEY_GENERATOR);
        if randomized_public_key.0 != self.randomized_public_key.0 {
            return Err(errors::SaplingProofError::SigningError);
        }
        let mut data_to_be_signed = [0; 64];
        data_to_be_signed[..32].copy_from_slice(&randomized_public_key.0.to_bytes());
        data_to_be_signed[32..].copy_from_slice(&signature_hash[..]);

        let authorizing_signature =
            randomized_private_key.sign(&data_to_be_signed, &mut OsRng, SPENDING_KEY_GENERATOR);

        let spend_proof = SpendProof {
            proof: self.proof.clone(),
            value_commitment: self.value_commitment(),
            randomized_public_key,
            root_hash: self.root_hash,
            tree_size: self.tree_size,
            nullifier: self.nullifier,
            authorizing_signature,
        };

        spend_proof.verify_proof(&self.sapling)?;

        Ok(spend_proof)
    }

    /// Get the value_commitment from this proof as an edwards Point.
    ///
    /// This integrates the value and randomness into a single point, using
    /// an appropriate generator.
    pub(crate) fn value_commitment(&self) -> ExtendedPoint {
        self.value_commitment.commitment().into()
    }
}

impl SpendSignature for SpendParams {
    /// Serialize the fields that are needed in calculating a signature to
    /// the provided writer (probably a Blake2B writer)
    ///
    /// This signature is used by the transaction to calculate the signature hash,
    /// which binds the spend to the transaction.
    ///
    /// It is also used during verification, which is why there is an identical
    /// function on the SpendProof struct.
    fn serialize_signature_fields(&self, writer: impl io::Write) -> io::Result<()> {
        serialize_signature_fields(
            writer,
            &self.proof,
            &self.value_commitment(),
            &self.randomized_public_key,
            &self.root_hash,
            self.tree_size,
            &self.nullifier,
        )
    }
}
/// The publicly visible value of a spent note. These get serialized to prove
/// that the owner once had access to these values. It also publishes the
/// nullifier so that they can't pretend they still have access to them.
pub struct SpendProof {
    /// Proof that the spend was valid and successful for the provided owner
    /// and note.
    pub(crate) proof: groth16::Proof<Bls12>,

    /// Randomized value commitment. Sometimes referred to as
    /// `cv` in the literature. It's calculated by multiplying a value by a
    /// random number. Randomized to help maintain zero knowledge.
    pub(crate) value_commitment: ExtendedPoint,

    /// The public key after randomization has been applied. This is used
    /// during signature verification to confirm that the owner of the note
    /// authorized the spend. Referred to as
    /// `rk` in the literature Calculated from the authorizing key and
    /// the public_key_randomness.
    pub(crate) randomized_public_key: redjubjub::PublicKey,

    /// The root hash of the merkle tree at the time the proof was calculated.
    /// Referred to as `anchor` in the literature.
    pub(crate) root_hash: Scalar,

    /// The size of the tree at the time the proof was calculated. This is not
    /// incorporated into the proof, but helps miners verify that the root
    /// hash the client supplied is valid in the tree.
    pub(crate) tree_size: u32,

    /// Bytes to be placed into the nullifier set to verify whether this
    /// note has been previously spent.
    pub(crate) nullifier: Nullifier,

    /// Signature of the note owner authorizing the spend. This is calculated
    /// after the transaction is complete, as it depends on a binding signature
    /// key that incorporates calculations from all the spends and outputs
    /// in that transaction. It's optional because it is calculated after
    /// construction.
    pub(crate) authorizing_signature: redjubjub::Signature,
}

impl Clone for SpendProof {
    fn clone(&self) -> SpendProof {
        let randomized_public_key = redjubjub::PublicKey(self.randomized_public_key.0);
        SpendProof {
            proof: self.proof.clone(),
            value_commitment: self.value_commitment,
            randomized_public_key,
            root_hash: self.root_hash,
            tree_size: self.tree_size,
            nullifier: self.nullifier,
            authorizing_signature: self.authorizing_signature,
        }
    }
}

impl SpendProof {
    /// Load a SpendProof from a Read implementation (e.g: socket, file)
    /// This is the main entry-point when reconstructing a serialized
    /// transaction.
    pub fn read<R: io::Read>(mut reader: R) -> Result<Self, errors::SaplingProofError> {
        let proof = groth16::Proof::read(&mut reader)?;
        let value_commitment = {
            let mut bytes = [0; 32];
            reader.read_exact(&mut bytes)?;
            let point = ExtendedPoint::from_bytes(&bytes);
            if point.is_none().into() {
                return Err(errors::SaplingProofError::IOError);
            }
            point.unwrap()
        };
        let randomized_public_key = redjubjub::PublicKey::read(&mut reader)?;
        let root_hash = read_scalar(&mut reader)?;
        let tree_size = reader.read_u32::<LittleEndian>()?;
        let mut nullifier = Nullifier([0; 32]);
        reader.read_exact(&mut nullifier.0)?;
        let authorizing_signature = redjubjub::Signature::read(&mut reader)?;

        Ok(SpendProof {
            proof,
            value_commitment,
            randomized_public_key,
            root_hash,
            tree_size,
            nullifier,
            authorizing_signature,
        })
    }

    /// Stow the bytes of this SpendProof in the given writer.
    pub fn write<W: io::Write>(&self, mut writer: W) -> io::Result<()> {
        self.serialize_signature_fields(&mut writer)?;
        self.authorizing_signature.write(&mut writer)?;

        Ok(())
    }

    pub fn nullifier(&self) -> Nullifier {
        self.nullifier
    }

    pub fn root_hash(&self) -> Scalar {
        self.root_hash
    }

    pub fn tree_size(&self) -> u32 {
        self.tree_size
    }

    /// Verify that the signature on this proof is signing the provided input
    /// with the randomized_public_key on this proof.
    pub fn verify_signature(
        &self,
        signature_hash_value: &[u8; 32],
    ) -> Result<(), errors::SaplingProofError> {
        if self.randomized_public_key.0.is_small_order().into() {
            return Err(errors::SaplingProofError::VerificationFailed);
        }
        let mut data_to_be_signed = [0; 64];
        data_to_be_signed[..32].copy_from_slice(&self.randomized_public_key.0.to_bytes());
        data_to_be_signed[32..].copy_from_slice(&signature_hash_value[..]);

        if !self.randomized_public_key.verify(
            &data_to_be_signed,
            &self.authorizing_signature,
            SPENDING_KEY_GENERATOR,
        ) {
            Err(errors::SaplingProofError::VerificationFailed)
        } else {
            Ok(())
        }
    }

    /// Verify that the bellman proof confirms the randomized_public_key,
    /// commitment_value, nullifier, and anchor attached to this SpendProof.
    ///
    /// This entails converting all the values to appropriate inputs to the
    /// bellman circuit and executing it.
    pub fn verify_proof(&self, sapling: &Sapling) -> Result<(), errors::SaplingProofError> {
        if self.value_commitment.is_small_order().into() {
            return Err(errors::SaplingProofError::VerificationFailed);
        }

        let mut public_input = [Scalar::zero(); 7];
        let p = self.randomized_public_key.0.to_affine();
        public_input[0] = p.get_u();
        public_input[1] = p.get_v();

        let p = self.value_commitment.to_affine();
        public_input[2] = p.get_u();
        public_input[3] = p.get_v();

        public_input[4] = self.root_hash;

        let nullifier = multipack::bytes_to_bits_le(&self.nullifier.0);
        let nullifier = multipack::compute_multipacking(&nullifier);
        public_input[5] = nullifier[0];
        public_input[6] = nullifier[1];

        match groth16::verify_proof(&sapling.spend_verifying_key, &self.proof, &public_input[..]) {
            Ok(()) => Ok(()),
            _ => Err(errors::SaplingProofError::VerificationFailed),
        }
    }
}

impl SpendSignature for SpendProof {
    /// Serialize the fields that are needed in calculating a signature to
    /// the provided writer (probably a Blake2B writer)
    fn serialize_signature_fields(&self, writer: impl io::Write) -> io::Result<()> {
        serialize_signature_fields(
            writer,
            &self.proof,
            &self.value_commitment,
            &self.randomized_public_key,
            &self.root_hash,
            self.tree_size,
            &self.nullifier,
        )
    }
}

/// Given a writer (probably a Blake2b hasher), write byte representations
/// of the parameters that are used in calculating the signature of a transaction.
/// This function is called from both SpendProof and SpendParams because
/// signing and verifying both need to calculate the signature after all spends
/// have been recorded.
fn serialize_signature_fields<W: io::Write>(
    mut writer: W,
    proof: &groth16::Proof<Bls12>,
    value_commitment: &ExtendedPoint,
    randomized_public_key: &redjubjub::PublicKey,
    root_hash: &Scalar,
    tree_size: u32,
    nullifier: &Nullifier,
) -> io::Result<()> {
    proof.write(&mut writer)?;
    writer.write_all(&value_commitment.to_bytes())?;
    writer.write_all(&randomized_public_key.0.to_bytes())?;
    writer.write_all(root_hash.to_repr().as_ref())?;
    writer.write_u32::<LittleEndian>(tree_size)?;
    writer.write_all(&nullifier.0)?;
    Ok(())
}

#[cfg(test)]
mod test {
    use super::{SpendParams, SpendProof};
    use crate::{
        keys::SaplingKey,
        note::{Memo, Note},
        primitives::asset_type::AssetType,
        sapling_bls12,
        test_util::make_fake_witness,
    };
    use group::Curve;
    use rand::prelude::*;
    use rand::{thread_rng, Rng};

    #[test]
    fn test_spend_round_trip() {
        let sapling = sapling_bls12::SAPLING.clone();

        let key = SaplingKey::generate_key();
        let public_address = key.generate_public_address();

        let note_randomness = random();

<<<<<<< HEAD
        let note = Note::new(
            public_address,
            note_randomness,
            Memo([0; 32]),
            AssetType::default(),
        );
=======
        let note = Note::new(public_address, note_randomness, Memo::default());
>>>>>>> e86407a2
        let witness = make_fake_witness(&note);

        let spend = SpendParams::new(sapling.clone(), key, &note, &witness)
            .expect("should be able to create spend proof");

        // signature comes from transaction, normally
        let mut sig_hash = [0u8; 32];
        thread_rng().fill(&mut sig_hash[..]);

        let proof = spend.post(&sig_hash).expect("should be able to sign proof");
        proof
            .verify_proof(&sapling)
            .expect("proof should check out");
        proof
            .verify_signature(&sig_hash)
            .expect("should be able to verify signature");

        let mut other_hash = [0u8; 32];
        thread_rng().fill(&mut other_hash[..]);
        assert!(
            proof.verify_signature(&other_hash).is_err(),
            "should error if not signing correct value"
        );

        // test serialization
        let mut serialized_proof = vec![];
        proof
            .write(&mut serialized_proof)
            .expect("should be able to serialize proof");
        let read_back_proof: SpendProof = SpendProof::read(&mut serialized_proof[..].as_ref())
            .expect("should be able to deserialize valid proof");

        assert_eq!(proof.proof.a, read_back_proof.proof.a);
        assert_eq!(proof.proof.b, read_back_proof.proof.b);
        assert_eq!(proof.proof.c, read_back_proof.proof.c);
        assert_eq!(
            proof.value_commitment.to_affine(),
            read_back_proof.value_commitment.to_affine()
        );
        assert_eq!(
            proof.randomized_public_key.0.to_affine(),
            read_back_proof.randomized_public_key.0.to_affine()
        );
        assert_eq!(proof.root_hash, read_back_proof.root_hash);
        assert_eq!(proof.nullifier, read_back_proof.nullifier);
        let mut serialized_again = vec![];
        read_back_proof
            .write(&mut serialized_again)
            .expect("should be able to serialize proof again");
        assert_eq!(serialized_proof, serialized_again);
    }
}<|MERGE_RESOLUTION|>--- conflicted
+++ resolved
@@ -437,16 +437,12 @@
 
         let note_randomness = random();
 
-<<<<<<< HEAD
         let note = Note::new(
             public_address,
             note_randomness,
-            Memo([0; 32]),
+            Memo::default(),
             AssetType::default(),
         );
-=======
-        let note = Note::new(public_address, note_randomness, Memo::default());
->>>>>>> e86407a2
         let witness = make_fake_witness(&note);
 
         let spend = SpendParams::new(sapling.clone(), key, &note, &witness)
