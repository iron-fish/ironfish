![Iron Fish](https://user-images.githubusercontent.com/767083/113650890-d8414c80-9645-11eb-8f4d-2427fc322ce4.png)

# Iron Fish

![Node CI](https://github.com/iron-fish/ironfish/actions/workflows/ci.yml/badge.svg)
![Rust CI](https://github.com/iron-fish/ironfish/actions/workflows/rust_ci.yml/badge.svg)
[![codecov](https://codecov.io/gh/iron-fish/ironfish/branch/master/graph/badge.svg?token=fOjPFN18xZ)](https://codecov.io/gh/iron-fish/ironfish)

Iron Fish is a Layer 1 blockchain that provides the strongest privacy guarantees on every single transaction. Leveraging zero-knowledge proofs (zk-SNARKs), and the highest industry standards for encryption.

See https://ironfish.network

## Install

1. Install [Node.js 16.x](https://nodejs.org/en/download/)
1. Install [Rust](https://www.rust-lang.org/learn/get-started).
1. Install [Yarn](https://classic.yarnpkg.com/en/docs/install).
1. Windows:
   1. Install [Build Tools for Visual Studio 2019](https://visualstudio.microsoft.com/downloads/#build-tools-for-visual-studio-2019), including the C++ Build Tools and the Windows 10 SDK, for Rust.
   1. Rust builds also require installing [MinGW-w64 via win-builds](http://win-builds.org/doku.php/download_and_installation_from_windows).
      1. Choose `Native Windows`, `x86_64`, choose an empty directory, and click OK.
      1. On the next screen, click `Process`.
      1. Once it finishes, add the `bin` folder containing `cc` to your PATH environment variable.
1. Run `yarn install` from the root directory to install packages.

   - If `yarn install` fails with an error that includes "Failed to build cmake", you may need to first install cmake. For example, on macOS:

     1. Run `brew install cmake`, you'll need cmake version 3.15 or higher.

   - If `yarn install` fails with an error that includes "Could NOT find OpenSSL", you may need to first install OpenSSL and add an environment variable. For example, on macOS:
     1. Run `brew install openssl`
     1. Run `` export OPENSSL_ROOT_DIR=`brew --prefix openssl`  ``
     1. Run `yarn install` again.

## Usage

Once your environment is setup - you can run the CLI by following [these directions](https://github.com/iron-fish/ironfish/tree/master/ironfish-cli).

## Running Tests

1. To test the entire monorepo:
   1. Run `yarn test` at the root of the repository
   1. Run `yarn test:slow` at the root of the repository to run slow tests
   1. Run `yarn test:coverage` at the root of the repository for tests and coverage
1. To test a specific project
   1. Run `yarn test` at the root of the project
   1. Run `yarn test:watch` if you want the tests to run on change
   1. Run `test:coverage:html` if you want to export the coverage in an easy to use format (open the index.html file in the coverage folder of the project)

## Structure of the repository

<<<<<<< HEAD
 - [ironfish](./ironfish/README.md): The library that contains the IronfishSDK and all Ironfish code written in TypeScript.
 - [ironfish-cli](./ironfish-cli/README.md): The main client for Iron Fish as of today. It is a command line interface built on Node. More details on [our documentation](https://ironfish.network/docs/onboarding/iron-fish-tutorial).
 - [ironfish-rust](./ironfish-rust/README.md): Core API for interacting with the transactions and chain and using ZKP.
 - [ironfish-rust-nodejs](./ironfish-rust-nodejs/README.md): Wrapper for `ironfish-rust` as a native NodeJS addon.
 - [ironfish-rust-wasm](./ironfish-rust-wasm/README.md): Wrapper for `ironfish-rust` in WASM.
 - [ironfish-graph-explorer](./ironfish-graph-explorer/README.md): A visual tool to explore the block chain and all of its forks.
=======
- [ironfish](./ironfish/README.md): The library that contains the IronfishSDK and all Ironfish code written in Typescript.
- [ironfish-cli](./ironfish-cli/README.md): The main client for Iron Fish as of today. It is a command line interface built on Node. More details on [our documentation](https://ironfish.network/docs/onboarding/iron-fish-tutorial).
- [ironfish-rust](./ironfish-rust/README.md): Core API for interacting with the transactions and chain and using ZKP.
- [ironfish-rust-nodejs](./ironfish-rust-nodejs/README.md): Wrapper for `ironfish-rust` as a native NodeJS addon.
- [ironfish-rust-wasm](./ironfish-rust-wasm/README.md): Wrapper for `ironfish-rust` in WASM.
- [ironfish-graph-explorer](./ironfish-graph-explorer/README.md): A visual tool to explore the block chain and all of its forks.
>>>>>>> bf9952fd

## Other Repositories

- [iron-fish/homebrew-brew](https://github.com/iron-fish/homebrew-brew): Contains brew formula for installing via the [Brew](https://brew.sh) package manager
- [iron-fish/website](https://github.com/iron-fish/website): The repo that powers [ironfish.network](https://ironfish.network)<|MERGE_RESOLUTION|>--- conflicted
+++ resolved
@@ -49,21 +49,12 @@
 
 ## Structure of the repository
 
-<<<<<<< HEAD
- - [ironfish](./ironfish/README.md): The library that contains the IronfishSDK and all Ironfish code written in TypeScript.
- - [ironfish-cli](./ironfish-cli/README.md): The main client for Iron Fish as of today. It is a command line interface built on Node. More details on [our documentation](https://ironfish.network/docs/onboarding/iron-fish-tutorial).
- - [ironfish-rust](./ironfish-rust/README.md): Core API for interacting with the transactions and chain and using ZKP.
- - [ironfish-rust-nodejs](./ironfish-rust-nodejs/README.md): Wrapper for `ironfish-rust` as a native NodeJS addon.
- - [ironfish-rust-wasm](./ironfish-rust-wasm/README.md): Wrapper for `ironfish-rust` in WASM.
- - [ironfish-graph-explorer](./ironfish-graph-explorer/README.md): A visual tool to explore the block chain and all of its forks.
-=======
-- [ironfish](./ironfish/README.md): The library that contains the IronfishSDK and all Ironfish code written in Typescript.
+- [ironfish](./ironfish/README.md): The library that contains the IronfishSDK and all Ironfish code written in TypeScript.
 - [ironfish-cli](./ironfish-cli/README.md): The main client for Iron Fish as of today. It is a command line interface built on Node. More details on [our documentation](https://ironfish.network/docs/onboarding/iron-fish-tutorial).
 - [ironfish-rust](./ironfish-rust/README.md): Core API for interacting with the transactions and chain and using ZKP.
 - [ironfish-rust-nodejs](./ironfish-rust-nodejs/README.md): Wrapper for `ironfish-rust` as a native NodeJS addon.
 - [ironfish-rust-wasm](./ironfish-rust-wasm/README.md): Wrapper for `ironfish-rust` in WASM.
 - [ironfish-graph-explorer](./ironfish-graph-explorer/README.md): A visual tool to explore the block chain and all of its forks.
->>>>>>> bf9952fd
 
 ## Other Repositories
 
