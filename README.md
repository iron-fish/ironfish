--- conflicted
+++ resolved
@@ -22,24 +22,16 @@
       1. On the next screen, click `Process`.
       1. Once it finishes, add the `bin` folder containing `cc` to your PATH environment variable.
 1. Run `yarn install` from the root directory to install packages.
-<<<<<<< HEAD
-   * If `yarn install` fails with an error that includes "Could NOT find OpenSSL", you may need to first install OpenSSL and add an environment variable. For example, on macOS:
-      1. Run `brew install openssl`
-      1. Run ``export OPENSSL_ROOT_DIR=`brew --prefix openssl` ``
-      1. Run `yarn install` again.
-   * If `yarn install` fails with an error that includes "Error: not found: make", you may need to install coompilation tools for building C and C++ programs. For example, on Ubuntu:
-      1. Run `apt install build-essential`
-=======
-
    - If `yarn install` fails with an error that includes "Failed to build cmake", you may need to first install cmake. For example, on macOS:
-
      1. Run `brew install cmake`, you'll need cmake version 3.15 or higher.
 
    - If `yarn install` fails with an error that includes "Could NOT find OpenSSL", you may need to first install OpenSSL and add an environment variable. For example, on macOS:
      1. Run `brew install openssl`
      1. Run `` export OPENSSL_ROOT_DIR=`brew --prefix openssl`  ``
      1. Run `yarn install` again.
->>>>>>> 553bfe8a
+
+   - If `yarn install` fails with an error that includes "Error: not found: make", you may need to install C and C++ compilation tools. For example, on Ubuntu:
+      1. Run `apt install build-essential`
 
 ## Usage
 
